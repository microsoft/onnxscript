# Copyright (c) Microsoft Corporation.
# Licensed under the MIT License.
"""
Test data for aten operators which don't exist in PyTorch file:
pytorch/torch/testing/_internal/common_methods_invocations.py.
"""

import functools
import itertools
from typing import Any, List

import torch
import torchvision
from torch import testing as torch_testing
from torch.testing._internal import (
    common_device_type,
    common_dtype,
    common_methods_invocations,
)
from torch.testing._internal.opinfo import core as opinfo_core

S = 5
M = 10


def sample_inputs_scalar_tensor(op_info, device, dtype, requires_grad, **kwargs):
    del op_info
    del kwargs
    del device
    del requires_grad
    # Not including a scalar tensor in vals because meta tests start failing due to
    # lack of meta support for _local_scalar_dense
    # torch.tensor(2, device=device)
    vals = (-5j, 0j, 1j)

    for item in vals:
        yield opinfo_core.SampleInput(item, dtype=dtype)


def sample_inputs_bernoulli_p(op_info, device, dtype, requires_grad, **kwargs):
    del op_info

    shapes = [
        [3],
        [],
        [3, 2],
        [2, 3, 2],
    ]

    for shape in shapes:
        for p in (0, 0.5, 1):
            t = torch_testing.make_tensor(
                shape,
                low=0,
                high=1,
                device=device,
                dtype=dtype,
                requires_grad=requires_grad,
                **kwargs,
            )
            yield opinfo_core.SampleInput(t, args=(p,))
            yield opinfo_core.SampleInput(t, kwargs={"p": p})


def sample_inputs_bernoulli_p_deterministic(op_info, device, dtype, requires_grad, **kwargs):
    del op_info

    shapes = [
        [3],
        [],
        [3, 2],
        [2, 3, 2],
    ]

    for shape in shapes:
        for p in (0, 1):
            t = torch_testing.make_tensor(
                shape,
                low=0,
                high=1,
                device=device,
                dtype=dtype,
                requires_grad=requires_grad,
                **kwargs,
            )
            yield opinfo_core.SampleInput(t, args=(p,))
            yield opinfo_core.SampleInput(t, kwargs={"p": p})


def sample_inputs_col2im(op_info, device, dtype, requires_grad, **kwargs):
    del op_info
    # input_shape, output_size, kernal, dilation, padding, stride
    cases = (
        (
            (1, 12, 12),
            (4, 5),
            (2, 2),
            {"dilation": (1, 1), "padding": (0, 0), "stride": (1, 1)},
        ),
        (
            (1, 8, 30),
            (4, 5),
            (2, 2),
            {"dilation": (1, 1), "padding": (1, 1), "stride": (1, 1)},
        ),
        (
            (1, 8, 9),
            (4, 4),
            (2, 2),
            {"dilation": (1, 1), "padding": (0, 0), "stride": (1, 1)},
        ),
        (
            (1, 8, 25),
            (4, 4),
            (2, 2),
            {"dilation": (1, 1), "padding": (1, 1), "stride": (1, 1)},
        ),
        (
            (1, 8, 9),
            (4, 4),
            (2, 2),
            {"dilation": (1, 1), "padding": (1, 1), "stride": (2, 2)},
        ),
        (
            (1, 9, 4),
            (4, 4),
            (3, 3),
            {"dilation": (1, 1), "padding": (1, 1), "stride": (2, 2)},
        ),
        (
            (1, 18, 16),
            (2, 2),
            (1, 1),
            {"dilation": (2, 2), "padding": (3, 3), "stride": (2, 2)},
        ),
    )

    make_arg = functools.partial(
        torch_testing.make_tensor, device=device, dtype=dtype, requires_grad=requires_grad
    )
    for shape, output_size, kernel_size, kwargs in cases:
        tensor = make_arg(shape)
        yield opinfo_core.SampleInput(tensor, args=(output_size, kernel_size), kwargs=kwargs)


def sample_inputs_conv3d(op_info, device, dtype, requires_grad, **kwargs):
    del op_info
    make_arg = functools.partial(
        torch_testing.make_tensor, device=device, dtype=dtype, requires_grad=requires_grad
    )

    # Ordered as shapes for input, weight, bias,
    # and a dict of values of (stride, padding, dilation, groups)
    cases: tuple[tuple[int, ...], tuple[int, ...], tuple[int, ...], dict[str, Any]] = (  # type: ignore[assignment]
        (
            (1, 3, 3, 224, 224),
            (32, 3, 3, 3, 3),
            None,
            {
                "stride": (2, 2, 2),
                "padding": (1, 1, 1),
                "dilation": (1, 1, 1),
                "groups": 1,
            },
        ),
        (
            (2, 4, 3, 56, 56),
            (32, 4, 3, 3, 3),
            (32,),
            {
                "stride": (3, 3, 3),
                "padding": (2, 2, 2),
                "dilation": (1, 1, 1),
                "groups": 1,
            },
        ),
    )

    for input_shape, weight, bias, kwargs in cases:  # type: ignore[assignment]
        # Batched
        yield opinfo_core.SampleInput(
            make_arg(input_shape),
            args=(make_arg(weight), make_arg(bias) if bias is not None else bias),
            kwargs=kwargs,
        )
        # Unbatched
        yield opinfo_core.SampleInput(
            make_arg(input_shape[1:]),  # type: ignore[index]
            args=(make_arg(weight), make_arg(bias) if bias is not None else bias),
            kwargs=kwargs,
        )


def sample_inputs_convolution(op_info, device, dtype, requires_grad, **kwargs):
    del op_info
    make_arg = functools.partial(
        torch_testing.make_tensor, device=device, dtype=dtype, requires_grad=requires_grad
    )

    # Ordered as shapes for input, weight, bias,
    # and a dict of values of (stride, padding, dilation, groups)
    cases: tuple[tuple[int, ...], tuple[int, ...], tuple[int, ...], dict[str, Any]] = (  # type: ignore[assignment]
        (
            (1, 3, 4),
            (3, 3, 3),
            (3,),
            {
                "stride": (2,),
                "padding": (2,),
                "dilation": (1,),
                "transposed": False,
                "output_padding": (0,),
                "groups": 1,
            },
        ),
        (
            (1, 3, 4),
            (3, 3, 3),
            None,
            {
                "stride": (2,),
                "padding": (2,),
                "dilation": (1,),
                "transposed": True,
                "output_padding": (0,),
                "groups": 1,
            },
        ),
        (
            (1, 3, 224, 224),
            (32, 3, 3, 3),
            None,
            {
                "stride": (2, 2),
                "padding": (1, 1),
                "dilation": (1, 1),
                "transposed": False,
                "output_padding": (0, 0),
                "groups": 1,
            },
        ),
        (
            (1, 3, 3, 224, 224),
            (32, 3, 3, 3, 3),
            (32,),
            {
                "stride": (2, 2, 2),
                "padding": (1, 1, 1),
                "dilation": (1, 1, 1),
                "transposed": False,
                "output_padding": (0, 0, 0),
                "groups": 1,
            },
        ),
        # FIXME(jiz): Uncomment out these test data once
        # torch 2.0 is released.
        # (
        #     (1, 3, 224, 224, 224),
        #     (32, 3, 3, 3, 3),
        #     (32,),
        #     {
        #         "stride": (2, 2, 2),
        #         "padding": (1, 1, 1),
        #         "dilation": (1, 1, 1),
        #         "transposed": False,
        #         "output_padding": (0, 0, 0),
        #         "groups": 1,
        #     },
        # ),
        (
            (2, 4, 6, 6),
            (4, 1, 3, 3),
            (4,),
            {
                "stride": (3, 2),
                "padding": (1, 1),
                "dilation": (1, 1),
                "transposed": True,
                "output_padding": (0, 0),
                "groups": 4,
            },
        ),
    )

    for input_shape, weight, bias, kwargs in cases:  # type: ignore[assignment]
        yield opinfo_core.SampleInput(
            make_arg(input_shape),
            args=(make_arg(weight), make_arg(bias) if bias is not None else bias),
            kwargs=kwargs,
        )


def sample_inputs_embedding_renorm(op_info, device, dtype, requires_grad, **kwargs):
    del op_info
    del kwargs

    def make_input(shape):
        return common_methods_invocations.make_tensor(
            shape, device=device, dtype=dtype, requires_grad=requires_grad
        )

    def make_long_input(shape, *, low, high, noncontiguous=False):
        return common_methods_invocations.make_tensor(
            shape,
            device=device,
            dtype=torch.long,
            low=low,
            high=high,
            noncontiguous=noncontiguous,
        )

    for max_norm in (0.5, 1.0, 5.0):
        for norm_type in (0.8, 1.0, 2.0, 2.5):
            idx = make_long_input((6,), low=0, high=S)
            weights = make_input((S, S)) * 2
            yield common_methods_invocations.SampleInput(
                weights,
                args=(idx,),
                kwargs={"max_norm": max_norm, "norm_type": norm_type},
            )


def sample_inputs_embedding_bag(op_info, device, dtype, requires_grad, **kwargs):
    del op_info
    del kwargs

    def make_input(shape):
        return common_methods_invocations.make_tensor(
            shape, device=device, dtype=dtype, requires_grad=requires_grad
        )

    def make_long_input(shape, *, low, high, noncontiguous=False):
        return common_methods_invocations.make_tensor(
            shape,
            device=device,
            dtype=torch.long,
            low=low,
            high=high,
            noncontiguous=noncontiguous,
        )

    def make_per_sample_weight(flag, idx):
        # a tensor of float / double weights, or None
        # to indicate all weights should be taken to be 1
        if flag:
            return make_input(idx.reshape(-1).shape)
        return None

    offsets = [
        torch.tensor([0, 2, 3], device=device, dtype=torch.long),
        torch.tensor([0, 0, 2], device=device, dtype=torch.long),
        torch.tensor([0, 2, 2, 4], device=device, dtype=torch.long),
    ]
    for offset in offsets:
        for include_last_offset in (True, False):
            for generate_per_sample_weight in (True, False):
                for mode in (
                    0,
                    1,
                    2,
                ):  # ('sum', 'mean', 'max')
                    # per_sample_weights only support mode='sum'
                    if generate_per_sample_weight and mode in (1, 2):  # ('mean', 'max'):
                        continue

                    # 1-D index tensor
                    indices = make_long_input((S,), low=0, high=M)
                    per_sample_weights = make_per_sample_weight(
                        generate_per_sample_weight, indices
                    )
                    # 0
                    yield common_methods_invocations.SampleInput(
                        make_input((M, S)),
                        args=(indices,),
                        kwargs={
                            "offsets": offset,
                            "mode": mode,
                            "per_sample_weights": per_sample_weights,
                            "include_last_offset": include_last_offset,
                        },
                    )

                    indices = make_long_input((S,), low=0, high=M, noncontiguous=True)
                    per_sample_weights = make_per_sample_weight(
                        generate_per_sample_weight, indices
                    )
                    # 1
                    yield common_methods_invocations.SampleInput(
                        make_input((M, S)),
                        args=(indices,),
                        kwargs={
                            "offsets": offset,
                            "mode": mode,
                            "per_sample_weights": per_sample_weights,
                            "include_last_offset": include_last_offset,
                        },
                    )

                    if mode != 2:  # "max" mode in 2-D index tensor make aten func crash
                        # 2-D index tensor
                        indices = make_long_input((S, S), low=0, high=M)
                        per_sample_weights = make_per_sample_weight(
                            generate_per_sample_weight, indices
                        )
                        # 2
                        yield common_methods_invocations.SampleInput(
                            make_input((M, S)),
                            args=(indices,),
                            kwargs={
                                "offsets": offset,
                                "mode": mode,
                                "per_sample_weights": per_sample_weights,
                                "include_last_offset": include_last_offset,
                            },
                        )

                        indices = make_long_input((S, S), low=0, high=M, noncontiguous=True)
                        per_sample_weights = make_per_sample_weight(
                            generate_per_sample_weight, indices
                        )
                        # 3
                        yield common_methods_invocations.SampleInput(
                            make_input((M, S)),
                            args=(indices,),
                            kwargs={
                                "offsets": offset,
                                "mode": mode,
                                "per_sample_weights": per_sample_weights,
                                "include_last_offset": include_last_offset,
                            },
                        )


def sample_inputs_embedding_bag_padding_idx(op_info, device, dtype, requires_grad, **kwargs):
    del op_info
    del kwargs

    def make_input(shape):
        return common_methods_invocations.make_tensor(
            shape, device=device, dtype=dtype, requires_grad=requires_grad
        )

    def make_long_input(shape, *, low, high, noncontiguous=False):
        return common_methods_invocations.make_tensor(
            shape,
            device=device,
            dtype=torch.long,
            low=low,
            high=high,
            noncontiguous=noncontiguous,
        )

    def make_per_sample_weight(flag, idx):
        # a tensor of float / double weights, or None
        # to indicate all weights should be taken to be 1
        if flag:
            return make_input(idx.reshape(-1).shape)
        return None

    offsets = [
        torch.tensor([0, 2, 3], device=device, dtype=torch.long),
        # Below case not work for FullGraph mode, guess due to op.While() bug:
        # when the initial condition is False, it still excute the loop body once.
        # torch.tensor([0, 0, 2], device=device, dtype=torch.long),
        # torch.tensor([0, 2, 2, 4], device=device, dtype=torch.long),
    ]
    for offset in offsets:
        for include_last_offset in (True, False):
            for generate_per_sample_weight in (True, False):
                for mode in (
                    0,
                    1,
                    2,
                ):  # ('sum', 'mean', 'max')
                    # per_sample_weights only support mode='sum'
                    if generate_per_sample_weight and mode in (1, 2):  # ('mean', 'max'):
                        continue

                    for padding_idx in (-1, 0, 1, 2, 3):
                        # 1-D index tensor
                        indices = make_long_input((S,), low=0, high=M)
                        per_sample_weights = make_per_sample_weight(
                            generate_per_sample_weight, indices
                        )
                        # 0
                        yield common_methods_invocations.SampleInput(
                            make_input((M, S)),
                            args=(indices,),
                            kwargs={
                                "offsets": offset,
                                "scale_grad_by_freq": False,
                                "mode": mode,
                                "sparse": False,
                                "per_sample_weights": per_sample_weights,
                                "include_last_offset": include_last_offset,
                                "padding_idx": padding_idx,
                            },
                        )

                        indices = make_long_input((S,), low=0, high=M, noncontiguous=True)
                        per_sample_weights = make_per_sample_weight(
                            generate_per_sample_weight, indices
                        )
                        # 1
                        yield common_methods_invocations.SampleInput(
                            make_input((M, S)),
                            args=(indices,),
                            kwargs={
                                "offsets": offset,
                                "scale_grad_by_freq": False,
                                "mode": mode,
                                "sparse": False,
                                "per_sample_weights": per_sample_weights,
                                "include_last_offset": include_last_offset,
                                "padding_idx": padding_idx,
                            },
                        )

                        # if mode != 2:  # "max" mode in 2-D index tensor make aten func crash
                        #     # 2-D index tensor
                        #     indices = make_long_input((S, S), low=0, high=M)
                        #     per_sample_weights = make_per_sample_weight(
                        #         generate_per_sample_weight, indices
                        #     )
                        #     # 2
                        #     yield common_methods_invocations.SampleInput(
                        #         make_input((M, S)),
                        #         args=(indices,),
                        #         kwargs={
                        #             "offsets": offset,
                        #             "mode": mode,
                        #             "per_sample_weights": per_sample_weights,
                        #             "include_last_offset": include_last_offset,
                        #             "padding_idx": padding_idx,
                        #         },
                        #     )

                        #     indices = make_long_input((S, S), low=0, high=M, noncontiguous=True)
                        #     per_sample_weights = make_per_sample_weight(
                        #         generate_per_sample_weight, indices
                        #     )
                        #     # 3
                        #     yield common_methods_invocations.SampleInput(
                        #         make_input((M, S)),
                        #         args=(indices,),
                        #         kwargs={
                        #             "offsets": offset,
                        #             "mode": mode,
                        #             "per_sample_weights": per_sample_weights,
                        #             "include_last_offset": include_last_offset,
                        #             "padding_idx": padding_idx,
                        #         },
                        #     )


def sample_inputs__local_scalar_dense(op_info, device, dtype, requires_grad, **kwargs):
    del op_info

    shapes = (
        (),
        (1,),
        (3,),
        (1, 1),
        (1, 2),
        (2, 1),
        (1, 1, 1),
        (2, 2, 2),
    )

    for shape in shapes:
        t = torch_testing.make_tensor(
            shape,
            low=0,
            high=1,
            device=device,
            dtype=dtype,
            requires_grad=requires_grad,
            **kwargs,
        )
        yield opinfo_core.SampleInput(t)


def _prepare_data_for_fft_ops(device, dtype, requires_grad=False):
    # Adapted from https://github.com/pytorch/pytorch/blob/01069ad4be449f376cf88a56d842b8eb50f6e9b6/torch/testing/_internal/opinfo/core.py#L2448C1-L2541C79
    is_fp16_or_chalf = dtype in (torch.complex32, torch.half)
    if not is_fp16_or_chalf:
        oned_tensor = functools.partial(
            opinfo_core.make_tensor,
            (31,),
            device=device,
            dtype=dtype,
            requires_grad=requires_grad,
        )
        nd_tensor = functools.partial(
            opinfo_core.make_tensor,
            (S, S + 1, S + 2),
            device=device,
            dtype=dtype,
            requires_grad=requires_grad,
        )
    else:
        low = None
        high = None
        shapes = ((2, 8, 9), (33,))

        oned_tensor = functools.partial(
            opinfo_core.make_tensor,
            shapes[1],
            device=device,
            low=low,
            high=high,
            dtype=dtype,
            requires_grad=requires_grad,
        )
        nd_tensor = functools.partial(
            opinfo_core.make_tensor,
            shapes[0],
            device=device,
            low=low,
            high=high,
            dtype=dtype,
            requires_grad=requires_grad,
        )

    return oned_tensor, nd_tensor


def sample_inputs__fft_c2c(self, device, dtype, requires_grad=False, **_):
    del self  # Unused
    oned_tensor, nd_tensor = _prepare_data_for_fft_ops(device, dtype, requires_grad)

    for normalization, forward in itertools.product((0, 1, 2), (True, False)):
        # 1-D
        yield opinfo_core.SampleInput(
            oned_tensor(), dim=(0,), normalization=normalization, forward=forward
        )
        # N-D
        for dim in [
            (0,),
            (1,),
            (2,),
            (1, 2),
            (0, 1),
            (0, 1, 2),
        ]:
            yield opinfo_core.SampleInput(
                nd_tensor(), dim=dim, normalization=normalization, forward=forward
            )


def sample_inputs__fft_r2c(self, device, dtype, requires_grad=False, **_):
    del self  # Unused
    oned_tensor, nd_tensor = _prepare_data_for_fft_ops(device, dtype, requires_grad)

    for normalization, one_sided in itertools.product((0, 1, 2), (True, True)):
        # 1-D
        yield opinfo_core.SampleInput(
            oned_tensor(), dim=(0,), normalization=normalization, onesided=one_sided
        )
        # N-D
        for dim in [
            (0,),
            (1,),
            (2,),
            (1, 2),
            (0, 1),
            (0, 1, 2),
        ]:
            yield opinfo_core.SampleInput(
                nd_tensor(), dim=dim, normalization=normalization, onesided=one_sided
            )


def sample_inputs__fft_c2r(self, device, dtype, requires_grad=False, **_):
    del self  # Unused
    oned_tensor, nd_tensor = _prepare_data_for_fft_ops(device, dtype, requires_grad)

    for normalization in (0, 1, 2):
        # 1-D
        yield opinfo_core.SampleInput(
            oned_tensor(), dim=(0,), normalization=normalization, last_dim_size=12
        )
        # N-D
        for dim in [
            (0,),
            (1,),
            (2,),
            (1, 2),
            (0, 1),
            (0, 1, 2),
        ]:
            yield opinfo_core.SampleInput(
                nd_tensor(), dim=dim, normalization=normalization, last_dim_size=6
            )


def _index_variable_bool(shape, max_indices, device):
    if not isinstance(shape, tuple):
        shape = (shape,)
    index = (
        torch.rand(*shape, dtype=torch.double, device=device).mul_(max_indices).floor_().bool()
    )
    return index


def sample_inputs_index_bool(op_info, device, dtype, requires_grad, **kwargs):
    del op_info  # Unused
    del kwargs  # Unused
    make_arg = functools.partial(
        torch_testing.make_tensor, dtype=dtype, device=device, requires_grad=requires_grad
    )
    s = 5
    index_bool = _index_variable_bool(s, s, device=device)
    index_bool_2d = _index_variable_bool((s, s), s, device=device)
    index_bool_3d = _index_variable_bool((s, s, s), s, device=device)
    test_args = [
        ([index_bool],),
        ([None, index_bool],),
        ([None, None, None, index_bool],),
        ([index_bool, None],),
        ([index_bool, None, None],),
        # Extra index
        ([None, index_bool, None, index_bool],),
        ([index_bool, None, index_bool, None],),
        ([None, index_bool, index_bool, None],),
        ([index_bool_2d],),
        ([index_bool_2d, None],),
        ([index_bool_2d, None, None],),
        ([None, index_bool_2d],),
        ([None, None, index_bool_2d],),
        ([index_bool_3d],),
        ([index_bool_3d, None],),
        ([None, index_bool_3d],),
    ]

    for args in test_args:
        yield opinfo_core.SampleInput(make_arg((s, s, s, s)), args=args)


def sample_inputs_index(op_info, device, dtype, requires_grad, **kwargs):
    del op_info  # Unused
    del kwargs  # Unused
    make_arg = functools.partial(
        torch_testing.make_tensor, dtype=dtype, device=device, requires_grad=requires_grad
    )
    s = 5
    index_1d = common_methods_invocations.index_variable(2, s, device=device)
    index_2d = common_methods_invocations.index_variable((s + 1, 2), s, device=device)
    index_3d = common_methods_invocations.index_variable((s + 2, s + 1, 2), s, device=device)
    test_args = [
        ([index_1d],),
        ([None, index_1d],),
        ([None, None, None, index_1d],),
        ([index_1d, None],),
        ([index_1d, None, None],),
        # Extra index
        ([None, index_1d, None, index_1d],),
        ([index_1d, None, index_1d, None],),
        ([None, index_1d, index_1d, None],),
        ([index_2d],),
        ([None, index_2d],),
        ([None, None, None, index_2d],),
        ([index_2d, None],),
        ([index_2d, None, None],),
        # Extra index
        ([None, index_2d, None, index_2d],),
        ([index_2d, None, index_2d, None],),
        ([None, index_2d, index_2d, None],),
        ([index_3d],),
        ([None, index_3d],),
        ([None, None, None, index_3d],),
        ([index_3d, None],),
        ([index_3d, None, None],),
        # Extra index
        ([None, index_3d, None, index_3d],),
        ([index_3d, None, index_3d, None],),
        ([None, index_3d, index_3d, None],),
        # Mixed indices
        ([None, index_3d, index_1d, index_2d],),
        # All indices are not None
        ([index_2d, index_3d, index_1d],),
        ([index_2d, index_3d, index_1d, index_2d],),
    ]

    for args in test_args:
        yield opinfo_core.SampleInput(make_arg((s, s, s, s)), args=args)


def sample_inputs_index_put(op_info, device, dtype, requires_grad, **kwargs):
    del op_info
    del kwargs

    make_arg = functools.partial(
        torch_testing.make_tensor, device=device, dtype=dtype, requires_grad=requires_grad
    )

    cases = [
        # Cases: one None
        ((1, 3, 4), [None, torch.arange(2, device=device), None], (1, 2, 4)),
        ((10, 3, 4), [torch.arange(5, device=device), None, None], (5, 3, 4)),
        ((10, 3, 4, 6), [None, None, None, torch.arange(3, device=device)], (10, 3, 4, 3)),
        # Cases: two None
        (
            (10, 3, 4),
            [None, torch.arange(3, device=device), torch.arange(3, device=device)],
            (10, 3),
        ),
        (
            (10, 3, 4, 6),
            [
                torch.arange(2, device=device),
                None,
                torch.arange(2, device=device),
                torch.arange(2, device=device),
            ],
            (2, 3),
        ),
        (
            (10, 3, 4),
            [torch.arange(2, device=device), torch.arange(2, device=device), None],
            (2, 4),
        ),
        # Cases: Single indexing
        ((10, 3, 4), [None, None, torch.tensor([0], device=device)], (10, 3, 1)),
        ((10, 3, 4), [torch.tensor([0], device=device), None, None], (1, 3, 4)),
        ((10, 3, 4, 6), [None, torch.tensor([0], device=device), None, None], (10, 1, 4, 6)),
        # Cases: Single element
        (
            (10, 3, 4),
            [
                torch.tensor([0], device=device),
                torch.tensor([0], device=device),
                torch.tensor([0], device=device),
            ],
            (1,),
        ),
        # Cases: Multidimensional index
        (
            (10, 3),
            [torch.arange(8, dtype=torch.int64, device=device).reshape((-1, 4))],
            (2, 4, 3),
        ),
    ]

    for data_shape, indices, values_shape in cases:  # type: ignore[misc]
        data = make_arg(data_shape)
        values = make_arg(values_shape)  # type: ignore[has-type]

        yield opinfo_core.SampleInput(data, indices, values)


def sample_inputs_layer_norm(op_info, device, dtype, requires_grad, **kwargs):
    del op_info  # unused
    del kwargs
    make_arg = functools.partial(
        torch_testing.make_tensor, device=device, dtype=dtype, requires_grad=requires_grad
    )

    # Ordered as input shape, normalized_shape, eps
    cases: tuple[tuple[int], tuple[int], float] = (  # type: ignore[assignment]
        ((1, 2, 3), (1, 2, 3), 0.5),
        ((2, 2, 3), (2, 3), -0.5),
        ((1,), (1,), 1e-5),
        ((1, 2), (2,), 1e-5),
        ((0, 1), (1,), 1e-5),
    )

    for input_shape, normalized_shape, eps in cases:  # type: ignore[misc]
        # Shape of weight and bias should be the same as normalized_shape
        weight = make_arg(normalized_shape)  # type: ignore[has-type]
        bias = make_arg(normalized_shape)  # type: ignore[has-type]
        yield opinfo_core.SampleInput(
            make_arg(input_shape),  # type: ignore[has-type]
            args=(normalized_shape, weight, bias, eps),  # type: ignore[has-type]
        )
        yield opinfo_core.SampleInput(
            make_arg(input_shape),  # type: ignore[has-type]
            args=(normalized_shape, None, bias, eps),  # type: ignore[has-type]
        )
        yield opinfo_core.SampleInput(
            make_arg(input_shape),  # type: ignore[has-type]
            args=(normalized_shape, weight, None, eps),  # type: ignore[has-type]
        )
        yield opinfo_core.SampleInput(
            make_arg(input_shape),  # type: ignore[has-type]
            args=(normalized_shape, None, None, eps),  # type: ignore[has-type]
        )


def sample_inputs_like_fns(self, device, dtype, requires_grad, **kwargs):
    del self  # Unused

    inputs = [
        ((), {}),
        ((S, S), {}),
        ((0, S, 0), {}),
        ((S,), {}),
        ((S,), {"dtype": dtype}),
        # Hard-code some dtypes/devices. We want to test cases where the
        # (dtype, device) is different from the input's (dtype, device)
        ((S,), {"dtype": torch.double}),
    ]
    for shape, kwargs in inputs:
        t = torch_testing.make_tensor(
            shape, dtype=dtype, device=device, low=None, high=None, requires_grad=requires_grad
        )
        yield opinfo_core.SampleInput(t, **kwargs)


def sample_inputs__log_softmax(
    op_info,
    device,
    dtype,
    requires_grad,
    **kwargs,
):
    del op_info  # Unused

    make_arg = functools.partial(
        torch_testing.make_tensor, device=device, dtype=dtype, requires_grad=requires_grad
    )
    cases = [
        ((S,), (0,)),
        ((S, S), (0,)),
        ((S, S), (1,)),
        ((S, S), (-1,)),
        ((S, M, S), (2,)),
        ((S, 0, 0), (-1,)),
    ]

    for (shape, dim), half_to_float in itertools.product(cases, (False,)):
        # NOTE: softmax with half to float conversion is not supported on CPU
        # So we don't test it here
        kwargs = dict(half_to_float=half_to_float)
        yield opinfo_core.SampleInput(make_arg(shape), args=dim, kwargs=kwargs)


def sample_inputs_max_pool_empty_strides(op_info, device, dtype, requires_grad, **kwargs):
    make_arg = functools.partial(
        torch_testing.make_tensor, device=device, dtype=dtype, requires_grad=False
    )

    # FIXME: (RuntimeError: non-empty 3D or 4D (batch mode) tensor expected for input)

    params_generator_type_dict = {
        "ops.aten.max_pool1d": _TestParamsMaxPool1dEmptyStride,
        "ops.aten.max_pool2d": _TestParamsMaxPool2dEmptyStride,
        "ops.aten.max_pool3d": _TestParamsMaxPool3dEmptyStride,
    }

    params_generator = params_generator_type_dict[op_info.name]()
    for (shape, memory_format), kwargs in params_generator.gen_input_params():
        arg = make_arg(shape).to(memory_format=memory_format).requires_grad_(requires_grad)
        yield opinfo_core.SampleInput(arg, kwargs=kwargs)


def sample_inputs_max_pool1d_with_indices(op_info, device, dtype, requires_grad, **kwargs):
    del op_info
    make_arg = functools.partial(
        torch_testing.make_tensor, device=device, dtype=dtype, requires_grad=False
    )
    params_generator = (
        common_methods_invocations._TestParamsMaxPool1d()  # pylint: disable=protected-access
    )
    for (shape, memory_format), kwargs in params_generator.gen_input_params():
        arg = make_arg(shape).to(memory_format=memory_format).requires_grad_(requires_grad)
        yield opinfo_core.SampleInput(arg, kwargs=kwargs)


def sample_inputs_max_pool2d_with_indices(op_info, device, dtype, requires_grad, **kwargs):
    del op_info
    make_arg = functools.partial(
        torch_testing.make_tensor, device=device, dtype=dtype, requires_grad=False
    )
    params_generator = (
        common_methods_invocations._TestParamsMaxPool2d()  # pylint: disable=protected-access
    )
    for (shape, memory_format), kwargs in params_generator.gen_input_params():
        arg = make_arg(shape).to(memory_format=memory_format).requires_grad_(requires_grad)
        yield opinfo_core.SampleInput(arg, kwargs=kwargs)


def sample_inputs_max_pool3d_with_indices(op_info, device, dtype, requires_grad, **kwargs):
    del op_info
    make_arg = functools.partial(
        torch_testing.make_tensor, device=device, dtype=dtype, requires_grad=False
    )
    params_generator = (
        common_methods_invocations._TestParamsMaxPool3d()  # pylint: disable=protected-access
    )
    for (shape, memory_format), kwargs in params_generator.gen_input_params():
        arg = make_arg(shape).to(memory_format=memory_format).requires_grad_(requires_grad)
        yield opinfo_core.SampleInput(arg, kwargs=kwargs)


def sample_inputs_native_group_norm(op_info, device, dtype, requires_grad, **kwargs):
    del op_info
    make_arg = functools.partial(
        torch_testing.make_tensor, device=device, dtype=dtype, requires_grad=requires_grad
    )

    # Ordered as input shape, C,N,HxW, and kwargs for group and eps
    cases = (
        ((1, 6, 3), (6,), (6,), 1, 6, 3, {"group": 2, "eps": 0.5}),
        ((2, 6, 3), (6,), (6,), 2, 6, 3, {"group": 3, "eps": -0.5}),
        ((5, 5, 5), (5,), (5,), 5, 5, 5, {"group": 1, "eps": 1e-5}),
        ((5, 8, 10), (8,), (8,), 5, 8, 10, {"group": 4, "eps": 1e-5}),
    )

    for input_shape, weight, bias, N, C, HxW, kwargs in cases:
        # args: running mean, running var, weight and bias should necessarily be of shape: (channels,)
        channels = input_shape[1] if len(input_shape) > 1 else 0
        weight = make_arg(channels) if channels > 0 else None
        bias = make_arg(channels) if channels > 0 else None

        yield opinfo_core.SampleInput(
            make_arg(input_shape),
            args=(
                weight,
                bias,
                N,
                C,
                HxW,
            ),
            kwargs=kwargs,
        )


def sample_inputs_native_dropout(
    op_info, device, dtype, requires_grad, *, valid_input_dim=None, **kwargs
):
    del op_info  # Unused
    del kwargs  # Unused
    make_arg = functools.partial(
        torch_testing.make_tensor, device=device, dtype=dtype, requires_grad=requires_grad
    )

    if valid_input_dim:
        cases = ((S,) * i for i in valid_input_dim)
    else:
        cases = ((S, S), (S,), ())
    # ONNX requires 0 <= p < 1
    p_vals = [0.0]

    training_vals = [True, False]

    for case, p, training in itertools.product(cases, p_vals, training_vals):
        yield opinfo_core.SampleInput(make_arg(case), p=p, train=training)


# NOTE: In `_native_batch_norm_legit` tests, it generates two kinds of args:
# 1. (input, weight, bias, running_mean, running_var, training, momentum, eps)
# 2. (input, weight, bias, training, momentum, eps)
# which requires two function signatures to take the inputs, that's why we have
# two sample_inputs functions here instead.
def sample_inputs__native_batch_norm_legit(op_info, device, dtype, requires_grad, **kwargs):
    samples = common_methods_invocations.sample_inputs_batch_norm(
        op_info, device, dtype, requires_grad, **kwargs
    )
    for sample in samples:
        # torch.native_batch_norm does not support 0 numel tensors
        # IndexError: Dimension out of range (expected to be in range of [-1, 0], but got 1)
        if sample.input.numel() == 0:
            continue
        args = sample.args
        training = sample.kwargs.get("training", True)
        momentum = sample.kwargs.get("momentum", 0.5)
        eps = sample.kwargs.get("eps", 1e-5)
        if args[0] is not None and args[1] is not None:
            yield opinfo_core.SampleInput(
                sample.input,
                args=(args[2], args[3], args[0], args[1]),
                kwargs={"training": training, "momentum": momentum, "eps": eps},
            )


def sample_inputs__native_batch_norm_legit_no_stats(
    op_info, device, dtype, requires_grad, **kwargs
):
    samples = common_methods_invocations.sample_inputs_batch_norm(
        op_info, device, dtype, requires_grad, **kwargs
    )
    for sample in samples:
        # torch.native_batch_norm does not support 0 numel tensors
        # IndexError: Dimension out of range (expected to be in range of [-1, 0], but got 1)
        if sample.input.numel() == 0:
            continue
        args = sample.args
        training = sample.kwargs.get("training", True)
        momentum = sample.kwargs.get("momentum", 0.5)
        eps = sample.kwargs.get("eps", 1e-5)
        if args[0] is not None and args[1] is None:
            yield opinfo_core.SampleInput(
                sample.input,
                args=(args[2], args[3]),
                kwargs={"training": training, "momentum": momentum, "eps": eps},
            )


def sample_inputs_non_max_suppression(op_info, device, dtype, requires_grad, **kwargs):
    del op_info
    del kwargs
    boxes = torch.tensor(
        [
            [0.0, 0.0, 10.0, 10.0],
            [10.0, 10.0, 20.0, 20.0],
            [32.0, 32.0, 40.0, 52.0],
        ],
        device=device,
        dtype=dtype,
        requires_grad=requires_grad,
    )
    scores = torch.tensor(
        [0.8, 0.4, 0.6], device=device, dtype=dtype, requires_grad=requires_grad
    )

    for iou_threshold in (0.3, 0.5, 0.7, 0.9):
        yield opinfo_core.SampleInput(boxes, args=(scores, iou_threshold))


def sample_inputs_normal_tensor_float(op_info, device, dtype, requires_grad, **kwargs):
    del op_info
    del requires_grad
    del kwargs
    make_arg = functools.partial(
        torch_testing.make_tensor, dtype=dtype, device=device, requires_grad=False
    )
    samples = (
        ((S, S), 0.0),
        ((S, S, S), 4.2),
    )
    for mean, std in samples:
        yield opinfo_core.SampleInput(make_arg(mean), std)


def sample_inputs_normal_float_tensor(op_info, device, dtype, requires_grad, **kwargs):
    del op_info
    del requires_grad
    del kwargs
    make_arg = functools.partial(
        torch_testing.make_tensor, dtype=dtype, device=device, requires_grad=False
    )
    samples = (
        (4.2, (S, S)),
        (-2.0, (S, S, S)),
    )
    for mean, std in samples:
        yield opinfo_core.SampleInput(mean, make_arg(std, low=0.0))


def sample_inputs_normal_tensor_tensor(op_info, device, dtype, requires_grad, **kwargs):
    del op_info
    del requires_grad
    del kwargs
    make_arg = functools.partial(
        torch_testing.make_tensor, dtype=dtype, device=device, requires_grad=False
    )
    samples = (
        ((S, S), (S, S)),
        ((S, S, S), (S, S, S)),
    )
    for mean, std in samples:
        yield opinfo_core.SampleInput(make_arg(mean), make_arg(std, low=0.0))


def sample_inputs_rand(op_info, device, dtype, requires_grad, **kwargs):
    del op_info  # Unused
    del device  # Unused
    del requires_grad  # Unused
    del kwargs  # Unused

    shapes = (
        (M,),
        (S, S),
        (S, S, S),
    )

    for shape in shapes:
        yield opinfo_core.SampleInput(shape, kwargs=dict(dtype=dtype))


def sample_inputs_rand_like(op_info, device, dtype, requires_grad, **kwargs):
    del op_info  # Unused
    del kwargs  # Unused

    make_arg = functools.partial(
        torch_testing.make_tensor, device=device, dtype=dtype, requires_grad=requires_grad
    )
    shapes = (
        (M,),
        (S, S),
        (S, S, S),
    )

    for shape in shapes:
        yield opinfo_core.SampleInput(make_arg(shape))


def sample_inputs_randint(self, device, dtype, requires_grad, **kwargs):
    high = 10

    for sample in sample_inputs_like_fns(self, device, dtype, requires_grad, **kwargs):
        # With high
        yield opinfo_core.SampleInput(high, sample.input.shape, *sample.args, **sample.kwargs)


def sample_inputs_randint_low(self, device, dtype, requires_grad, **kwargs):
    low = 2
    high = 10

    for sample in sample_inputs_like_fns(self, device, dtype, requires_grad, **kwargs):
        # With low and high
        yield opinfo_core.SampleInput(
            low, high, sample.input.shape, *sample.args, **sample.kwargs
        )


def sample_inputs_randint_like(self, device, dtype, requires_grad, **kwargs):
    high = 10

    for sample in sample_inputs_like_fns(self, device, dtype, requires_grad, **kwargs):
        # With high
        yield opinfo_core.SampleInput(sample.input, high, *sample.args, **sample.kwargs)


def sample_inputs_randint_like_low_dtype(self, device, dtype, requires_grad, **kwargs):
    low = 2
    high = 10

    for sample in sample_inputs_like_fns(self, device, dtype, requires_grad, **kwargs):
        # With low and high
        yield opinfo_core.SampleInput(sample.input, low, high, *sample.args, **sample.kwargs)


def sample_inputs_randn(op, device, dtype, requires_grad, **kwargs):
    del op  # Unused
    del device  # Unused
    del requires_grad  # Unused
    del kwargs  # Unused

    shapes = ((M,), (S, S))

    for shape in shapes:
        yield opinfo_core.SampleInput(input=shape, kwargs=dict(dtype=dtype))


def sample_inputs_reflection_pad1d(op_info, device, dtype, requires_grad, **kwargs):
    del op_info
    del kwargs

    cases: tuple = (  # ignore
        ((2, 3), (1, 2)),
        ((4, 5), (0, 1)),
        ((6, 7), (1, 1)),
        ((8, 9), (1, 0)),
    )

    make_inp = opinfo_core.partial(
        torch.testing.make_tensor, device=device, dtype=dtype, requires_grad=requires_grad
    )

    for shape, pad in cases:
        yield opinfo_core.SampleInput(make_inp(shape), args=(pad,))


def sample_inputs_replication_pad1d(op_info, device, dtype, requires_grad, **kwargs):
    del op_info
    del kwargs

    cases: tuple = (  # ignore
        ((2, 3), (1, 2)),
        ((4, 5), (0, 1)),
        ((6, 7), (1, 1)),
        ((8, 9), (1, 0)),
    )

    make_inp = opinfo_core.partial(
        torch.testing.make_tensor, device=device, dtype=dtype, requires_grad=requires_grad
    )

    for shape, pad in cases:
        yield opinfo_core.SampleInput(make_inp(shape), args=(pad,))


def sample_inputs_slice_scatter(op_info, device, dtype, requires_grad, **kwargs):
    del op_info
    del kwargs
    make_arg = functools.partial(
        torch_testing.make_tensor, dtype=dtype, device=device, requires_grad=requires_grad
    )

    L = 20
    cases = (
        ((L, L, L), (L, L, L), (0, 0, L, 1)),
        ((L, L, L), (L // 2, L, L), (0, L // 2, L, 1)),
        ((L, L, L), (L // 4, L, L), (0, L // 2, L, 2)),
        ((L, L, L), (L, L, L), (1, 0, L, 1)),
        ((L, L, L), (L, L // 2, L), (1, L // 2, L, 1)),
        ((L, L, L), (L, L // 4, L), (1, L // 2, L, 2)),
        ((L, L, L), (L, L, L), (2, 0, L, 1)),
        ((L, L, L), (L, L, L // 2), (2, L // 2, L, 1)),
        ((L, L, L), (L, L, L // 4), (2, L // 2, L, 2)),
        ((L, L, L), (L, L // 2, L), (1, L // 2, L * 2, 1)),  # end > L
        ((L, L, L), (L, L, L), (-2, 0, L, 1)),  # negative dim
        ((L, L, L), (L, L, L // 4), (-1, L // 2, L * 2, 2)),  # end > L and negative dim
    )

    for input_shape, src_shape, args in cases:
        input_ = make_arg(input_shape)
        src = make_arg(src_shape)
        yield opinfo_core.SampleInput(input_, args=(src, *args))


def sample_inputs__scaled_dot_product_flash_attention(
    op_info, device, dtype, requires_grad, **kwargs
):
    del op_info
    del kwargs

    make = opinfo_core.partial(
        opinfo_core.make_tensor, device=device, dtype=dtype, requires_grad=requires_grad
    )
    batch, seq_q, seq_kv, num_heads, head_dim = 4, 3, 6, 4, 8

    dim_4_q_shape = (batch, num_heads, seq_q, head_dim)
    dim_4_kv_shape = (batch, num_heads, seq_kv, head_dim)

    qkv_shapes = [(dim_4_q_shape, dim_4_kv_shape)]
    samples = []
    for qkv_shape, is_causal, dropout_p in opinfo_core.product(
        qkv_shapes, [True, False], [0.0]
    ):
        shape_q, shape_kv = qkv_shape
        samples.append(
            opinfo_core.SampleInput(
                make(shape_q),
                make(shape_kv),
                make(shape_kv),
                is_causal=is_causal,
                dropout_p=dropout_p,
            )
        )

    # Add an attn_mask
    samples.append(
        opinfo_core.SampleInput(
            make((batch, num_heads, seq_q, head_dim)),
            make((batch, num_heads, seq_kv, head_dim)),
            make((batch, num_heads, seq_kv, head_dim)),
            is_causal=False,
            dropout_p=0.0,
        )
    )

    yield from samples


def sample_inputs__scaled_dot_product_efficient_attention(
    op_info, device, dtype, requires_grad, **kwargs
):
    del op_info
    del kwargs

    make = opinfo_core.partial(
        opinfo_core.make_tensor, device=device, dtype=dtype, requires_grad=requires_grad
    )
    batch, seq_q, seq_kv, num_heads, head_dim = 2, 3, 6, 4, 8

    dim_4_q_shape = (batch, num_heads, seq_q, head_dim)
    dim_4_kv_shape = (batch, num_heads, seq_kv, head_dim)

    qkv_shapes = [(dim_4_q_shape, dim_4_kv_shape)]

    samples = []
    for qkv_shape, is_causal, dropout_p, compute_log_sumexp in opinfo_core.product(
        qkv_shapes, [True, False], [0.0], [True, False]
    ):
        shape_q, shape_kv = qkv_shape
        samples.append(
            opinfo_core.SampleInput(
                make(shape_q),
                make(shape_kv),
                make(shape_kv),
                attn_bias=None,  # TODO: Add attn_bias
                is_causal=is_causal,
                dropout_p=dropout_p,
                compute_log_sumexp=compute_log_sumexp,
            )
        )

    yield from samples


def sample_inputs__softmax(
    op_info,
    device,
    dtype,
    requires_grad,
    **kwargs,
):
    del op_info  # Unused

    make_arg = functools.partial(
        torch_testing.make_tensor, device=device, dtype=dtype, requires_grad=requires_grad
    )
    cases = [
        ((S,), (0,)),
        ((S, S), (0,)),
        ((S, S), (1,)),
        ((S, S), (-1,)),
        ((S, M, S), (2,)),
        ((S, 0, 0), (-1,)),
    ]

    for (shape, dim), half_to_float in itertools.product(cases, (False,)):
        # NOTE: softmax with half to float conversion is not supported on CPU
        # So we don't test it here
        kwargs = dict(half_to_float=half_to_float)
        yield opinfo_core.SampleInput(make_arg(shape), args=dim, kwargs=kwargs)


def sample_inputs_prims_std_var(op_info, device, dtype, requires_grad, **kwargs):
    del op_info  # Unused
    del kwargs  # Unused
    tensor_nd = functools.partial(
        opinfo_core.make_tensor,
        (S, S, S),
        device=device,
        dtype=dtype,
        requires_grad=requires_grad,
    )
    tensor_1d = functools.partial(
        opinfo_core.make_tensor, (S,), device=device, dtype=dtype, requires_grad=requires_grad
    )

    yield opinfo_core.SampleInput(tensor_nd(), dims=(1,), correction=0)
    yield opinfo_core.SampleInput(tensor_1d(), dims=(0,), correction=0)
    yield opinfo_core.SampleInput(tensor_1d(), dims=(0,), correction=1)

    yield opinfo_core.SampleInput(tensor_nd(), dims=(1,), correction=1)
    yield opinfo_core.SampleInput(tensor_nd(), dims=(1,), correction=S // 2)
    yield opinfo_core.SampleInput(tensor_nd(), dims=(), correction=0)
    # Negative indices are not supported


def sample_inputs_stft(op_info, device, dtype, requires_grad, **kwargs):
    del op_info
    del kwargs

    def mt(shape, **kwargs):
        return torch_testing.make_tensor(
            shape, device=device, dtype=dtype, requires_grad=requires_grad, **kwargs
        )

    yield opinfo_core.SampleInput(mt(100), n_fft=10, return_complex=True)
    yield opinfo_core.SampleInput(mt(100), n_fft=10, return_complex=False)
    if dtype.is_complex:
        yield opinfo_core.SampleInput(mt(100), n_fft=10)

    yield opinfo_core.SampleInput(mt(10), n_fft=7, return_complex=True)
    yield opinfo_core.SampleInput(mt((10, 100)), n_fft=16, hop_length=4, return_complex=True)

    window = mt(16, low=0.5, high=2.0)
    yield opinfo_core.SampleInput(
        mt((2, 100)), kwargs=dict(n_fft=16, window=window, return_complex=True)
    )
    yield opinfo_core.SampleInput(
        mt((3, 100)), kwargs=dict(n_fft=16, window=window, return_complex=True)
    )
    if not dtype.is_complex:
        yield opinfo_core.SampleInput(
            mt((10, 100)), n_fft=16, window=window, onesided=False, return_complex=True
        )


def sample_inputs_tensor_bool(op_info, device, dtype, requires_grad, **kwargs):
    del op_info
    del device
    del requires_grad
    del kwargs
    yield opinfo_core.SampleInput(True, dtype=dtype)
    yield opinfo_core.SampleInput(False, dtype=dtype)


def sample_inputs_tensor_float(op_info, device, dtype, requires_grad, **kwargs):
    del op_info
    del device
    del requires_grad
    del kwargs
    yield opinfo_core.SampleInput(3.0, dtype=dtype)
    yield opinfo_core.SampleInput(-1.0, dtype=dtype)


def sample_inputs_tensor_int(op_info, device, dtype, requires_grad, **kwargs):
    del op_info
    del device
    del requires_grad
    del kwargs
    yield opinfo_core.SampleInput(2, dtype=dtype)
    yield opinfo_core.SampleInput(-5, dtype=dtype)


def sample_inputs_unfold(op_info, device, dtype, requires_grad, **kwargs):
    del op_info
    # Case `target_end == 1`, where `target_end = (input.size(dimension) - size) // step + 1`.
    t = torch_testing.make_tensor(
        (2, 3, 4),
        device=device,
        dtype=dtype,
        requires_grad=requires_grad,
        **kwargs,
    )
    for dimension, size, step in [
        (1, 2, 2),
        (-1, 2, 2),
        (-2, 2, 2),
    ]:
        yield opinfo_core.SampleInput(t, args=(dimension, size, step))


def sample_inputs_upsample_2d(op_info, device, dtype, requires_grad, **kwargs):
    del op_info
    del kwargs

    N, C = 2, 3
    D = 4
    SS = 3
    L = 5

    align_corners_options = (True, False)
    rank = 2

    def shape(size, rank, with_batch_channel=True):
        if with_batch_channel:
            return tuple([N, C] + ([size] * rank))
        return tuple([size] * rank)

    make_arg = functools.partial(
        torch_testing.make_tensor,
        device=device,
        dtype=dtype,
        requires_grad=requires_grad,
        low=-1,
        high=1,
    )

    yield opinfo_core.SampleInput(make_arg(shape(D, rank)), shape(SS, rank, False), True)

    for align_corners in align_corners_options:
        yield opinfo_core.SampleInput(
            make_arg(shape(D, rank)), shape(S, rank, False), align_corners
        )
        yield opinfo_core.SampleInput(
            make_arg(shape(D, rank)), shape(L, rank, False), align_corners
        )
        yield opinfo_core.SampleInput(
            make_arg(shape(D, rank)),
            args=(shape(L, rank, False), align_corners),
            kwargs=dict(scales_h=0.6, scales_w=4.2),
        )
        yield opinfo_core.SampleInput(
            make_arg(shape(D, rank)),
            args=(shape(L, rank, False), align_corners),
            kwargs=dict(scales_h=4.2, scales_w=0.6),
        )


def sample_inputs_upsample_2d_vec(op_info, device, dtype, requires_grad, **kwargs):
    del op_info
    del kwargs

    N, C = 2, 3
    D = 4
    SS = 3
    L = 5

    align_corners_options = (True, False)
    rank = 2

    def shape(size, rank, with_batch_channel=True):
        if with_batch_channel:
            return tuple([N, C] + ([size] * rank))
        return tuple([size] * rank)

    make_arg = functools.partial(
        torch_testing.make_tensor,
        device=device,
        dtype=dtype,
        requires_grad=requires_grad,
        low=-1,
        high=1,
    )

    yield opinfo_core.SampleInput(make_arg(shape(D, rank)), shape(SS, rank, False), True, None)

    for align_corners in align_corners_options:
        yield opinfo_core.SampleInput(
            make_arg(shape(D, rank)), shape(S, rank, False), align_corners, None
        )
        yield opinfo_core.SampleInput(
            make_arg(shape(D, rank)), shape(L, rank, False), align_corners, None
        )
        yield opinfo_core.SampleInput(
            make_arg(shape(D, rank)),
            args=(
                None,  # output_size
                align_corners,
            ),
            kwargs=dict(scale_factors=[1.7, 1.7]),
        )
        yield opinfo_core.SampleInput(
            make_arg(shape(D, rank)),
            args=(
                None,  # if this is None, the scalar must be list
                align_corners,
            ),
            kwargs=dict(scale_factors=[0.6, 0.6]),
        )
        yield opinfo_core.SampleInput(
            make_arg(shape(D, rank)),
            args=(
                None,  # if this is None, the scalar must be list
                align_corners,
            ),
            kwargs=dict(scale_factors=[0.6, 4.2]),
        )


def sample_inputs_upsample_linear1d(op_info, device, dtype, requires_grad, **kwargs):
    del op_info
    del kwargs

    N, C = 2, 3
    D = 4
    SS = 3
    L = 5

    align_corners_options = (True, False)
    rank = 1

    def shape(size, rank, with_batch_channel=True):
        if with_batch_channel:
            return tuple([N, C] + ([size] * rank))
        return tuple([size] * rank)

    make_arg = functools.partial(
        torch_testing.make_tensor,
        device=device,
        dtype=dtype,
        requires_grad=requires_grad,
        low=-1,
        high=1,
    )

    yield opinfo_core.SampleInput(make_arg(shape(D, rank)), shape(SS, rank, False), True)

    for align_corners in align_corners_options:
        yield opinfo_core.SampleInput(
            make_arg(shape(D, rank)), shape(S, rank, False), align_corners
        )
        yield opinfo_core.SampleInput(
            make_arg(shape(D, rank)), shape(L, rank, False), align_corners
        )
        yield opinfo_core.SampleInput(
            make_arg(shape(D, rank)), shape(L, rank, False), align_corners, scales=4.2
        )


def sample_inputs_upsample_nearest1d(op_info, device, dtype, requires_grad, **kwargs):
    del op_info
    del kwargs

    N, C = 2, 3
    D = 4
    L = 5

    rank = 1

    def shape(size, rank, with_batch_channel=True):
        if with_batch_channel:
            return tuple([N, C] + ([size] * rank))
        return tuple([size] * rank)

    make_arg = functools.partial(
        torch_testing.make_tensor,
        device=device,
        dtype=dtype,
        requires_grad=requires_grad,
        low=-1,
        high=1,
    )

    yield opinfo_core.SampleInput(
        make_arg(shape(D, rank)),
        shape(S, rank, False),
    )
    yield opinfo_core.SampleInput(
        make_arg(shape(D, rank)),
        shape(L, rank, False),
    )
    # yield opinfo_core.SampleInput(
    #     make_arg(shape(D, rank)),
    #     shape(S, rank, False),  # output_size
    #     [1.7],  # scaler
    # )
    # yield opinfo_core.SampleInput(
    #     make_arg(shape(D, rank)),
    #     shape(S, rank, False),  # if this is None, the scalar must be list
    #     [0.6],
    # )


def sample_inputs_upsample_nearest1d_vec(op_info, device, dtype, requires_grad, **kwargs):
    del op_info
    del kwargs

    N, C = 2, 3
    D = 4
    L = 5

    rank = 1

    def shape(size, rank, with_batch_channel=True):
        if with_batch_channel:
            return tuple([N, C] + ([size] * rank))
        return tuple([size] * rank)

    make_arg = functools.partial(
        torch_testing.make_tensor,
        device=device,
        dtype=dtype,
        requires_grad=requires_grad,
        low=-1,
        high=1,
    )

    yield opinfo_core.SampleInput(make_arg(shape(D, rank)), shape(S, rank, False), None)
    yield opinfo_core.SampleInput(make_arg(shape(D, rank)), shape(L, rank, False), None)
    yield opinfo_core.SampleInput(
        make_arg(shape(D, rank)),
        None,  # output_size
        scale_factors=(1.7,),
    )
    yield opinfo_core.SampleInput(
        make_arg(shape(D, rank)),
        None,
        scale_factors=(0.6,),
    )


def sample_inputs_upsample_nearest2d(op_info, device, dtype, requires_grad, **kwargs):
    del op_info
    del kwargs

    N, C = 2, 3
    D = 4
    L = 5

    rank = 2

    def shape(size, rank, with_batch_channel=True):
        if with_batch_channel:
            return tuple([N, C] + ([size] * rank))
        return tuple([size] * rank)

    make_arg = functools.partial(
        torch_testing.make_tensor,
        device=device,
        dtype=dtype,
        requires_grad=requires_grad,
        low=-1,
        high=1,
    )

    yield opinfo_core.SampleInput(
        make_arg(shape(D, rank)),
        shape(S, rank, False),
    )
    yield opinfo_core.SampleInput(
        make_arg(shape(D, rank)),
        shape(L, rank, False),
    )
    # yield opinfo_core.SampleInput(
    #     make_arg(shape(D, rank)),
    #     shape(L, rank, False),
    #     1.7, 2.0,  # scaler
    # )
    # yield opinfo_core.SampleInput(
    #     make_arg(shape(D, rank)),
    #     shape(L, rank, False),
    #     0.6, 0.4,
    # )


def sample_inputs_upsample_nearest2d_vec(op_info, device, dtype, requires_grad, **kwargs):
    del op_info
    del kwargs

    N, C = 2, 3
    D = 4
    L = 5

    rank = 2

    def shape(size, rank, with_batch_channel=True):
        if with_batch_channel:
            return tuple([N, C] + ([size] * rank))
        return tuple([size] * rank)

    make_arg = functools.partial(
        torch_testing.make_tensor,
        device=device,
        dtype=dtype,
        requires_grad=requires_grad,
        low=-1,
        high=1,
    )

    yield opinfo_core.SampleInput(make_arg(shape(D, rank)), shape(S, rank, False), None)
    yield opinfo_core.SampleInput(make_arg(shape(D, rank)), shape(L, rank, False), None)
    yield opinfo_core.SampleInput(
        make_arg(shape(D, rank)),
        None,
        scale_factors=(1.7, 2.0),
    )
    yield opinfo_core.SampleInput(
        make_arg(shape(D, rank)),
        None,
        scale_factors=(0.6, 0.4),
    )


def sample_inputs_upsample_nearest3d(op_info, device, dtype, requires_grad, **kwargs):
    del op_info
    del kwargs

    N, C = 2, 3
    D = 4
    L = 5

    rank = 3

    def shape(size, rank, with_batch_channel=True):
        if with_batch_channel:
            return tuple([N, C] + ([size] * rank))
        return tuple([size] * rank)

    make_arg = functools.partial(
        torch_testing.make_tensor,
        device=device,
        dtype=dtype,
        requires_grad=requires_grad,
        low=-1,
        high=1,
    )

    yield opinfo_core.SampleInput(
        make_arg(shape(D, rank)),
        shape(S, rank, False),
    )
    yield opinfo_core.SampleInput(
        make_arg(shape(D, rank)),
        shape(L, rank, False),
    )
    # yield opinfo_core.SampleInput(
    #     make_arg(shape(D, rank)),
    #     shape(L, rank, False),
    #     1.7, 1.5, 2.0,  # scaler
    # )
    # yield opinfo_core.SampleInput(
    #     make_arg(shape(D, rank)),
    #     shape(L, rank, False),
    #     0.6, 0.3, 0.5,
    # )


def sample_inputs_upsample_nearest3d_vec(op_info, device, dtype, requires_grad, **kwargs):
    del op_info
    del kwargs

    N, C = 2, 3
    D = 4
    L = 5

    rank = 3

    def shape(size, rank, with_batch_channel=True):
        if with_batch_channel:
            return tuple([N, C] + ([size] * rank))
        return tuple([size] * rank)

    make_arg = functools.partial(
        torch_testing.make_tensor,
        device=device,
        dtype=dtype,
        requires_grad=requires_grad,
        low=-1,
        high=1,
    )

    yield opinfo_core.SampleInput(make_arg(shape(D, rank)), shape(S, rank, False), None)
    yield opinfo_core.SampleInput(make_arg(shape(D, rank)), shape(L, rank, False), None)
    yield opinfo_core.SampleInput(
        make_arg(shape(D, rank)),
        None,
        scale_factors=(1.7, 1.5, 2.0),  # scaler
    )
    yield opinfo_core.SampleInput(
        make_arg(shape(D, rank)),
        None,
        scale_factors=(0.6, 0.3, 0.5),
    )


def sample_inputs_upsample_trilinear3d(op_info, device, dtype, requires_grad, **kwargs):
    del op_info
    del kwargs

    N, C = 2, 3
    D = 4
    SS = 3
    L = 5

    align_corners_options = (True, False)
    rank = 3

    def shape(size, rank, with_batch_channel=True):
        if with_batch_channel:
            return tuple([N, C] + ([size] * rank))
        return tuple([size] * rank)

    make_arg = functools.partial(
        torch_testing.make_tensor,
        device=device,
        dtype=dtype,
        requires_grad=requires_grad,
        low=-1,
        high=1,
    )

    for align_corners in align_corners_options:
        yield opinfo_core.SampleInput(
            make_arg(shape(D, rank)), shape(SS, rank, False), align_corners
        )
        yield opinfo_core.SampleInput(
            make_arg(shape(D, rank)), shape(S, rank, False), align_corners
        )
        yield opinfo_core.SampleInput(
            make_arg(shape(D, rank)), shape(L, rank, False), align_corners
        )


<<<<<<< HEAD
def sample_inputs__unique(op_info, device, dtype, requires_grad, **kwargs):
    for sample in common_methods_invocations.sample_inputs_unique(
            op_info, device, dtype, requires_grad, **kwargs):
        return_counts = sample.kwargs.pop('return_counts', None)
        dim = sample.kwargs.pop('dim', None)
        # take only those samples that do not ask for counts or a dim
        if not return_counts and dim is None:
            yield sample


def sample_inputs__unique2(op_info, device, dtype, requires_grad, **kwargs):
    for sample in common_methods_invocations.sample_inputs_unique(
            op_info, device, dtype, requires_grad, **kwargs):
        # take only those samples that do not ask for a dim
        if sample.kwargs.pop('dim', None) is None:
            yield sample


def sample_inputs_unique_dim(op_info, device, dtype, requires_grad, **kwargs):
    for sample in common_methods_invocations.sample_inputs_unique(
            op_info, device, dtype, requires_grad, **kwargs):
        # take only those samples that ask for a dim
        if sample.kwargs.get('dim') is not None:
            yield sample
=======
def sample_inputs_upsample_trilinear3d_vec(op_info, device, dtype, requires_grad, **kwargs):
    del op_info
    del kwargs

    N, C = 2, 3
    D = 4
    SS = 3
    L = 5

    align_corners_options = (True, False)
    rank = 3

    def shape(size, rank, with_batch_channel=True):
        if with_batch_channel:
            return tuple([N, C] + ([size] * rank))
        return tuple([size] * rank)

    make_arg = functools.partial(
        torch_testing.make_tensor,
        device=device,
        dtype=dtype,
        requires_grad=requires_grad,
        low=-1,
        high=1,
    )

    yield opinfo_core.SampleInput(make_arg(shape(D, rank)), shape(SS, rank, False), True, None)

    for align_corners in align_corners_options:
        yield opinfo_core.SampleInput(
            make_arg(shape(D, rank)), shape(S, rank, False), align_corners, None
        )
        yield opinfo_core.SampleInput(
            make_arg(shape(D, rank)), shape(L, rank, False), align_corners, None
        )
        yield opinfo_core.SampleInput(
            make_arg(shape(D, rank)),
            args=(None, align_corners),
            kwargs=dict(scale_factors=(1.7, 1.7, 1.7)),
        )
        yield opinfo_core.SampleInput(
            make_arg(shape(D, rank)),
            args=(None, align_corners),
            kwargs=dict(scale_factors=(0.6, 0.6, 0.6)),
        )
        yield opinfo_core.SampleInput(
            make_arg(shape(D, rank)),
            args=(None, align_corners),
            kwargs=dict(scale_factors=(0.6, 1.7, 4.2)),
        )


def sample_inputs_window_functions(op_info, device, dtype, requires_grad, **kwargs):
    del op_info
    del kwargs
    del device
    del requires_grad

    for window_length in [2, 3, 7, 10, 32]:
        yield opinfo_core.SampleInput(window_length, kwargs=dict(dtype=dtype))
>>>>>>> ddce7660


class _TestParamsMaxPoolEmptyStrideBase:
    # Adapted from https://github.com/pytorch/pytorch/blob/d6d55f8590eab05d2536756fb4efcfb2d07eb81a/torch/testing/_internal/common_methods_invocations.py#L3203
    def __init__(self):
        self.kwargs = {
            "kernel_size": [3],
            "stride": [()],
            "ceil_mode": [True, False],
            "padding": [0, 1],
            "dilation": [1],
        }

        # fmt: off
        self.shapes = [
            [1, 2, None],  # batch
            [2],  # channels
            [3, 6]  # signal
        ]
        # fmt: on

    def _gen_shape(self):
        for shape in itertools.product(*self.shapes):
            # shape[0] is None indicates missing batch dimension
            if shape[0] is None:
                shape = shape[1:]

            yield shape, torch.contiguous_format
            # only 2d (N, C, H, W) rank 4 tensors support channels_last memory format
            if len(self.shapes) == 4 and len(shape) == 4:
                yield shape, torch.channels_last

    def _gen_kwargs(self):
        keys = self.kwargs.keys()
        for values in itertools.product(*self.kwargs.values()):
            yield dict(zip(keys, values))

    def gen_input_params(self):
        yield from itertools.product(self._gen_shape(), self._gen_kwargs())


class _TestParamsMaxPool1dEmptyStride(_TestParamsMaxPoolEmptyStrideBase):
    def __init__(self):
        super().__init__()
        self.kwargs["kernel_size"] += [(3,)]
        self.kwargs["stride"] += [(2,)]
        self.kwargs["padding"] += [(1,)]
        self.kwargs["dilation"] += [(1,)]


class _TestParamsMaxPool2dEmptyStride(_TestParamsMaxPoolEmptyStrideBase):
    def __init__(self):
        super().__init__()
        self.kwargs["kernel_size"] += [(3, 2)]
        self.kwargs["stride"] += [(2, 1)]
        self.kwargs["padding"] += [(1, 1)]
        self.kwargs["dilation"] += [(1, 2)]

        self.shapes.append([6])


class _TestParamsMaxPool3dEmptyStride(_TestParamsMaxPoolEmptyStrideBase):
    def __init__(self):
        super().__init__()
        self.kwargs["kernel_size"] += [(3, 2, 3)]
        self.kwargs["stride"] += [(2, 1, 2)]
        self.kwargs["dilation"] += [(1, 2, 1)]

        self.shapes.append([6])
        self.shapes.append([5])


# NOTE: How to create an OpInfo:
# 1. Create a function that generates sample inputs for the op.
#    This function should yield SampleInputs.
#    Use `sample_inputs_col2im` as an example.
# 2. Specify dtypes that the op supports.
# 3. Use how you would call the op in PyTorch as the name of the OpInfo.
#    For example, `torch.ops.aten.col2im` should be named "ops.aten.col2im".
#    This way OpInfo knows to use `torch.ops.aten.col2im` as the op.
#    See the docstring of OpInfo for more details.
#
#    This name is used as the unique ID to connect `TorchLibOpInfo("unique_name", ...)``
#    in ops_test_data.py and opinfo_core.OpInfo("unique_name", ...)
#    To avoid name duplication, it is possible to rename the OpInfo and specify
#    the `op` field explicitly.
OP_DB: List[opinfo_core.OpInfo] = [
    opinfo_core.OpInfo(
        "ops.aten.bernoulli.p",
        aten_name="bernoulli.p",
        # dtypes can be a tuple of (torch.float, torch.double).
        dtypes=common_dtype.all_types(),
        sample_inputs_func=sample_inputs_bernoulli_p,
        supports_out=False,
    ),
    opinfo_core.OpInfo(
        # Deterministic bernoulli sampling where p is either 0 or 1
        "ops.aten.bernoulli.p_deterministic",
        op=torch.ops.aten.bernoulli.p,
        aten_name="bernoulli.p",
        dtypes=common_dtype.all_types(),
        sample_inputs_func=sample_inputs_bernoulli_p_deterministic,
        supports_out=False,
    ),
    opinfo_core.OpInfo(
        "ops.aten.blackman_window",
        aten_name="blackman_window",
        dtypes=common_dtype.floating_types_and(torch.bfloat16),
        sample_inputs_func=sample_inputs_window_functions,
        supports_out=False,
    ),
    opinfo_core.OpInfo(
        "ops.aten.col2im",
        aten_name="col2im",
        dtypes=common_dtype.floating_and_complex_types_and(torch.half, torch.bfloat16),
        sample_inputs_func=sample_inputs_col2im,
        supports_out=False,
    ),
    opinfo_core.OpInfo(
        "ops.aten.conv3d",
        aten_name="conv3d",
        dtypes=common_dtype.floating_and_complex_types_and(torch.int64, torch.bfloat16),
        sample_inputs_func=sample_inputs_conv3d,
        supports_out=False,
    ),
    opinfo_core.OpInfo(
        "ops.aten.convolution",
        aten_name="convolution",
        dtypes=common_dtype.floating_and_complex_types_and(torch.int64, torch.bfloat16),
        sample_inputs_func=sample_inputs_convolution,
        supports_out=False,
    ),
    opinfo_core.OpInfo(
        "ops.aten.embedding_bag",
        aten_name="embedding_bag",
        dtypes=common_dtype.floating_types_and_half(),
        sample_inputs_func=sample_inputs_embedding_bag,
        supports_out=False,
    ),
    opinfo_core.OpInfo(
        "ops.aten.embedding_bag.padding_idx",
        aten_name="embedding_bag.padding_idx",
        dtypes=common_dtype.floating_types_and_half(),
        sample_inputs_func=sample_inputs_embedding_bag_padding_idx,
        supports_out=False,
    ),
    opinfo_core.OpInfo(
        "ops.aten.embedding_renorm",
        aten_name="embedding_renorm",
        dtypes=common_dtype.floating_types_and_half(),
        sample_inputs_func=sample_inputs_embedding_renorm,
        supports_out=False,
    ),
    opinfo_core.OpInfo(
        "ops.aten._fft_c2c",
        aten_name="_fft_c2c",
        dtypes=common_dtype.complex_types(),
        sample_inputs_func=sample_inputs__fft_c2c,
        supports_out=False,
    ),
    opinfo_core.OpInfo(
        "ops.aten._fft_c2r",
        aten_name="_fft_c2r",
        dtypes=common_dtype.complex_types(),
        sample_inputs_func=sample_inputs__fft_c2r,
        supports_out=False,
    ),
    opinfo_core.OpInfo(
        "ops.aten._fft_r2c",
        aten_name="_fft_r2c",
        dtypes=common_dtype.floating_types(),
        sample_inputs_func=sample_inputs__fft_r2c,
        supports_out=False,
    ),
    opinfo_core.BinaryUfuncInfo(
        "ops.aten.floor_divide",
        aten_name="floor_divide",
        dtypes=common_dtype.floating_types_and_half(),
        rhs_make_tensor_kwargs=dict(exclude_zero=True),
    ),
    opinfo_core.BinaryUfuncInfo(
        "ops.aten.floor_divide.int",
        aten_name="floor_divide",
        op=torch.ops.aten.floor_divide,
        dtypes=common_dtype.integral_types(),
        # Create only positive inputs
        lhs_make_tensor_kwargs=dict(low=0),
        rhs_make_tensor_kwargs=dict(exclude_zero=True, low=0),
    ),
    opinfo_core.OpInfo(
        "ops.aten.hamming_window",
        aten_name="hamming_window",
        dtypes=common_dtype.floating_types_and(torch.bfloat16),
        sample_inputs_func=sample_inputs_window_functions,
        supports_out=False,
    ),
    opinfo_core.OpInfo(
        "ops.aten.hann_window",
        aten_name="hann_window",
        dtypes=common_dtype.floating_types_and(torch.bfloat16),
        sample_inputs_func=sample_inputs_window_functions,
        supports_out=False,
    ),
    opinfo_core.OpInfo(
        "ops.aten.index.Tensor",
        aten_name="index.Tensor",
        dtypes=common_dtype.all_types_and_complex_and(
            torch.bool, torch.float16, torch.bfloat16, torch.chalf
        ),
        sample_inputs_func=sample_inputs_index,
    ),
    opinfo_core.OpInfo(
        "ops.aten.index.Tensor.bool",
        aten_name="index.Tensor",
        dtypes=common_dtype.all_types_and_complex_and(
            torch.bool, torch.float16, torch.bfloat16, torch.chalf
        ),
        sample_inputs_func=sample_inputs_index_bool,
        op=torch.ops.aten.index.Tensor,
    ),
    opinfo_core.OpInfo(
        "ops.aten.index_put",
        aten_name="index_put",
        dtypes=common_dtype.floating_types(),
        sample_inputs_func=sample_inputs_index_put,
        supports_out=False,
    ),
    opinfo_core.OpInfo(
        "ops.aten._unsafe_index_put",
        aten_name="_unsafe_index_put",
        dtypes=common_dtype.floating_types(),
        sample_inputs_func=sample_inputs_index_put,
        supports_out=False,
    ),
    opinfo_core.OpInfo(
        "ops.aten.layer_norm",
        aten_name="layer_norm",
        dtypes=common_dtype.floating_and_complex_types_and(torch.int64, torch.bfloat16),
        sample_inputs_func=sample_inputs_layer_norm,
        supports_out=False,
    ),
    opinfo_core.OpInfo(
        "ops.aten._local_scalar_dense",
        aten_name="_local_scalar_dense",
        dtypes=common_dtype.all_types(),
        sample_inputs_func=sample_inputs__local_scalar_dense,
        supports_out=False,
    ),
    opinfo_core.OpInfo(
        "ops.aten._log_softmax",
        op=torch.ops.aten._log_softmax,  # pylint: disable=protected-access
        aten_name="_log_softmax",
        dtypes=common_dtype.floating_types_and_half(),
        sample_inputs_func=sample_inputs__log_softmax,
        supports_out=False,
    ),
    opinfo_core.OpInfo(
        "ops.aten.max_pool1d",
        variant_test_name="empty_strides",
        aten_name="max_pool1d",
        dtypes=common_dtype.floating_types_and(torch.bfloat16),
        sample_inputs_func=sample_inputs_max_pool_empty_strides,
        supports_out=False,
    ),
    opinfo_core.OpInfo(
        "ops.aten.max_pool2d",
        variant_test_name="empty_strides",
        aten_name="max_pool2d",
        dtypes=common_dtype.floating_types_and(torch.bfloat16),
        sample_inputs_func=sample_inputs_max_pool_empty_strides,
        supports_out=False,
    ),
    opinfo_core.OpInfo(
        "ops.aten.max_pool3d",
        variant_test_name="empty_strides",
        aten_name="max_pool3d",
        dtypes=common_dtype.floating_types_and(torch.bfloat16),
        sample_inputs_func=sample_inputs_max_pool_empty_strides,
        supports_out=False,
    ),
    opinfo_core.OpInfo(
        "ops.aten.native_dropout",
        aten_name="native_dropout",
        dtypes=common_dtype.all_types_and_half(),
        sample_inputs_func=sample_inputs_native_dropout,
        supports_out=False,
    ),
    opinfo_core.OpInfo(
        "ops.aten.native_group_norm",
        aten_name="native_group_norm",
        dtypes=common_dtype.floating_and_complex_types_and(torch.half, torch.bfloat16),
        sample_inputs_func=sample_inputs_native_group_norm,
        supports_out=False,
    ),
    opinfo_core.OpInfo(
        "ops.aten._native_batch_norm_legit",
        aten_name="_native_batch_norm_legit",
        dtypes=common_dtype.floating_types_and(torch.bfloat16),
        dtypesIfCUDA=common_dtype.floating_types_and(torch.float16, torch.bfloat16),
        supports_forward_ad=True,
        supports_fwgrad_bwgrad=True,
        assert_jit_shape_analysis=True,
        sample_inputs_func=sample_inputs__native_batch_norm_legit,
    ),
    opinfo_core.OpInfo(
        "ops.aten._native_batch_norm_legit_functional",
        aten_name="_native_batch_norm_legit_functional",
        dtypes=common_dtype.floating_types_and(torch.bfloat16),
        dtypesIfCUDA=common_dtype.floating_types_and(torch.float16, torch.bfloat16),
        supports_forward_ad=True,
        supports_fwgrad_bwgrad=True,
        assert_jit_shape_analysis=True,
        sample_inputs_func=sample_inputs__native_batch_norm_legit,
    ),
    opinfo_core.OpInfo(
        "ops.aten._native_batch_norm_legit.no_stats",
        aten_name="_native_batch_norm_legit.no_stats",
        dtypes=common_dtype.floating_types_and(torch.bfloat16),
        dtypesIfCUDA=common_dtype.floating_types_and(torch.float16, torch.bfloat16),
        supports_forward_ad=True,
        supports_fwgrad_bwgrad=True,
        assert_jit_shape_analysis=True,
        sample_inputs_func=sample_inputs__native_batch_norm_legit_no_stats,
    ),
    opinfo_core.OpInfo(
        "ops.aten.normal.float_Tensor",
        aten_name="normal.Tensor_Tensor",
        dtypes=common_dtype.floating_types_and_half(),
        sample_inputs_func=sample_inputs_normal_float_tensor,
        supports_out=False,
    ),
    opinfo_core.OpInfo(
        "ops.aten.normal.Tensor_float",
        aten_name="normal.Tensor_Tensor",
        dtypes=common_dtype.floating_types_and_half(),
        sample_inputs_func=sample_inputs_normal_tensor_float,
        supports_out=False,
    ),
    opinfo_core.OpInfo(
        "ops.aten.normal.Tensor_Tensor",
        aten_name="normal.Tensor_Tensor",
        dtypes=common_dtype.floating_types_and_half(),
        sample_inputs_func=sample_inputs_normal_tensor_tensor,
        supports_out=False,
    ),
    opinfo_core.OpInfo(
        "ops.aten.rand",
        aten_name="rand",
        dtypes=common_dtype.floating_types_and(torch.bfloat16),
        sample_inputs_func=sample_inputs_rand,
        supports_out=False,
    ),
    opinfo_core.OpInfo(
        "ops.aten.rand_like",
        aten_name="rand_like",
        dtypes=common_dtype.floating_types_and(torch.bfloat16),
        sample_inputs_func=sample_inputs_rand_like,
        supports_out=False,
    ),
    opinfo_core.OpInfo(
        "ops.aten.randint",
        aten_name="randint",
        dtypes=common_dtype.integral_types(),
        sample_inputs_func=sample_inputs_randint,
        supports_out=False,
    ),
    opinfo_core.OpInfo(
        "ops.aten.randint.low",
        aten_name="randint.low",
        dtypes=common_dtype.integral_types(),
        sample_inputs_func=sample_inputs_randint_low,
        supports_out=False,
    ),
    opinfo_core.OpInfo(
        "ops.aten.randint_like",
        aten_name="randint_like",
        dtypes=common_dtype.integral_types(),
        sample_inputs_func=sample_inputs_randint_like,
        supports_out=False,
    ),
    opinfo_core.OpInfo(
        "ops.aten.randint_like.low_dtype",
        aten_name="randint_like.low_dtype",
        dtypes=common_dtype.integral_types(),
        sample_inputs_func=sample_inputs_randint_like_low_dtype,
        supports_out=False,
    ),
    opinfo_core.OpInfo(
        "ops.aten.randn",
        aten_name="randn",
        dtypes=common_dtype.floating_types_and(torch.bfloat16),
        sample_inputs_func=sample_inputs_randn,
        supports_out=False,
    ),
    opinfo_core.OpInfo(
        "ops.aten.randn_like",
        aten_name="randn",
        dtypes=common_dtype.floating_types_and(torch.bfloat16),
        sample_inputs_func=sample_inputs_like_fns,
        supports_out=False,
    ),
    opinfo_core.OpInfo(
        "ops.aten.reflection_pad1d",
        aten_name="ops.aten.reflection_pad1d",
        dtypes=common_dtype.floating_and_complex_types_and(torch.int64, torch.bfloat16),
        sample_inputs_func=sample_inputs_reflection_pad1d,
        supports_out=False,
    ),
    opinfo_core.OpInfo(
        "ops.aten.replication_pad1d",
        aten_name="ops.aten.replication_pad1d",
        dtypes=common_dtype.floating_and_complex_types_and(torch.int64, torch.bfloat16),
        sample_inputs_func=sample_inputs_replication_pad1d,
        supports_out=False,
    ),
    opinfo_core.OpInfo(
        "ops.aten._scaled_dot_product_flash_attention",
        aten_name="_scaled_dot_product_flash_attention",
        dtypes=common_dtype.floating_types_and(torch.bfloat16),
        # NOTE: Different from aten::scaled_dot_product_attention, this op doesn't support
        #       dim<=3 input.
        sample_inputs_func=sample_inputs__scaled_dot_product_flash_attention,
        supports_out=False,
        supports_forward_ad=False,
        supports_fwgrad_bwgrad=True,
        check_batched_forward_grad=False,
    ),
    opinfo_core.OpInfo(
        "ops.aten._scaled_dot_product_efficient_attention",
        aten_name="_scaled_dot_product_efficient_attention",
        # only support CUDA
        dtypes=common_dtype.empty_types(),
        dtypesIfCUDA=common_dtype.floating_types_and(torch.bfloat16),
        # NOTE: Different from aten::scaled_dot_product_attention, this op doesn't support
        #       dim<=3 input.
        sample_inputs_func=sample_inputs__scaled_dot_product_efficient_attention,
        supports_out=False,
        supports_forward_ad=False,
        supports_fwgrad_bwgrad=True,
        check_batched_forward_grad=False,
        decorators=[common_device_type.onlyCUDA],
    ),
    opinfo_core.OpInfo(
        "ops.aten.slice_scatter",
        aten_name="slice_scatter",
        dtypes=common_dtype.all_types_and(torch.bfloat16, torch.half, torch.bool),
        sample_inputs_func=sample_inputs_slice_scatter,
        supports_out=False,
    ),
    opinfo_core.OpInfo(
        "ops.aten._softmax",
        op=torch.ops.aten._softmax,  # pylint: disable=protected-access
        aten_name="_softmax",
        dtypes=common_dtype.floating_types_and_half(),
        sample_inputs_func=sample_inputs__softmax,
        supports_out=False,
    ),
    # NOTE: torch.STFT has pre-padding and it's not supported by aten::stft
    # This custom OpInfo uses aten::stft directly.
    opinfo_core.OpInfo(
        "ops.aten.stft",
        aten_name="stft",
        dtypes=common_dtype.floating_and_complex_types_and(torch.half, torch.bfloat16),
        sample_inputs_func=sample_inputs_stft,
        supports_out=False,
    ),
    opinfo_core.OpInfo(
        "ops.aten.tensor.bool",
        aten_name="tensor.bool",
        dtypes=common_dtype.all_types_and(torch.half, torch.bfloat16),
        sample_inputs_func=sample_inputs_tensor_bool,
        supports_out=False,
    ),
    opinfo_core.OpInfo(
        "ops.aten.tensor.float",
        aten_name="tensor.float",
        dtypes=common_dtype.all_types_and(torch.half, torch.bfloat16),
        sample_inputs_func=sample_inputs_tensor_float,
        supports_out=False,
    ),
    opinfo_core.OpInfo(
        "ops.aten.tensor.int",
        aten_name="tensor.int",
        dtypes=common_dtype.all_types_and(torch.half, torch.bfloat16),
        sample_inputs_func=sample_inputs_tensor_int,
        supports_out=False,
    ),
    opinfo_core.OpInfo(
        "ops.aten.unfold",
        aten_name="unfold",
        dtypes=common_dtype.all_types(),
        sample_inputs_func=sample_inputs_unfold,
        supports_out=False,
    ),
    opinfo_core.OpInfo(
        "ops.aten.upsample_bicubic2d.default",
        aten_name="upsample_bicubic2d",
        dtypes=common_dtype.floating_types_and(torch.bfloat16),
        sample_inputs_func=sample_inputs_upsample_2d,
        supports_out=False,
    ),
    opinfo_core.OpInfo(
        "ops.aten.upsample_bicubic2d.vec",
        aten_name="upsample_bicubic2d.vec",
        dtypes=common_dtype.floating_types_and(torch.bfloat16),
        sample_inputs_func=sample_inputs_upsample_2d_vec,
        supports_out=False,
    ),
    opinfo_core.OpInfo(
        "ops.aten.upsample_bilinear2d.default",
        aten_name="upsample_bilinear2d",
        dtypes=common_dtype.floating_types_and(torch.bfloat16),
        sample_inputs_func=sample_inputs_upsample_2d,
        supports_out=False,
    ),
    opinfo_core.OpInfo(
        "ops.aten.upsample_bilinear2d.vec",
        aten_name="upsample_bilinear2d.vec",
        dtypes=common_dtype.floating_types_and(torch.bfloat16),
        sample_inputs_func=sample_inputs_upsample_2d_vec,
        supports_out=False,
    ),
    opinfo_core.OpInfo(
        "ops.aten.upsample_linear1d",
        aten_name="upsample_linear1d",
        dtypes=common_dtype.floating_types_and(torch.bfloat16),
        sample_inputs_func=sample_inputs_upsample_linear1d,
        supports_out=False,
    ),
    opinfo_core.OpInfo(
        "ops.aten.upsample_nearest1d",
        aten_name="upsample_nearest1d",
        dtypes=common_dtype.floating_types_and(torch.bfloat16),
        sample_inputs_func=sample_inputs_upsample_nearest1d,
        supports_out=False,
    ),
    opinfo_core.OpInfo(
        "ops.aten.upsample_nearest1d.vec",
        aten_name="upsample_nearest1d.vec",
        dtypes=common_dtype.floating_types_and(torch.bfloat16),
        sample_inputs_func=sample_inputs_upsample_nearest1d_vec,
        supports_out=False,
    ),
    opinfo_core.OpInfo(
        "ops.aten.upsample_nearest2d",
        aten_name="upsample_nearest2d",
        dtypes=common_dtype.floating_types_and(torch.bfloat16),
        sample_inputs_func=sample_inputs_upsample_nearest2d,
        supports_out=False,
    ),
    opinfo_core.OpInfo(
        "ops.aten.upsample_nearest2d.vec",
        aten_name="upsample_nearest2d.vec",
        dtypes=common_dtype.floating_types_and(torch.bfloat16),
        sample_inputs_func=sample_inputs_upsample_nearest2d_vec,
        supports_out=False,
    ),
    opinfo_core.OpInfo(
        "ops.aten.upsample_nearest3d",
        aten_name="upsample_nearest3d",
        dtypes=common_dtype.floating_types_and(torch.bfloat16),
        sample_inputs_func=sample_inputs_upsample_nearest3d,
        supports_out=False,
    ),
    opinfo_core.OpInfo(
        "ops.aten.upsample_nearest3d.vec",
        aten_name="upsample_nearest3d.vec",
        dtypes=common_dtype.floating_types_and(torch.bfloat16),
        sample_inputs_func=sample_inputs_upsample_nearest3d_vec,
        supports_out=False,
    ),
    opinfo_core.OpInfo(
        "ops.aten.upsample_trilinear3d.default",
        aten_name="upsample_trilinear3d",
        dtypes=common_dtype.floating_types_and(torch.bfloat16),
        sample_inputs_func=sample_inputs_upsample_trilinear3d,
        supports_out=False,
    ),
    opinfo_core.OpInfo(
        "ops.aten.upsample_trilinear3d.vec",
        aten_name="upsample_trilinear3d.vec",
        dtypes=common_dtype.floating_types_and(torch.bfloat16),
        sample_inputs_func=sample_inputs_upsample_trilinear3d_vec,
        supports_out=False,
    ),
    opinfo_core.ReductionOpInfo(
        "ops.prims.var.default",
        nan_policy="propagate",
        supports_out=True,
        promotes_int_to_float=True,
        complex_to_real=True,
        supports_forward_ad=True,
        supports_fwgrad_bwgrad=True,
        check_batched_forward_grad=False,
        dtypes=common_dtype.floating_and_complex_types_and(torch.half, torch.bfloat16),
        sample_inputs_func=sample_inputs_prims_std_var,
    ),
    opinfo_core.OpInfo(
        "nn.functional.max_pool1d_with_indices",
        aten_name="max_pool1d_with_indices",
        dtypes=common_dtype.floating_types_and(torch.bfloat16),
        sample_inputs_func=sample_inputs_max_pool1d_with_indices,
        supports_out=False,
    ),
    opinfo_core.OpInfo(
        "nn.functional.max_pool2d_with_indices",
        aten_name="max_pool2d_with_indices",
        dtypes=common_dtype.floating_types_and(torch.bfloat16),
        sample_inputs_func=sample_inputs_max_pool2d_with_indices,
        supports_out=False,
    ),
    opinfo_core.OpInfo(
        "nn.functional.max_pool3d_with_indices",
        aten_name="max_pool3d_with_indices",
        dtypes=common_dtype.floating_types_and(torch.bfloat16),
        sample_inputs_func=sample_inputs_max_pool3d_with_indices,
        supports_out=False,
    ),
    opinfo_core.OpInfo(
        "ops.aten.scalar_tensor",
        aten_name="scalar_tensor",
        dtypes=common_dtype.complex_types(),
        sample_inputs_func=sample_inputs_scalar_tensor,
        supports_autograd=False,
        supports_out=False,
    ),
    opinfo_core.OpInfo(
        "torchvision.ops.nms",
        op=torchvision.ops.nms,
        dtypes=common_dtype.floating_types(),
        sample_inputs_func=sample_inputs_non_max_suppression,
        supports_out=False,
    ),
    opinfo_core.OpInfo(
        "ops.aten._unique.default",
        aten_name="_unique.default",
        dtypes=common_dtype.floating_types_and(torch.float16, torch.int64, torch.int8),
        sample_inputs_func=sample_inputs__unique,
        supports_out=False,
        supports_autograd=False,
    ),
    opinfo_core.OpInfo(
        "ops.aten._unique2.default",
        aten_name="_unique2.default",
        dtypes=common_dtype.floating_types_and(torch.float16, torch.int64, torch.int8),
        sample_inputs_func=sample_inputs__unique2,
        supports_out=False,
        supports_autograd=False,
    ),
    opinfo_core.OpInfo(
        "ops.aten.unique_dim.default",
        aten_name="unique_dim.default",
        dtypes=common_dtype.floating_types_and(torch.float16, torch.int64, torch.int8),
        sample_inputs_func=sample_inputs_unique_dim,
        supports_out=False,
        supports_autograd=False,
    )
]<|MERGE_RESOLUTION|>--- conflicted
+++ resolved
@@ -1950,7 +1950,6 @@
         )
 
 
-<<<<<<< HEAD
 def sample_inputs__unique(op_info, device, dtype, requires_grad, **kwargs):
     for sample in common_methods_invocations.sample_inputs_unique(
             op_info, device, dtype, requires_grad, **kwargs):
@@ -1975,7 +1974,6 @@
         # take only those samples that ask for a dim
         if sample.kwargs.get('dim') is not None:
             yield sample
-=======
 def sample_inputs_upsample_trilinear3d_vec(op_info, device, dtype, requires_grad, **kwargs):
     del op_info
     del kwargs
@@ -2036,7 +2034,6 @@
 
     for window_length in [2, 3, 7, 10, 32]:
         yield opinfo_core.SampleInput(window_length, kwargs=dict(dtype=dtype))
->>>>>>> ddce7660
 
 
 class _TestParamsMaxPoolEmptyStrideBase:
