# Copyright (c) Microsoft Corporation.
# Licensed under the MIT License.

# TODO(pytorch/pytorch#129279): Migrate these tests to the PyTorch repo

import unittest

import torch
from torch.onnx._internal.exporter import _testing


class TorchLibe2eTest(unittest.TestCase):
    def test_investigate_one_particular_model(self):
        """This test can be used to investigate a particular issue."""
        red, include, stype = "amin", False, "int32"
        dtype = getattr(torch, stype)

        class Model(torch.nn.Module):
            def __init__(self, include, red):
                super().__init__()
                self.include = include
                self.red = red

            def forward(self, x, indices, updates):
                x = x.clone()
                return x.scatter_reduce(
                    0, indices, updates, self.red, include_self=self.include
                )

        model = Model(include, red)
        xs = (
            torch.tensor([[-2, 0, 2], [2, -2, 0]], dtype=dtype),
            torch.tensor([[0, 0, 0], [1, 1, 1]], dtype=torch.int64),
            torch.tensor([[-1, -1, -1], [-1, -1, -1]], dtype=dtype),
        )
        onnx_program = torch.onnx.export(model, xs, dynamo=True)
        _testing.assert_onnx_program(onnx_program)

    def test_pow_tensor_scalar_int_float(self):
        class PowModel(torch.nn.Module):
            def forward(self, x: torch.Tensor) -> torch.Tensor:
                return x**0.5

        onnx_program = torch.onnx.export(
            PowModel(), (torch.tensor(2),), dynamo=True, optimize=False
        )
        _testing.assert_onnx_program(onnx_program)

    def test_pow_tensor_scalar_int_int(self):
        class PowModel(torch.nn.Module):
            def forward(self, x: torch.Tensor) -> torch.Tensor:
                return x**2

        onnx_program = torch.onnx.export(
            PowModel(), (torch.tensor(2),), dynamo=True, optimize=False
        )
        _testing.assert_onnx_program(onnx_program)

    def test_pow_tensor_scalar_float16_int(self):
        class PowModel(torch.nn.Module):
            def forward(self, x: torch.Tensor) -> torch.Tensor:
                return x**2

        onnx_program = torch.onnx.export(
            PowModel(), (torch.tensor(0.5, dtype=torch.float16),), dynamo=True, optimize=False
        )
        _testing.assert_onnx_program(onnx_program)

    def test_pow_tensor_scalar_float16_float(self):
        class PowModel(torch.nn.Module):
            def forward(self, x: torch.Tensor) -> torch.Tensor:
                return x**0.5

        onnx_program = torch.onnx.export(
            PowModel(), (torch.tensor(0.5, dtype=torch.float16),), dynamo=True, optimize=False
        )
        _testing.assert_onnx_program(onnx_program)

    def test_repeat_interleave_integer_1(self):
        class Model(torch.nn.Module):
            def forward(self, x):
                return torch.repeat_interleave(x, 3, dim=1)

        onnx_program = torch.onnx.export(
            Model(), (torch.randn(2, 3),), dynamo=True, optimize=False
        )
        _testing.assert_onnx_program(onnx_program)

    def test_repeat_interleave_integer_2(self):
        class Model(torch.nn.Module):
            def forward(self, x):
                return torch.repeat_interleave(x, 3, dim=1)

        onnx_program = torch.onnx.export(
            Model(), (torch.randn(2, 3, 4),), dynamo=True, optimize=False
        )
        _testing.assert_onnx_program(onnx_program)

    def test_repeat_interleave_tensor(self):
        class Model(torch.nn.Module):
            def forward(self, x, ind):
                return torch.repeat_interleave(x, ind, dim=0)

        onnx_program = torch.onnx.export(
            Model(),
            (
                torch.arange(6, dtype=torch.float32).reshape((2, 3)),
                torch.tensor([1, 2], dtype=torch.int64),
            ),
            dynamo=True,
            optimize=False,
        )
        _testing.assert_onnx_program(onnx_program)

    def test_repeat_interleave_tensor_none(self):
        class Model(torch.nn.Module):
            def forward(self, x, ind):
                return torch.repeat_interleave(x, ind)

        inputs = (
            torch.arange(4, dtype=torch.float32).reshape((2, 2)),
            torch.tensor([1, 2, 3, 2], dtype=torch.int64),
        )
        onnx_program = torch.onnx.export(
            Model(),
            inputs,
            dynamo=True,
            optimize=False,
        )
        onnx_program = torch.onnx.export(
            Model(),
            inputs,
            input_names=["x", "ind"],
            output_names=["output"],
            opset_version=18,
            dynamo=True,
        )
        _testing.assert_onnx_program(onnx_program)

    def test_repeat_interleave_symbolic_tensor(self):
        class Model(torch.nn.Module):
            def forward(self, x, y):
                return torch.repeat_interleave(x, y.shape[1], dim=1) * torch.repeat_interleave(
                    y, x.shape[1], dim=1
                )

        inputs = (
            torch.arange(4, dtype=torch.float32).reshape((2, 2)),
            torch.arange(6, dtype=torch.float32).reshape((2, 3)),
        )
        onnx_program = torch.onnx.export(
            Model(),
            inputs,
            input_names=["x", "y"],
            output_names=["output"],
            opset_version=18,
            dynamo=True,
        )
        _testing.assert_onnx_program(onnx_program)

    def test_sdpa_with_bool_attn_mask(self):
        class ScaledDotProductAttention(torch.nn.Module):
            def forward(self, query, key, value, attn_mask):
                return torch.nn.functional.scaled_dot_product_attention(  # pylint: disable=not-callable
                    query, key, value, attn_mask=attn_mask
                )

        model = ScaledDotProductAttention()
        attn_mask = torch.ones(2, 4, 8, 8).bool()  # boolean mask for attention
        attn_mask[0, 0, 0, :] = False  # masking an entire row (padding token)
        query = key = value = torch.randn(2, 4, 8, 16)

        onnx_program = torch.onnx.export(
            model,
            (query, key, value, attn_mask),
            input_names=["query", "key", "value", "attn_mask"],
            output_names=["output"],
            opset_version=18,
            dynamo=True,
        )
        _testing.assert_onnx_program(onnx_program)

    def test_dynamic_paddings(self):
        class Model(torch.nn.Module):
            def forward(self, x):
                height = x.size(2)  # height is SymInt
                x = torch.nn.functional.pad(x, (0, 0, 0, height), mode="replicate")
                return x

        onnx_program = torch.onnx.export(
            Model(),
            (torch.rand(1, 1, 1, 1),),
            dynamo=True,
            dynamic_shapes=({2: torch.export.Dim("H")},),
        )
        _testing.assert_onnx_program(onnx_program)

    def test_enable_gqa_in_attention(self):
        class Model(torch.nn.Module):
            def forward(self, q, k, v):
                return torch.nn.functional.scaled_dot_product_attention(  # pylint: disable=not-callable
                    q,
                    k,
                    v,
                    enable_gqa=True,
                )

        model = Model()

        query = torch.randn(2, 4, 8, 16)
        key = torch.randn(2, 2, 8, 16)
        value = torch.randn(2, 2, 8, 16)

        onnx_program = torch.onnx.export(
            model,
            (
                query,
                key,
                value,
            ),
            input_names=["query", "key", "value"],
            output_names=["output"],
            opset_version=18,
            dynamo=True,
        )
        _testing.assert_onnx_program(onnx_program)

<<<<<<< HEAD
    def test_index_put_dynamic(self):
        for dimension in [3, 4, 2]:
            with self.subTest(dimension=dimension):

                class Model(torch.nn.Module):
                    def __init__(self, dimension):
                        super().__init__()
                        self.params = torch.zeros(
                            (4, 5)
                            if dimension == 2
                            else ((2, 4, 5) if dimension == 3 else (1, 1, 4, 5))
                        )
                        self.dimension = dimension

                    def forward(self, update, index1, index2):
                        copy = self.params.clone()
                        if self.dimension == 2:
                            copy[index1, index2] = update
                        elif self.dimension == 3:
                            copy[:, index1, index2] = update
                        else:
                            copy[:, :, index1, index2] = update
                        return copy

                update = (torch.arange(2) + 10).reshape((2,)).to(torch.float32)
                index1 = torch.tensor([1, 2], dtype=torch.int64)
                index2 = torch.tensor([3, 4], dtype=torch.int64)
                feeds = dict(zip(["update", "index1", "index2"], (update, index1, index2)))
                onnx_program = torch.onnx.export(
                    Model(dimension),
                    tuple(feeds.values()),
                    input_names=["update", "index1", "index2"],
                    output_names=["output"],
                    opset_version=18,
                    dynamo=True,
                    dynamic_shapes={
                        "update": {0: "dn"},
                        "index1": {0: "dn"},
                        "index2": {0: "dn"},
                    },
                )
                _testing.assert_onnx_program(onnx_program)
=======
    def test_bitwise_and_scalar(self):
        class Model(torch.nn.Module):
            def forward(self, x):
                return x & 3

        onnx_program = torch.onnx.export(
            Model(),
            (torch.tensor([1, 2, 3, 4, 5]),),
            dynamo=True,
            verbose=False,
        )
        _testing.assert_onnx_program(onnx_program)
>>>>>>> 59c3d32e


if __name__ == "__main__":
    unittest.main()<|MERGE_RESOLUTION|>--- conflicted
+++ resolved
@@ -225,7 +225,6 @@
         )
         _testing.assert_onnx_program(onnx_program)
 
-<<<<<<< HEAD
     def test_index_put_dynamic(self):
         for dimension in [3, 4, 2]:
             with self.subTest(dimension=dimension):
@@ -268,7 +267,7 @@
                     },
                 )
                 _testing.assert_onnx_program(onnx_program)
-=======
+
     def test_bitwise_and_scalar(self):
         class Model(torch.nn.Module):
             def forward(self, x):
@@ -281,7 +280,6 @@
             verbose=False,
         )
         _testing.assert_onnx_program(onnx_program)
->>>>>>> 59c3d32e
 
 
 if __name__ == "__main__":
