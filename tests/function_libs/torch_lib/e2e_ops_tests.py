# Copyright (c) Microsoft Corporation.
# Licensed under the MIT License.

# TODO(pytorch/pytorch#129279): Migrate these tests to the PyTorch repo

import unittest

import torch
from torch.onnx._internal.exporter import _testing


class TorchLibe2eTest(unittest.TestCase):
    def test_investigate_one_particular_model(self):
        """This test can be used to investigate a particular issue."""
        red, include, stype = "amin", False, "int32"
        dtype = getattr(torch, stype)

        class Model(torch.nn.Module):
            def __init__(self, include, red):
                super().__init__()
                self.include = include
                self.red = red

            def forward(self, x, indices, updates):
                x = x.clone()
                return x.scatter_reduce(
                    0, indices, updates, self.red, include_self=self.include
                )

        model = Model(include, red)
        xs = (
            torch.tensor([[-2, 0, 2], [2, -2, 0]], dtype=dtype),
            torch.tensor([[0, 0, 0], [1, 1, 1]], dtype=torch.int64),
            torch.tensor([[-1, -1, -1], [-1, -1, -1]], dtype=dtype),
        )
        onnx_program = torch.onnx.export(model, xs, dynamo=True)
        _testing.assert_onnx_program(onnx_program)

    def test_pow_tensor_scalar_int_float(self):
        class PowModel(torch.nn.Module):
            def forward(self, x: torch.Tensor) -> torch.Tensor:
                return x**0.5

        onnx_program = torch.onnx.export(
            PowModel(), (torch.tensor(2),), dynamo=True, optimize=False
        )
        _testing.assert_onnx_program(onnx_program)

    def test_pow_tensor_scalar_int_int(self):
        class PowModel(torch.nn.Module):
            def forward(self, x: torch.Tensor) -> torch.Tensor:
                return x**2

        onnx_program = torch.onnx.export(
            PowModel(), (torch.tensor(2),), dynamo=True, optimize=False
        )
        _testing.assert_onnx_program(onnx_program)

    def test_pow_tensor_scalar_float16_int(self):
        class PowModel(torch.nn.Module):
            def forward(self, x: torch.Tensor) -> torch.Tensor:
                return x**2

        onnx_program = torch.onnx.export(
            PowModel(), (torch.tensor(0.5, dtype=torch.float16),), dynamo=True, optimize=False
        )
        _testing.assert_onnx_program(onnx_program)

    def test_pow_tensor_scalar_float16_float(self):
        class PowModel(torch.nn.Module):
            def forward(self, x: torch.Tensor) -> torch.Tensor:
                return x**0.5

        onnx_program = torch.onnx.export(
            PowModel(), (torch.tensor(0.5, dtype=torch.float16),), dynamo=True, optimize=False
        )
        _testing.assert_onnx_program(onnx_program)

<<<<<<< HEAD
    def test_repeat_interleave_integer(self):
        class Model(torch.nn.Module):
            def forward(self, x):
                return torch.repeat_interleave(x, 3, dim=1)

        onnx_program = torch.onnx.export(
            Model(), (torch.randn(2, 3),), dynamo=True, optimize=False
        )
        _testing.assert_onnx_program(onnx_program)

    def test_repeat_interleave_tensor(self):
        class Model(torch.nn.Module):
            def forward(self, x, ind):
                return torch.repeat_interleave(x, ind, dim=0)

        onnx_program = torch.onnx.export(
            Model(),
            (
                torch.arange(6, dtype=torch.float32).reshape((2, 3)),
                torch.tensor([1, 2], dtype=torch.int64),
            ),
            dynamo=True,
            optimize=False,
        )
        _testing.assert_onnx_program(onnx_program)

    def test_repeat_interleave_tensor_none(self):
        class Model(torch.nn.Module):
            def forward(self, x, ind):
                return torch.repeat_interleave(x, ind)

        onnx_program = torch.onnx.export(
            Model(),
            (
                torch.arange(4, dtype=torch.float32).reshape((2, 2)),
                torch.tensor([1, 2, 3, 2], dtype=torch.int64),
            ),
            dynamo=True,
            optimize=False,
=======
    def test_sdpa_with_bool_attn_mask(self):
        class ScaledDotProductAttention(torch.nn.Module):
            def forward(self, query, key, value, attn_mask):
                return torch.nn.functional.scaled_dot_product_attention(  # pylint: disable=not-callable
                    query, key, value, attn_mask=attn_mask
                )

        model = ScaledDotProductAttention()
        attn_mask = torch.ones(2, 4, 8, 8).bool()  # boolean mask for attention
        attn_mask[0, 0, 0, :] = False  # masking an entire row (padding token)
        query = key = value = torch.randn(2, 4, 8, 16)

        onnx_program = torch.onnx.export(
            model,
            (query, key, value, attn_mask),
            input_names=["query", "key", "value", "attn_mask"],
            output_names=["output"],
            opset_version=18,
            dynamo=True,
>>>>>>> f5b58e09
        )
        _testing.assert_onnx_program(onnx_program)


if __name__ == "__main__":
    unittest.main()<|MERGE_RESOLUTION|>--- conflicted
+++ resolved
@@ -76,7 +76,6 @@
         )
         _testing.assert_onnx_program(onnx_program)
 
-<<<<<<< HEAD
     def test_repeat_interleave_integer(self):
         class Model(torch.nn.Module):
             def forward(self, x):
@@ -116,7 +115,8 @@
             ),
             dynamo=True,
             optimize=False,
-=======
+        )
+
     def test_sdpa_with_bool_attn_mask(self):
         class ScaledDotProductAttention(torch.nn.Module):
             def forward(self, query, key, value, attn_mask):
@@ -136,7 +136,6 @@
             output_names=["output"],
             opset_version=18,
             dynamo=True,
->>>>>>> f5b58e09
         )
         _testing.assert_onnx_program(onnx_program)
 
