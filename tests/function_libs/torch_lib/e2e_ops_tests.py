# Copyright (c) Microsoft Corporation.
# Licensed under the MIT License.

# TODO(pytorch/pytorch#129279): Migrate these tests to the PyTorch repo

import unittest

import torch
from torch.onnx._internal.exporter import _testing


class TorchLibe2eTest(unittest.TestCase):
    def test_investigate_one_particular_model(self):
        """This test can be used to investigate a particular issue."""
        red, include, stype = "amin", False, "int32"
        dtype = getattr(torch, stype)

        class Model(torch.nn.Module):
            def __init__(self, include, red):
                super().__init__()
                self.include = include
                self.red = red

            def forward(self, x, indices, updates):
                x = x.clone()
                return x.scatter_reduce(
                    0, indices, updates, self.red, include_self=self.include
                )

        model = Model(include, red)
        xs = (
            torch.tensor([[-2, 0, 2], [2, -2, 0]], dtype=dtype),
            torch.tensor([[0, 0, 0], [1, 1, 1]], dtype=torch.int64),
            torch.tensor([[-1, -1, -1], [-1, -1, -1]], dtype=dtype),
        )
        onnx_program = torch.onnx.export(model, xs, dynamo=True)
        _testing.assert_onnx_program(onnx_program)

    def test_pow_tensor_scalar_int_float(self):
        class PowModel(torch.nn.Module):
            def forward(self, x: torch.Tensor) -> torch.Tensor:
                return x**0.5

        onnx_program = torch.onnx.export(
            PowModel(), (torch.tensor(2),), dynamo=True, optimize=False
        )
        _testing.assert_onnx_program(onnx_program)

    def test_pow_tensor_scalar_int_int(self):
        class PowModel(torch.nn.Module):
            def forward(self, x: torch.Tensor) -> torch.Tensor:
                return x**2

        onnx_program = torch.onnx.export(
            PowModel(), (torch.tensor(2),), dynamo=True, optimize=False
        )
        _testing.assert_onnx_program(onnx_program)

    def test_pow_tensor_scalar_float16_int(self):
        class PowModel(torch.nn.Module):
            def forward(self, x: torch.Tensor) -> torch.Tensor:
                return x**2

        onnx_program = torch.onnx.export(
            PowModel(), (torch.tensor(0.5, dtype=torch.float16),), dynamo=True, optimize=False
        )
        _testing.assert_onnx_program(onnx_program)

    def test_pow_tensor_scalar_float16_float(self):
        class PowModel(torch.nn.Module):
            def forward(self, x: torch.Tensor) -> torch.Tensor:
                return x**0.5

        onnx_program = torch.onnx.export(
            PowModel(), (torch.tensor(0.5, dtype=torch.float16),), dynamo=True, optimize=False
        )
        _testing.assert_onnx_program(onnx_program)

    def test_repeat_interleave_integer_1(self):
        class Model(torch.nn.Module):
            def forward(self, x):
                return torch.repeat_interleave(x, 3, dim=1)

        onnx_program = torch.onnx.export(
            Model(), (torch.randn(2, 3),), dynamo=True, optimize=False
        )
        _testing.assert_onnx_program(onnx_program)

    def test_repeat_interleave_integer_2(self):
        class Model(torch.nn.Module):
            def forward(self, x):
                return torch.repeat_interleave(x, 3, dim=1)

        onnx_program = torch.onnx.export(
            Model(), (torch.randn(2, 3, 4),), dynamo=True, optimize=False
        )
        _testing.assert_onnx_program(onnx_program)

    def test_repeat_interleave_tensor(self):
        class Model(torch.nn.Module):
            def forward(self, x, ind):
                return torch.repeat_interleave(x, ind, dim=0)

        onnx_program = torch.onnx.export(
            Model(),
            (
                torch.arange(6, dtype=torch.float32).reshape((2, 3)),
                torch.tensor([1, 2], dtype=torch.int64),
            ),
            dynamo=True,
            optimize=False,
        )
        _testing.assert_onnx_program(onnx_program)

    def test_repeat_interleave_tensor_none(self):
        class Model(torch.nn.Module):
            def forward(self, x, ind):
                return torch.repeat_interleave(x, ind)

        inputs = (
            torch.arange(4, dtype=torch.float32).reshape((2, 2)),
            torch.tensor([1, 2, 3, 2], dtype=torch.int64),
        )
        onnx_program = torch.onnx.export(
            Model(),
            inputs,
            dynamo=True,
            optimize=False,
        )
        onnx_program = torch.onnx.export(
            Model(),
            inputs,
            input_names=["x", "ind"],
            output_names=["output"],
            opset_version=18,
            dynamo=True,
        )
        _testing.assert_onnx_program(onnx_program)

    def test_repeat_interleave_symbolic_tensor(self):
        class Model(torch.nn.Module):
            def forward(self, x, y):
                return torch.repeat_interleave(x, y.shape[1], dim=1) * torch.repeat_interleave(
                    y, x.shape[1], dim=1
                )

        inputs = (
            torch.arange(4, dtype=torch.float32).reshape((2, 2)),
            torch.arange(6, dtype=torch.float32).reshape((2, 3)),
        )
        onnx_program = torch.onnx.export(
            Model(),
            inputs,
            input_names=["x", "y"],
            output_names=["output"],
            opset_version=18,
            dynamo=True,
        )
        _testing.assert_onnx_program(onnx_program)

    def test_sdpa_with_bool_attn_mask(self):
        class ScaledDotProductAttention(torch.nn.Module):
            def forward(self, query, key, value, attn_mask):
                return torch.nn.functional.scaled_dot_product_attention(  # pylint: disable=not-callable
                    query, key, value, attn_mask=attn_mask
                )

        model = ScaledDotProductAttention()
        attn_mask = torch.ones(2, 4, 8, 8).bool()  # boolean mask for attention
        attn_mask[0, 0, 0, :] = False  # masking an entire row (padding token)
        query = key = value = torch.randn(2, 4, 8, 16)

        onnx_program = torch.onnx.export(
            model,
            (query, key, value, attn_mask),
            input_names=["query", "key", "value", "attn_mask"],
            output_names=["output"],
            opset_version=18,
            dynamo=True,
        )
        _testing.assert_onnx_program(onnx_program)

    def test_dynamic_paddings(self):
        class Model(torch.nn.Module):
            def forward(self, x):
                height = x.size(2)  # height is SymInt
                x = torch.nn.functional.pad(x, (0, 0, 0, height), mode="replicate")
                return x

        onnx_program = torch.onnx.export(
            Model(),
            (torch.rand(1, 1, 1, 1),),
            dynamo=True,
            dynamic_shapes=({2: torch.export.Dim("H")},),
        )
        _testing.assert_onnx_program(onnx_program)

    def test_enable_gqa_in_attention(self):
        class Model(torch.nn.Module):
            def forward(self, q, k, v):
                return torch.nn.functional.scaled_dot_product_attention(  # pylint: disable=not-callable
                    q,
                    k,
                    v,
                    enable_gqa=True,
                )

        model = Model()

        query = torch.randn(2, 4, 8, 16)
        key = torch.randn(2, 2, 8, 16)
        value = torch.randn(2, 2, 8, 16)

        onnx_program = torch.onnx.export(
            model,
            (
                query,
                key,
                value,
            ),
            input_names=["query", "key", "value"],
            output_names=["output"],
            opset_version=18,
            dynamo=True,
        )
        _testing.assert_onnx_program(onnx_program)

    def test_bitwise_and_scalar(self):
        class Model(torch.nn.Module):
            def forward(self, x):
                return x & 3

        onnx_program = torch.onnx.export(
            Model(),
            (torch.tensor([1, 2, 3, 4, 5]),),
            dynamo=True,
            verbose=False,
        )
        _testing.assert_onnx_program(onnx_program)

<<<<<<< HEAD
    def test_dft_axis_promoted_from_attribute_to_input(self):
        class Model(torch.nn.Module):
            def forward(self, x):
                return torch.ops.aten._fft_r2c(x, [0], normalization=1, onesided=True)  # pylint: disable=protected-access

        onnx_program = torch.onnx.export(
            Model(),
            (torch.randn(2, 3),),
            opset_version=20,
            dynamic_shapes=({0: "dim_x"},),
            dynamo=True,
=======
    def test_avg_pool(self):
        class Model(torch.nn.Module):
            def forward(self, x2d, x3d, x4d, x5d):
                return (
                    torch.nn.functional.avg_pool1d(x2d, 2),  # pylint: disable=not-callable
                    torch.nn.functional.avg_pool1d(x3d, 2),  # pylint: disable=not-callable
                    torch.nn.functional.avg_pool2d(x3d, 2),  # pylint: disable=not-callable
                    torch.nn.functional.avg_pool2d(x4d, 2),  # pylint: disable=not-callable
                    torch.nn.functional.avg_pool3d(x4d, 2),  # pylint: disable=not-callable
                    torch.nn.functional.avg_pool3d(x5d, 2),  # pylint: disable=not-callable
                )

        x2d = torch.randn(10, 10)
        x3d = torch.randn(10, 10, 10)
        x4d = torch.randn(10, 10, 10, 10)
        x5d = torch.randn(10, 10, 10, 10, 10)
        onnx_program = torch.onnx.export(
            Model(),
            (x2d, x3d, x4d, x5d),
            dynamo=True,
            verbose=False,
>>>>>>> ad83914f
        )
        _testing.assert_onnx_program(onnx_program)


if __name__ == "__main__":
    unittest.main()<|MERGE_RESOLUTION|>--- conflicted
+++ resolved
@@ -238,7 +238,6 @@
         )
         _testing.assert_onnx_program(onnx_program)
 
-<<<<<<< HEAD
     def test_dft_axis_promoted_from_attribute_to_input(self):
         class Model(torch.nn.Module):
             def forward(self, x):
@@ -250,7 +249,9 @@
             opset_version=20,
             dynamic_shapes=({0: "dim_x"},),
             dynamo=True,
-=======
+        )
+        _testing.assert_onnx_program(onnx_program)
+
     def test_avg_pool(self):
         class Model(torch.nn.Module):
             def forward(self, x2d, x3d, x4d, x5d):
@@ -272,7 +273,6 @@
             (x2d, x3d, x4d, x5d),
             dynamo=True,
             verbose=False,
->>>>>>> ad83914f
         )
         _testing.assert_onnx_program(onnx_program)
 
