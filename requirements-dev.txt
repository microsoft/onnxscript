autopep8
click
numpy==1.21.5
matplotlib
--pre -f https://onnxruntimepackages.z14.web.core.windows.net/onnx-function-experiment.html
onnx-function-experiment
--pre -f https://onnxruntimepackages.z14.web.core.windows.net/onnxruntime-function-experiment.html
ort-function-experiment-nightly
protobuf<4
sphinx<=5.3.0
sphinx-gallery
pydata_sphinx_theme

# Testing
pytest!=7.1.0
pytest-cov
pytest-azurepipelines
pytest-subtests
pytest-xdist
parameterized
torch

# Lint
<<<<<<< HEAD
lintrunner
=======
lintrunner
lintrunner_adapters
>>>>>>> d47bfd13
<|MERGE_RESOLUTION|>--- conflicted
+++ resolved
@@ -21,9 +21,5 @@
 torch
 
 # Lint
-<<<<<<< HEAD
 lintrunner
-=======
-lintrunner
-lintrunner_adapters
->>>>>>> d47bfd13
+lintrunner_adapters