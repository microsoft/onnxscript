--- conflicted
+++ resolved
@@ -443,13 +443,6 @@
     )
     model = onnx.shape_inference.infer_shapes(model)
     try:
-<<<<<<< HEAD
-        # Delay import onnxruntime so that onnxscript can be used without
-        # installing onnxruntime.
-        import onnxruntime as ort  # pylint: disable=import-outside-toplevel
-
-=======
->>>>>>> b6b86e22
         session = ort.InferenceSession(
             model.SerializeToString(), providers=("CPUExecutionProvider",)
         )
