# -------------------------------------------------------------------------
# Copyright (c) Microsoft Corporation. All rights reserved.
# Licensed under the MIT License.
# --------------------------------------------------------------------------
from __future__ import annotations

import abc
import contextlib
import pprint
import typing
from typing import Any, Callable, Mapping, Optional, Sequence, TypeVar, Union

import numpy as np
import onnx
import onnx.defs
import onnx.helper
from typing_extensions import TypeAlias

from onnxscript import autocast, irbuilder, onnx_opset, tensor, utils, values
from onnxscript._internal import param_manipulation

if typing.TYPE_CHECKING:
    import onnxruntime as ort


UserModeValue: TypeAlias = Union[Optional[np.ndarray], Sequence["UserModeValue"]]

EagerModeValue: TypeAlias = Union[Optional["tensor.Tensor"], Sequence["EagerModeValue"]]

ExtendedModeValue: TypeAlias = Union[
    Optional["tensor.Tensor"],
    Sequence["ExtendedModeValue"],
    np.ndarray,
    int,
    float,
    bool,
    str,
]

_T = TypeVar("_T")


def _adapt_to_eager_mode(inputs: ExtendedModeValue) -> tuple[EagerModeValue, bool]:
    """Adapts inputs into representation used by onnxscript eager mode.

    This does the following transformations:
    * It adds an onnxscript Tensor wrapper around numpy arrays, which
    allows the use of overloaded operators like + to be controlled by onnxscript.
    * It also provides a promotion of scalars into tensors as a convenience.
    This is needed to complement the similar promotion supported by the
    onnxscript converter (for example, when an attribute is promoted and used
    as an input argument).

    Args:
        inputs: a list/tuple of inputs to an ONNX function

    Returns:
        a pair (wrapped_inputs, flag) where flag indicates whether any numpy array
        was wrapped into a Tensor.
    """
    has_array = False

    def adapt(input: ExtendedModeValue) -> EagerModeValue:
        if isinstance(input, np.ndarray):
            nonlocal has_array
            has_array = True
            return tensor.Tensor(input)
        if isinstance(input, tensor.Tensor):
            return input
        if isinstance(input, (bool, float)):
            return tensor.Tensor(np.array(input))
        if isinstance(input, int):
            return tensor.Tensor(np.array(input, dtype=np.int64))
        if input is None:
            return None
        if isinstance(input, list):
            return [adapt(elt) for elt in input]
        if isinstance(input, tuple):
            return tuple(adapt(elt) for elt in input)
        raise TypeError(f"Unexpected input type {type(input)}.")

    result = adapt(inputs)
    return result, has_array


def _adapt_to_user_mode(output: ExtendedModeValue) -> UserModeValue:
    """Unwraps Tensor wrapper around numpy arrays.

    Args:
        output: output of an ONNX function, which can be either a single
            onnx value or a list/tuple of onnx values.

    Returns:
        unwrapped output
    """
    if isinstance(output, tensor.Tensor):
        return output.value
    if output is None:
        return None
    if isinstance(output, list):
        return [_adapt_to_user_mode(elt) for elt in output]
    if isinstance(output, tuple):
        return tuple(_adapt_to_user_mode(elt) for elt in output)
    if isinstance(output, np.ndarray):
        return output
    raise TypeError(f"Unexpected type {type(output)}.")


def _unwrap_tensors_in_kwargs(kwargs: Mapping[str, Any]) -> dict[str, Any]:
    """Unwrap tensors in a mapping to numpy arrays."""
    new_kwargs = {}
    for k, v in kwargs.items():
        new_kwargs[k] = v
        if isinstance(v, tensor.Tensor):
            new_kwargs[k] = v.value

    return new_kwargs


class Evaluator(abc.ABC):
    """Base class for evaluation of ONNX ops.

    The execution of onnxscript functions in eager-mode is dispatched to an Evaluator
    instance (or, more precisely, to the eval method of the Evaluator instance).
    The evaluator is expected to transform the input/output/attribute representation
    supported by onnxscript to those expected by a particular backend.
    """

    def eval(
        self,
        op: values.Op,
        args: Sequence[ExtendedModeValue],
        kwargs: Mapping[str, Any],
    ):
        """Evaluates an ONNX op.

        Args:
<<<<<<< HEAD
            op: The op to evaluate.
            args: The positional arguments to the op.
            kwargs: The keyword arguments to the op.
        """
        param_schemas = op.param_schemas()
        # Split happens in the evaluator instead of the Op __call__ method
        # so that evaluators can control behaviors like whether to fill in default values for attributes.
        inputs, attributes = param_manipulation.separate_input_attributes_from_arguments(
            param_schemas, args, kwargs, fill_defaults=False, allow_extra_kwargs=False
        )
        schema = op.get_schema()
=======
            schema: The OpSchema of the operator to evaluate.
            inputs: The ONNX inputs to the op.
            attributes: The ONNX attributes to the op.
        """
>>>>>>> 9e6b14ad
        attributes = _unwrap_tensors_in_kwargs(attributes)
        attributes, closure = self.adapt_attributes(schema, attributes)
        inputs = self.adapt_inputs(schema, inputs)
        outputs = self._eval(schema, inputs, attributes, closure)
        return self.adapt_outputs(schema, outputs)

    def adapt_inputs(self, schema: onnx.defs.OpSchema, inputs: Sequence[ExtendedModeValue]):
        """Transform inputs to the expected format for the evaluator.

        Enables some syntactic sugar, such as the use of Python scalars,
        in a manner consistent with the translator. See autocast.py for details.
        """
        return autocast.dynamic_cast_inputs(schema, *inputs)

    def adapt_attributes(
        self, schema: onnx.defs.OpSchema, attributes: Mapping[str, ExtendedModeValue]
    ) -> tuple[dict[str, ExtendedModeValue], dict[str, ExtendedModeValue]]:
        """Transform attributes to the expected format for the evaluator.

        Returns:
            A closure that can be used to evaluate graph-valued attributes.
        """
        use_graph_attribute = self.use_graph_attribute(schema)
        closure: dict[Any, Any] = {}
        adapted_attributes = {}
        for k, v in attributes.items():
            if isinstance(v, values.OnnxClosure):
                if use_graph_attribute:
                    adapted_attributes[k] = v.function_ir.to_graph_proto()
                    for pyvar, onnxvar in v.function_ir.outer_scope_variables:
                        closure[onnxvar.value] = v.frame.f_locals[pyvar]
                else:
                    adapted_attributes[k] = v.function
            elif callable(v):
                raise ValueError(
                    f"Error: function-valued attribute {v.__name__} has no graph_proto"
                    "attribute. Did you forget to decorate it with @graph?"
                )
            else:
                adapted_attributes[k] = v
        return adapted_attributes, closure

    def adapt_outputs(self, schema: onnx.defs.OpSchema, outputs: Sequence[EagerModeValue]):
        """Adapt evaluator's output to convention used in onnxscript.

        Onnxscript uses a tuple/sequence only when number of outputs > 1.
        """
        del schema  # unused
        return outputs[0] if len(outputs) == 1 else outputs

    def use_graph_attribute(self, schema: onnx.defs.OpSchema):
        del schema  # unused
        return True

    @abc.abstractmethod
    def _eval(
        self,
        schema: onnx.defs.OpSchema,
        inputs: Sequence[ExtendedModeValue],
        attributes: Mapping[str, ExtendedModeValue],
        closure: Mapping[str, ExtendedModeValue],
    ) -> EagerModeValue:
        """Evaluates an ONNX op given its schema and inputs/attributes.

        Args:
            schema: The schema of the op to evaluate.
            inputs: The ONNX inputs to the op.
            attributes: The ONNX attributes to the op.
            closure: The closure to use when evaluating graph-valued attributes.
        """

    def eval_function(
        self,
        function: values.OnnxFunction,
        args: Sequence[ExtendedModeValue],
        kwargs: Mapping[str, ExtendedModeValue],
    ):
        """Evaluates a function in eager mode.

        Override this function to change the evaluator's behavior for functions.

        Args:
            function: The OnnxFunction to evaluate.
            args: The positional arguments to the function.
            kwargs: The keyword arguments to the function.
        """
        param_schemas = function.param_schemas()
        # Split happens in the evaluator instead of the OnnxFunction __call__ method
        # so that evaluators can control behaviors like whether to fill in default values for attributes.
        inputs, attributes = param_manipulation.separate_input_attributes_from_arguments(
            param_schemas, args, kwargs, fill_defaults=False, allow_extra_kwargs=False
        )
        adapted_inputs, has_array = _adapt_to_eager_mode(inputs)
        result = function.function(*adapted_inputs, **attributes)

        # We use a heuristic to decide whether to return output values as
        # numpy arrays or tensor.Tensors. If the function has at least one
        # numpy array as input, we return numpy arrays. Otherwise, we return
        # tensor.Tensors. We could use a user-specified flag to control this
        # or explicitly track whether this is a top-level function-call or
        # a nested function-call.

        return _adapt_to_user_mode(result) if has_array else result


# Utilities for evaluation using ORT:


class EagerModeError(RuntimeError):
    pass


def _rename_io(prefix, i, arg):
    if arg is None:
        return ""
    return f"{prefix}{i}"


def _compute_num_outputs(schema: onnx.defs.OpSchema, *args: Any, **kwargs: Any):
    """Returns the number of outputs expected.
    TODO: Use ONNX type inference to replace the special-case handling below.
    """
    if schema.domain == "":
        if schema.name == "BatchNormalization":
            if not kwargs.get("training_mode", 0):
                return 1
        if schema.name == "LSTM":
            return 3
        if schema.name == "Split":
            if len(args) == 1:
                raise EagerModeError(
                    "Operator Split: the number of expected outputs defines the split. "
                    "This information is unknown here."
                )
        if schema.name == "Scan":
            scan_body = kwargs["body"]
            return len(scan_body.output)
        if schema.name == "Loop":
            loop_body = kwargs["body"]
            return len(loop_body.output) - 1
    return len(schema.outputs)


_cache_models: dict[Any, ort.InferenceSession] = {}


def _cache_(model, providers):
    # Delay import onnxruntime so that onnxscript can be used without
    # installing onnxruntime.
    import onnxruntime as ort  # pylint: disable=import-outside-toplevel

    serialized = model.SerializeToString()
    key = serialized, tuple(providers)
    if key in _cache_models:
        return _cache_models[key]
    session = ort.InferenceSession(serialized, providers=providers)
    _cache_models[key] = session
    return session


def _os_to_ort_value(v):
    """Converts an onnxscript encoding of an ONNX value into the encoding used by ORT."""
    if isinstance(v, tensor.Tensor):
        return v.value
    if isinstance(v, list):
        return [_os_to_ort_value(x) for x in v]
    if v is None:
        # Treated as a static-optional value.
        # Dynamic optional None not yet supported.
        return v
    if isinstance(v, np.ndarray):
        return v
    raise TypeError(f"Unexpected ORT value type {type(v)}.")


def _ort_to_os_value(v):
    """Converts an ORT encoding of an ONNX value into the encoding used by onnxscript."""
    if isinstance(v, np.ndarray):
        return tensor.Tensor(v)
    if isinstance(v, list):
        return [_ort_to_os_value(x) for x in v]
    if v is None:
        raise TypeError("Dynamic optional values not yet supported.")
    raise TypeError(f"Unexpected ORT value type {type(v)}.")


def _call_ort(
    schema: onnx.defs.OpSchema,
    args: Sequence[Any],
    kwargs: Mapping[str, Any],
    implicit_args=None,
):
    # Delay import onnxruntime so that onnxscript can be used without
    # installing onnxruntime.
    from onnxruntime.capi.onnxruntime_pybind11_state import (  # pylint: disable=import-outside-toplevel
        Fail,
        InvalidArgument,
        InvalidGraph,
    )

    implicit_args = implicit_args or {}
    # Convert input values to ORT representation-type:
    args = [_os_to_ort_value(x) for x in args]
    implicit_args = {k: _os_to_ort_value(v) for k, v in implicit_args.items()}

    # Construct ONNX model with a single op call:
    inputs = [_rename_io("input", i, arg) for i, arg in enumerate(args)]

    num_outputs = _compute_num_outputs(schema, *args, **kwargs)
    outputs = [f"output{i}" for i in range(num_outputs)]

    node = onnx.helper.make_node(schema.name, inputs, outputs, domain=schema.domain, **kwargs)
    input_value_infos = utils.values_to_value_infos(zip(inputs, args))
    implicit_value_infos = utils.values_to_value_infos(implicit_args.items())
    output_value_infos = [
        onnx.helper.make_value_info(name, onnx.TypeProto()) for name in outputs
    ]

    graph = onnx.helper.make_graph(
        [node], "node_graph", input_value_infos + implicit_value_infos, output_value_infos
    )
    opset_id = onnx.helper.make_opsetid(schema.domain, schema.since_version)
    model = onnx.helper.make_model(
        graph,
        opset_imports=[opset_id],
        ir_version=irbuilder.select_ir_version(schema.since_version, domain=schema.domain),
    )
    model = onnx.shape_inference.infer_shapes(model)
    # onnx.checker.check_model(model)
    try:
        session = _cache_(model, ["CPUExecutionProvider"])
    except (Fail, InvalidGraph, InvalidArgument) as e:
        raise RuntimeError(
            f"Unable to create onnxruntime InferenceSession "
            f"for executing {schema.domain}.{schema.name} op "
            f"with onnx model\n{utils.proto2text(model)}"
        ) from e

    session_run_input = {name: arg for name, arg in zip(inputs, args) if name != ""}
    session_run_input.update(implicit_args)

    try:
        result = session.run(None, session_run_input)
    except (RuntimeError, Fail) as e:
        raise RuntimeError(
            f"Unable to execute model operator {schema.name!r} due to {e!r}"
            f"\ninput types:\n"
            f"{pprint.pformat({k: type(v) for k, v in zip(inputs, args)})}"
            f"\nmodified input types:\n"
            f"{pprint.pformat({k: type(v) for k, v in session_run_input.items()})}"
            f"\ninputs:\n{pprint.pformat(session_run_input)}\n{model}"
        ) from e

    # Map ORT output values to the onnxscript representation-type.
    return [_ort_to_os_value(x) for x in result]


def _schema_id(schema: onnx.defs.OpSchema) -> tuple[str, str, int]:
    return schema.name, schema.domain, schema.since_version


class ORTEvaluator(Evaluator):
    """Evaluates ONNX ops using ONNX Runtime."""

    def _eval(self, schema, inputs, attributes, closure):
        return _call_ort(schema, inputs, attributes, closure)


ort_evaluator = ORTEvaluator()


class ORTMixedEvaluator(ORTEvaluator):
    """Evaluates ONNX ops using ONNX Runtime, unless an overriding python implementation is registered.

    This is useful for higher-order ops such as Scan and SequenceMap, allowing for
    python-based debugging.
    """

    def __init__(self) -> None:
        super().__init__()
        self._python_ops: dict[tuple[str, str, int], Any] = {}

    def use_graph_attribute(self, schema: onnx.defs.OpSchema) -> bool:
        return _schema_id(schema) not in self._python_ops

    def _eval(self, schema, inputs, attributes, closure):
        schemaid = _schema_id(schema)
        if schemaid in self._python_ops:
            return self._python_ops[schemaid](inputs, attributes)
        else:
            return super()._eval(schema, inputs, attributes, closure)

    def register(self, opset: Optional[values.Opset] = None) -> Callable[[_T], _T]:
        opset = opset or onnx_opset.default_opset
        assert opset is not None

        def decorator(function: _T) -> _T:
            schema = opset[function.__name__]
            self._python_ops[_schema_id(schema)] = function
            return function

        return decorator


ort_mixed_evaluator = ORTMixedEvaluator()


@ort_mixed_evaluator.register()
def SequenceMap(inputs: Sequence[Any], attributes: Mapping[str, Any]):
    """Evaluates a SequenceMap op."""
    fun = attributes["body"]

    def get_input_of(input_index, iter_num):
        input = inputs[input_index]
        if isinstance(input, list):
            return input[iter_num]
        return input

    def get_input(iter_num):
        return [get_input_of(input_index, iter_num) for input_index in range(len(inputs))]

    return [fun(*(get_input(i))) for i in range(len(inputs[0]))]


# Used to control the default evaluator instance. A simple approach for now.

_default_evaluator: Evaluator = ort_evaluator


def default() -> Evaluator:
    """Returns the default Evaluator default."""
    return _default_evaluator


def set_default(new_default: Evaluator) -> None:
    """Sets the current Evaluator default."""
    global _default_evaluator  # pylint: disable=global-statement
    _default_evaluator = new_default


@contextlib.contextmanager
def default_as(temp_default: Evaluator):
    """Context manager that temporarily switches the default evaluator."""
    old_default = _default_evaluator
    set_default(temp_default)
    try:
        yield
    finally:
        set_default(old_default)<|MERGE_RESOLUTION|>--- conflicted
+++ resolved
@@ -128,31 +128,17 @@
 
     def eval(
         self,
-        op: values.Op,
-        args: Sequence[ExtendedModeValue],
-        kwargs: Mapping[str, Any],
+        schema: onnx.defs.OpSchema,
+        inputs: Sequence[ExtendedModeValue],
+        attributes: Mapping[str, Any],
     ):
         """Evaluates an ONNX op.
 
         Args:
-<<<<<<< HEAD
-            op: The op to evaluate.
-            args: The positional arguments to the op.
-            kwargs: The keyword arguments to the op.
-        """
-        param_schemas = op.param_schemas()
-        # Split happens in the evaluator instead of the Op __call__ method
-        # so that evaluators can control behaviors like whether to fill in default values for attributes.
-        inputs, attributes = param_manipulation.separate_input_attributes_from_arguments(
-            param_schemas, args, kwargs, fill_defaults=False, allow_extra_kwargs=False
-        )
-        schema = op.get_schema()
-=======
             schema: The OpSchema of the operator to evaluate.
             inputs: The ONNX inputs to the op.
             attributes: The ONNX attributes to the op.
         """
->>>>>>> 9e6b14ad
         attributes = _unwrap_tensors_in_kwargs(attributes)
         attributes, closure = self.adapt_attributes(schema, attributes)
         inputs = self.adapt_inputs(schema, inputs)
