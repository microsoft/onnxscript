--- conflicted
+++ resolved
@@ -6,12 +6,8 @@
 import sys
 
 from .backend.onnx_export import export2python as proto2python
-<<<<<<< HEAD
 from .main import export_onnx_lib, script, graph
-=======
-from .main import export_onnx_lib, script
 from .utils import external_tensor, proto2text
->>>>>>> c9f18dd1
 from .values import OnnxFunction
 
 if sys.version_info[0:2] >= (3, 8):
@@ -35,4 +31,5 @@
     "proto2python",
     "proto2text",
     "external_tensor",
+    "graph",
 ]