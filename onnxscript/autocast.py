--- conflicted
+++ resolved
@@ -200,15 +200,9 @@
             return None
         if x.is_castable and y is not None:
             # Polymorphic constant x is cast to the type of y:
-<<<<<<< HEAD
-            tmp = converter_.generate_unique_name(f"{x.name}_cast")
-            converter_.emit([tmp], "CastLike", [x.name, y.name])
-            return tmp
-=======
             x_cast = converter_.generate_unique_name(f"{x.name}_cast")
             converter_.emit([x_cast], "CastLike", [x.name, y.name])
             return x_cast
->>>>>>> 4efa7642
         return x.name
 
     return cast_inputs(get_type_info, cast_like, op_schema, args)