--- conflicted
+++ resolved
@@ -311,19 +311,13 @@
         v = Var(varname, type, info)
         fn.append_input(v)
 
-<<<<<<< HEAD
-    def add_attr(self, fn, varname, type, default_value=None):
+    def add_attr(self, fn, varname, type, info, default_value=None):
         if default_value is not None:
             a = Attr(helper.make_attribute(varname, default_value))
             fn.append_attr_proto(a)
         else:
-            v = Var(varname, type)
+            v = Var(varname, type, info)
             fn.append_attr(v)
-=======
-    def add_attr(self, fn, varname, type, info):
-        v = Var(varname, type, info)
-        fn.append_attr(v)
->>>>>>> 978b143e
 
     def add_output(self, fn, varname, type, info):
         v = Var(varname, type, info)
