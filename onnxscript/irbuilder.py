--- conflicted
+++ resolved
@@ -200,12 +200,6 @@
                                  functions=functions, **kwargs)
 
     def to_graph_proto(self):
-<<<<<<< HEAD
-        return helper.make_graph([s.to_node_proto() for s in self.stmts],
-                                 self.name,
-                                 [x.to_value_info() for x in self.inputs],
-                                 [y.to_value_info() for y in self.outputs])
-=======
         sub_functions = {}
         for s in self.stmts:
             sub_functions.update(s.functions)
@@ -215,22 +209,7 @@
                                   [x.to_value_info() for x in self.inputs],
                                   [y.to_value_info() for y in self.outputs])
         return graph, sub_functions
-
-    def to_function_proto_with_opset_imports(self, domain="", func_opset_imports=None):
-        if func_opset_imports is None:
-            func_opset_imports = []
-        # TODO: Ideally, in the long term, we should infer func_opset_imports
-        # from the set of calls within the function itself.
-        return helper.make_function(domain,
-                                    self.name,
-                                    inputs=[x.name for x in self.inputs],
-                                    outputs=[y.name for y in self.outputs],
-                                    nodes=[s.to_node_proto() for s in self.stmts],
-                                    opset_imports=func_opset_imports,
-                                    attributes=[a.name for a in self.attrs],
-                                    doc_string=self.docstring)
->>>>>>> 8dbc605f
-
+        
     def to_function_proto(self, domain):
         opsets = {'': 15}
         if domain != '':
@@ -251,14 +230,9 @@
             nodes=nodes,
             opset_imports=opset_imports,  # TODO
             attributes=[a.name for a in self.attrs],
-<<<<<<< HEAD
-            doc_string=self.docstring
-        )
+            doc_string=self.docstring)
         f.attribute_proto.extend([a.attr_proto for a in self.attr_protos])
         return f
-=======
-            doc_string=self.docstring)
->>>>>>> 8dbc605f
 
 # IRBuilder: abstracts out details of the IR in the python-to-IR converter
 
