--- conflicted
+++ resolved
@@ -184,8 +184,7 @@
                                  [x.to_value_info() for x in self.inputs],
                                  [y.to_value_info() for y in self.outputs])
 
-<<<<<<< HEAD
-    def to_function_proto(self, domain="", func_opset_imports=[]):
+    def to_function_proto_with_opset_imports(self, domain="", func_opset_imports=[]):
         return helper.make_function(domain,
                                     self.name,
                                     inputs=[x.name for x in self.inputs],
@@ -194,7 +193,7 @@
                                     opset_imports=func_opset_imports,
                                     attributes=[a.name for a in self.attrs],
                                     doc_string=self.docstring)
-=======
+    
     def to_function_proto(self, domain):
         opsets = {'': 15}
         if domain != '':
@@ -217,7 +216,6 @@
             attributes=[a.name for a in self.attrs],
             doc_string=self.docstring
         )
->>>>>>> c6254c48
 
 # IRBuilder: abstracts out details of the IR in the python-to-IR converter
 
