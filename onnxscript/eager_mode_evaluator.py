--- conflicted
+++ resolved
@@ -3,21 +3,6 @@
 # Licensed under the MIT License.
 # --------------------------------------------------------------------------
 
-<<<<<<< HEAD
-import numbers
-import pprint
-
-import numpy as np
-import onnx
-from onnx import AttributeProto, TypeProto, numpy_helper
-from onnxruntime import InferenceSession
-from onnxruntime.capi.onnxruntime_pybind11_state import (
-    Fail,
-    InvalidArgument,
-    InvalidGraph,
-)
-
-=======
 import pprint
 import numpy as np
 import onnx
@@ -26,66 +11,19 @@
 from onnxruntime.capi.onnxruntime_pybind11_state import Fail, InvalidGraph, InvalidArgument
 from .utils import values_to_value_infos, proto2text
 from .irbuilder import select_ir_version
->>>>>>> 4ea094d5
 from .eager_array import EagerArray
-from .irbuilder import select_ir_version
-from .utils import values_to_value_infos
 
 
 class EagerModeError(RuntimeError):
     pass
 
 
-<<<<<<< HEAD
-def convert_to_tensor(v, k):
-    if isinstance(v, np.ndarray):
-        return numpy_helper.from_array(v)
-    if isinstance(v, list):
-        return numpy_helper.from_array(np.array(v))
-    if isinstance(v, numbers.Number):
-        return numpy_helper.from_array(np.array([v]))
-    if isinstance(v, onnx.TensorProto):
-        return v
-    raise ValueError(
-        f"Attribute {k!r} must be convertable to TensorProto, got {type(v)}."
-    )
-
-
-def convert_attributes_to_tensors_with_schema(attribute_dict, schema_attribute_dict):
-    # Constant and ConstantLike are the 2 ops in onnx
-    # that take a tensor as attribute value.
-    # onnx-script tends to use a literal number for attribute.
-    # This methods is to make this scenario work.
-    for k, v in attribute_dict.items():
-        attribute_type = schema_attribute_dict[k].type
-        if attribute_type == AttributeProto.TENSOR:
-            attribute_dict[k] = convert_to_tensor(v, k)
-
-
-=======
->>>>>>> 4ea094d5
 def _rename_io(prefix, i, arg):
     if arg is None:
         return ""
     return f"{prefix}{i}"
 
 
-<<<<<<< HEAD
-def _compute_outputs(schema, *args, **kwargs):
-    if schema.domain == "":
-        if schema.name == "BatchNormalization":
-            if not kwargs.get("training_mode", 0):
-                return ["output0"]
-        if schema.name == "LSTM":
-            return ["output0", "output1", "output2"]
-        if schema.name == "Split":
-            if len(args) == 1:
-                raise EagerModeError(
-                    "Operator Split: the number of expected outputs defines the split. "
-                    "This information is unknown here."
-                )
-    return None
-=======
 def compute_num_outputs(schema, *args, **kwargs):
     '''
     Returns the number of outputs expected.
@@ -103,7 +41,6 @@
                     "Operator Split: the number of expected outputs defines the split. "
                     "This information is unknown here.")
     return len(schema.outputs)
->>>>>>> 4ea094d5
 
 
 _cache_models = {}
@@ -150,23 +87,9 @@
         raise TypeError(f"Unexpected ORT value type {type(v)}.")
 
 
-<<<<<<< HEAD
-    inputs = []
-    for i, arg in enumerate(args):
-        if arg is None:
-            inputs.append("")
-            continue
-        if not isinstance(arg, (EagerArray, list, int, float)):
-            raise TypeError(
-                f"Unexpected type {type(arg)} for input {i} "
-                f"and operator {schema.name!r}."
-            )
-        inputs.append(_rename_io("input", i, arg))
-=======
 def call_ort(schema, *args, **kwargs):
     # Convert input values to ORT representation-type:
     args = [os_to_ort_value(x) for x in args]
->>>>>>> 4ea094d5
 
     # Construct ONNX model with a single op call:
     inputs = [_rename_io("input", i, arg) for i, arg in enumerate(args)]
@@ -194,31 +117,9 @@
     except (Fail, InvalidGraph, InvalidArgument) as e:
         raise RuntimeError(
             "Unable to create onnxruntime InferenceSession with onnx "
-<<<<<<< HEAD
-            "model\n%s" % str(model)
-        ) from e
-
-    session_run_input = {}
-    tensor_class = None
-    for name, arg in zip(inputs, args):
-        if arg is None:
-            continue
-        if isinstance(arg, EagerArray):
-            session_run_input[name] = arg.value
-            tensor_class = EagerArray
-        elif isinstance(arg, list):
-            session_run_input[name] = arg
-        elif isinstance(arg, (int, float)):
-            session_run_input[name] = np.array(arg)
-        else:
-            raise TypeError(
-                f"Unable to call onnxruntime with type {type(arg)} for input {name!r})."
-            )
-=======
             "model\n%s" % proto2text(model)) from e
 
     session_run_input = {name: arg for name, arg in zip(inputs, args) if name != ''}
->>>>>>> 4ea094d5
 
     try:
         result = sess.run(None, session_run_input)
@@ -232,20 +133,6 @@
             f"\ninputs:\n{pprint.pformat(session_run_input)}\n{model}"
         )
 
-<<<<<<< HEAD
-    if tensor_class is None:
-        tensor_class = EagerArray
-    new_got = []
-    for i, g in enumerate(got):
-        if isinstance(g, np.ndarray):
-            new_got.append(tensor_class(g))
-        elif isinstance(g, list):
-            new_got.append(g)
-        else:
-            raise TypeError(f"Unexpected output type {type(g)} for output {i}).")
-    return new_got[0] if len(new_got) == 1 else new_got
-=======
     # Map ORT output values to the onnxscript representation-type.
     cast_result = [ort_to_os_value(x) for x in result]
-    return cast_result[0] if len(cast_result) == 1 else cast_result
->>>>>>> 4ea094d5
+    return cast_result[0] if len(cast_result) == 1 else cast_result