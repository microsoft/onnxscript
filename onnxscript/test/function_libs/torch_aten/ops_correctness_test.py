--- conflicted
+++ resolved
@@ -257,17 +257,12 @@
     "sinh": core_ops.aten_sinh,
     "sqrt": core_ops.aten_sqrt,
     "sub": core_ops.aten_sub,
-    # "sum": core_ops.aten_sum,  # OptionalHasElement() function cannot work
     "t": core_ops.aten_t,
     "tan": core_ops.aten_tan,
     "tanh": core_ops.aten_tanh,
-<<<<<<< HEAD
-    # "transpose": core_ops.aten_transpose,  # TODO(justinchuby): Enable when onnxscript errors are fixed,
+    "transpose": core_ops.aten_transpose,
+    "unsqueeze": core_ops.aten_unsqueeze,
     "view": core_ops.aten_view,
-=======
-    "transpose": core_ops.aten_transpose,
->>>>>>> dd3d7479
-    "unsqueeze": core_ops.aten_unsqueeze,
     "where": core_ops.aten_where,
     "zeros": core_ops.aten_zeros,
     "zeros_like": core_ops.aten_zeros_like,
@@ -276,14 +271,9 @@
 TESTED_OPS = frozenset(OPINFO_FUNCTION_MAPPING)
 
 EXPECTED_SKIPS_OR_FAILS = (
-<<<<<<< HEAD
-    skip("clamp", reason="Enable when onnxscript errors are fixed"),
-    skip("sum", reason="Enable when op.OptionalHasElement() function can work"),
-=======
     xfail("amax", reason="ONNX Runtime 1.13 does not support ReduceMax-18"),
     xfail("amin", reason="ONNX Runtime 1.13 does not support ReduceMin-18"),
     skip("clamp", reason="Enable when onnxscript supports optional inputs"),
->>>>>>> dd3d7479
     xfail(
         "nn.functional.linear",
         reason="ONNX Runtime thinks the graph is invalid",
@@ -495,12 +485,6 @@
                     rtol = None
                     atol = None
 
-<<<<<<< HEAD
-                # Use torch.testing as opposed to np.testing to ensure dtypes and shapes match
-                torch.testing.assert_close(
-                    torch.tensor(function_output),
-                    torch.tensor(output_torch),
-=======
                 if not isinstance(function_output, np.ndarray):
                     # An onnxscript tensor
                     function_output = function_output.value
@@ -509,7 +493,6 @@
                 torch.testing.assert_close(
                     torch.tensor(function_output),
                     torch.tensor(torch_output),
->>>>>>> dd3d7479
                     rtol=rtol,
                     atol=atol,
                 )
