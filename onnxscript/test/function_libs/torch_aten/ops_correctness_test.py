"""Test op correctness by comparing with PyTorch results."""
from __future__ import annotations

import copy
import dataclasses
import unittest
from typing import Any, Callable, Collection, Iterable, Optional, Sequence, TypeVar

import numpy as np
import onnx
import onnxruntime.capi.onnxruntime_pybind11_state
import parameterized
import torch
from torch.testing._internal import common_device_type, common_methods_invocations
from torch.testing._internal.opinfo import core as opinfo_core

import onnxscript
from onnxscript.function_libs.torch_aten.ops import core as core_ops
from onnxscript.function_libs.torch_aten.ops import nn as nn_ops

T = TypeVar("T")

SUPPORTED_DTYPES = (
    # Boolean
    torch.bool,
    # Integers
    torch.uint8,
    torch.int8,
    torch.int16,
    torch.int32,
    torch.int64,
    # Floating types
    torch.float16,
    torch.float32,
    torch.float64,
)

# Convenience tuples for creating dtype lists when skipping or xfailing tests

BOOL_TYPES = (torch.bool,)

INT_TYPES = (
    torch.int8,
    torch.int16,
    torch.int32,
    torch.int64,
    torch.uint8,
)

FLOAT_TYPES = (
    torch.float16,
    torch.float32,
    torch.float64,
)


def dtypes_except(*dtypes: torch.dtype) -> Sequence[torch.dtype]:
    """Returns all dtypes except the ones specified."""
    return tuple(dtype for dtype in SUPPORTED_DTYPES if dtype not in dtypes)


@dataclasses.dataclass
class DecorateMeta:
    """A dataclass for storing information about a test case to skip or xfail.

    Adapted from functorch: functorch/test/common_utils.py
    """

    op_name: str
    variant_name: str
    decorator: Callable[..., Any]
    dtypes: Optional[Collection[torch.dtype]]
    reason: str
    matcher: Optional[Callable[[Any], bool]] = None


def xfail(
    op_name: str,
    variant_name: str = "",
    *,
    reason: str,
    dtypes: Optional[Collection[torch.dtype]] = None,
):
    """Expects an OpInfo test to fail.

    Args:
        op_name: The name of the operator.
        variant_name: Optional OpInfo variant_test_name.
        dtypes: The dtypes to expect the failure.
        reason: The reason for the failure.
    """
    return DecorateMeta(
        op_name=op_name,
        variant_name=variant_name,
        decorator=unittest.expectedFailure,
        dtypes=dtypes,
        reason=reason,
    )


def skip(
    op_name: str,
    variant_name: str = "",
    *,
    reason: str,
    dtypes: Optional[Collection[torch.dtype]] = None,
    matcher: Optional[Callable[[Any], Any]] = None,
):
    """Skips an OpInfo test.

    Args:
        op_name: The name of the operator.
        variant_name: Optional OpInfo variant_test_name.
        dtypes: The dtypes to skip.
        reason: The reason for skipping.
        matcher: A function that matches the test sample input. It is used only when
            xfail is in the SKIP_SUBTESTS list.
    """
    return DecorateMeta(
        op_name=op_name,
        variant_name=variant_name,
        decorator=unittest.skip(f"Skip: {reason}"),
        dtypes=dtypes,
        reason=reason,
        matcher=matcher,
    )


def add_decorate_info(
    all_opinfos: Sequence[opinfo_core.OpInfo],
    test_class_name: str,
    base_test_name: str,
    skip_or_xfails: Iterable[DecorateMeta],
) -> Callable[[T], T]:
    """Decorates OpInfo tests with decorators based on the skip_or_xfails list."""
    ops_mapping = {(info.name, info.variant_test_name): info for info in all_opinfos}
    for decorate_meta in skip_or_xfails:
        opinfo = ops_mapping.get((decorate_meta.op_name, decorate_meta.variant_name))
        assert (
            opinfo is not None
        ), f"Couldn't find OpInfo for {decorate_meta}. Did you need to specify variant_name?"
        decorators = list(opinfo.decorators)
        new_decorator = opinfo_core.DecorateInfo(
            decorate_meta.decorator,
            test_class_name,
            base_test_name,
            dtypes=decorate_meta.dtypes,
        )
        decorators.append(new_decorator)
        opinfo.decorators = tuple(decorators)

    # This decorator doesn't modify fn in any way
    def wrapped(fn):
        return fn

    return wrapped


# Modify this section ##########################################################

# Ops to be tested for numerical consistency between onnx and pytorch
# Find the names of the OpInfos in torch/testing/_internal/common_methods_invocations.py
OPINFO_FUNCTION_MAPPING: dict[str, Callable[..., Any]] = {
    "abs": core_ops.aten_abs,
    "acos": core_ops.aten_acos,
    "acosh": core_ops.aten_acosh,
    "add": core_ops.aten_add,
    "addmm": core_ops.aten_addmm,
    "asin": core_ops.aten_asin,
    "asinh": core_ops.aten_asinh,
    "atan": core_ops.aten_atan,
    "atanh": core_ops.aten_atanh,
    "bmm": core_ops.aten_bmm,
    "ceil": core_ops.aten_ceil,
    "clamp_max": core_ops.aten_clamp_max_tensor,
    "clamp_min": core_ops.aten_clamp_min_tensor,
    "clamp": core_ops.aten_clamp,
    "cos": core_ops.aten_cos,
    "cosh": core_ops.aten_cosh,
    "dot": core_ops.aten_dot,
    "exp": core_ops.aten_exp,
    "exp2": core_ops.aten_exp2,
    "gt": core_ops.aten_gt,
    "lt": core_ops.aten_lt,
    "matmul": core_ops.aten_matmul,
    "mm": core_ops.aten_mm,
    "mul": core_ops.aten_mul,
    "nn.functional.elu": nn_ops.aten_elu,
    "nn.functional.linear": nn_ops.aten_linear,
    "nn.functional.relu6": nn_ops.aten_relu6,
    "nn.functional.selu": core_ops.aten_selu,
    "ones_like": core_ops.aten_ones_like,
    "ones": core_ops.aten_ones,
    "repeat": core_ops.aten_repeat,
    "round": core_ops.aten_round,
    "sin": core_ops.aten_sin,
    "sinh": core_ops.aten_sinh,
    "sub": core_ops.aten_sub,
<<<<<<< HEAD
    "zeros": core_ops.aten_zeros,
    "zeros_like": core_ops.aten_zeros_like,
=======
    "t": core_ops.aten_t,
    "tan": core_ops.aten_tan,
    "tanh": core_ops.aten_tanh,
    # "transpose": core_ops.aten_transpose,  # TODO(justinchuby): Enable when onnxscript errors are fixed
>>>>>>> 2512120c
}

TESTED_OPS = frozenset(OPINFO_FUNCTION_MAPPING)

EXPECTED_SKIPS_OR_FAILS = (
    xfail("add", dtypes=BOOL_TYPES, reason="Add is not defined on bool tensors"),
    xfail(
        "acos",
        dtypes=BOOL_TYPES + INT_TYPES,
        reason="Acos is not defined on bool or int tensors",
    ),
    xfail(
        "acosh",
        dtypes=BOOL_TYPES + INT_TYPES,
        reason="Acosh is not defined on bool or int tensors",
    ),
    xfail(
        "addmm",
        dtypes=[torch.uint8, torch.int8, torch.int16],
        reason="MatMul is not defined on int16/int8/uint8 tensors",
        # TODO(justinchuby): Use MatMulInteger
    ),
    xfail(
        "addmm",
        variant_name="decomposed",
        dtypes=[torch.uint8, torch.int8, torch.int16],
        reason="MatMul is not defined on int16/int8/uint8 tensors",
    ),
    xfail(
        "asin",
        dtypes=BOOL_TYPES + INT_TYPES,
        reason="Asin is not defined on bool or int tensors",
    ),
    xfail(
        "asinh",
        dtypes=BOOL_TYPES + INT_TYPES,
        reason="Asinh is not defined on bool or int tensors",
    ),
    xfail(
        "atan",
        dtypes=BOOL_TYPES + INT_TYPES,
        reason="Atan is not defined on bool or int tensors",
    ),
    xfail(
        "atanh",
        dtypes=BOOL_TYPES + INT_TYPES,
        reason="Atanh is not defined on bool or int tensors",
    ),
    xfail(
        "bmm",
        dtypes=[torch.uint8, torch.int8, torch.int16],
        reason="MatMul is not defined on int16/int8/uint8 tensors",
    ),
    xfail(
        "ceil",
        dtypes=BOOL_TYPES + INT_TYPES,
        reason="Ceil is not defined on bool or int tensors",
    ),
    skip("clamp", reason="Enable when onnxscript errors are fixed"),
    xfail("clamp_max", dtypes=BOOL_TYPES, reason="Min is not defined on bool tensors"),
    xfail("clamp_min", dtypes=BOOL_TYPES, reason="Max is not defined on bool tensors"),
    xfail(
        "cos",
        dtypes=BOOL_TYPES + INT_TYPES,
        reason="Cos is not defined on bool or int tensors",
    ),
    xfail(
        "cosh",
        dtypes=BOOL_TYPES + INT_TYPES,
        reason="Cosh is not defined on bool or int tensors",
    ),
    xfail(
        "dot",
        dtypes=[torch.uint8, torch.int8, torch.int16],
        reason="MatMul is not defined on int16/int8/uint8 tensors",
    ),
    xfail(
        "exp",
        dtypes=BOOL_TYPES + INT_TYPES,
        reason="Exp is not defined on bool or int tensors",
    ),
    xfail(
        "exp2",
        dtypes=BOOL_TYPES + INT_TYPES,
        reason="Pow is not defined on bool or int tensors",
    ),
    xfail("gt", dtypes=BOOL_TYPES, reason="Greater is not defined on bool tensors"),
    xfail("lt", dtypes=BOOL_TYPES, reason="Less is not defined on bool tensors"),
    xfail(
        "matmul",
        dtypes=[torch.uint8, torch.int8, torch.int16],
        reason="MatMul is not defined on int16/int8/uint8 tensors",
    ),
    xfail(
        "mm",
        dtypes=[torch.uint8, torch.int8, torch.int16],
        reason="MatMul is not defined on int16/int8/uint8 tensors",
    ),
    xfail("mul", dtypes=BOOL_TYPES, reason="Mul is not defined on bool tensors"),
    xfail(
        "nn.functional.elu",
        dtypes=dtypes_except(torch.float16, torch.float32),
        reason="ONNX Runtime doesn't support float64 for Elu",
    ),
    xfail(
        "nn.functional.linear",
        reason="ONNX Runtime thinks the graph is invalid",
    ),
    xfail(
        "nn.functional.relu6",
        dtypes=dtypes_except(torch.float16, torch.float32),
        reason="ONNX Runtime doesn't support float64 for Relu",
    ),
    xfail(
        "nn.functional.selu",
        dtypes=dtypes_except(torch.float16, torch.float32),
        reason="ONNX Runtime doesn't support float64 for Selu",
    ),
    xfail(
        "round",
        variant_name="",
        dtypes=dtypes_except(*FLOAT_TYPES),
        reason="Round is not defined on non-float tensors",
    ),
    xfail("round", variant_name="decimals_0", reason="The ATen op does not support decimals"),
    xfail("round", variant_name="decimals_3", reason="The ATen op does not support decimals"),
    xfail(
        "round", variant_name="decimals_neg_3", reason="The ATen op does not support decimals"
    ),
    xfail(
        "sin",
        dtypes=BOOL_TYPES + INT_TYPES,
        reason="Sin is not defined on bool or int tensors",
    ),
    xfail(
        "sinh",
        dtypes=BOOL_TYPES + INT_TYPES,
        reason="Sinh is not defined on bool or int tensors",
    ),
    xfail("sub", dtypes=BOOL_TYPES, reason="Sub is not defined on bool tensors"),
    xfail(
        "tan",
        dtypes=BOOL_TYPES + INT_TYPES,
        reason="Tan is not defined on bool or int tensors",
    ),
    xfail(
        "tanh",
        dtypes=BOOL_TYPES + INT_TYPES,
        reason="Tanh is not defined on bool or int tensors",
    ),
    xfail("transpose", reason="Enable when onnxscript errors are fixed"),
)


SKIP_SUBTESTS = (
    skip(
        "clamp_max",
        reason="Empty tensor not yet supported",
        matcher=lambda sample: sample.input.size() == torch.Size([0]),
    ),
    skip(
        "clamp_min",
        reason="Empty tensor not yet supported",
        matcher=lambda sample: sample.input.size() == torch.Size([0]),
    ),
    skip(
        "repeat",
        reason="repeating when input is a scalar and repeats is empty is not supported",
        matcher=lambda sample: sample.args[0] == (),
    ),
)
OP_WITH_SKIPPED_SUBTESTS = frozenset(meta.op_name for meta in SKIP_SUBTESTS)

# END OF SECTION TO MODIFY #####################################################


OPS_DB = copy.deepcopy(common_methods_invocations.op_db)

ALL_OPS_IN_DB = frozenset(op_info.name for op_info in OPS_DB)
# Assert all ops in OPINFO_FUNCTION_MAPPING are in the OPS_DB
assert TESTED_OPS.issubset(ALL_OPS_IN_DB), f"{TESTED_OPS - ALL_OPS_IN_DB} not in OPS_DB"


TORCH_TYPE_TO_ONNX = {
    torch.bool: onnx.TensorProto.BOOL,
    torch.uint8: onnx.TensorProto.UINT8,
    torch.int8: onnx.TensorProto.INT8,
    torch.int16: onnx.TensorProto.INT16,
    torch.int32: onnx.TensorProto.INT32,
    torch.int64: onnx.TensorProto.INT64,
    torch.float16: onnx.TensorProto.FLOAT16,
    torch.float32: onnx.TensorProto.FLOAT,
    torch.float64: onnx.TensorProto.DOUBLE,
    torch.complex64: onnx.TensorProto.COMPLEX64,
    torch.complex128: onnx.TensorProto.COMPLEX128,
    torch.bfloat16: onnx.TensorProto.BFLOAT16,
}


class TestFunctionsCompilation(unittest.TestCase):
    """Test all functions can be compiled."""

    @parameterized.parameterized.expand(
        list(OPINFO_FUNCTION_MAPPING.items()),
    )
    def test_function_compiles(self, _, function):
        compiled = onnxscript.script()(function)
        compiled.to_function_proto()


def _convert_tensor_to_numpy(input: Any) -> Any:
    if isinstance(input, torch.Tensor):
        return input.detach().cpu().numpy()
    if isinstance(input, (tuple, list)):
        if len(input) == 0:
            return np.array((), dtype=np.int64)
        if isinstance(input[0], torch.Tensor):
            return [_convert_tensor_to_numpy(x) for x in input]
        if isinstance(input[0], (int, float)):
            # Just a tuple of numbers
            return np.array(input)
        return input

    return input


def _convert_kwargs_for_onnx(kwargs: dict[str, Any]) -> dict[str, Any]:
    """Converts kwargs to be compatible with ONNX Runtime.

    ONNX Runtime doesn't support torch.bool, so we convert them to torch.uint8.
    """
    new_kwargs = {}
    for key, value in kwargs.items():
        if key == "device":
            continue
        if key == "dtype":
            value = TORCH_TYPE_TO_ONNX[value]
        new_kwargs[key] = value
    return new_kwargs


def _should_skip_test_sample(op_name: str, sample) -> Optional[str]:
    """Returns a reason if a test sample should be skipped."""
    if op_name not in OP_WITH_SKIPPED_SUBTESTS:
        return None
    for decorator_meta in SKIP_SUBTESTS:
        # Linear search on SKIP_SUBTESTS. That's fine because the list is small.
        if decorator_meta.op_name == op_name:
            assert decorator_meta.matcher is not None, "Matcher must be defined"
            if decorator_meta.matcher(sample):
                return decorator_meta.reason
    return None


class TestOutputConsistency(unittest.TestCase):
    """Test output consistency between exported ONNX models and PyTorch eager mode.

    This is a parameterized test suite.
    """

    def setUp(self) -> None:
        torch.manual_seed(42)
        np.random.seed(42)

    @common_device_type.ops(  # type: ignore[misc]
        [info for info in OPS_DB if info.name in TESTED_OPS],
        allowed_dtypes=SUPPORTED_DTYPES,
    )
    @add_decorate_info(
        OPS_DB,
        "TestOutputConsistency",
        "test_output_match",
        skip_or_xfails=EXPECTED_SKIPS_OR_FAILS,
    )
    def test_output_match(self, device: str, dtype: torch.dtype, op):
        """Base test method for testing each opset, used by instantiate_device_type_tests."""
        # device is provided by instantiate_device_type_tests, but we only want to run in cpu.
        assert device == "cpu"

        samples = op.sample_inputs(
            device,
            dtype,
            requires_grad=False,
        )

        onnx_function = OPINFO_FUNCTION_MAPPING[op.name]
        scripted_function = onnxscript.script()(onnx_function)

        for (i, cpu_sample) in enumerate(samples):
            inputs = (cpu_sample.input, *cpu_sample.args)
            # Provide the repr to subtest because tensors are not serializable in parallel test runs
            with self.subTest(
                sample_num=i,
                inputs=repr(inputs),
                kwargs=repr(cpu_sample.kwargs),
            ):
                skip_reason = _should_skip_test_sample(op.name, cpu_sample)
                if skip_reason is not None:
                    self.skipTest(skip_reason)
                input_onnx = [_convert_tensor_to_numpy(x) for x in inputs]
                kwargs_onnx = _convert_kwargs_for_onnx(cpu_sample.kwargs)
                output_torch = op(*inputs, **cpu_sample.kwargs)
                try:
                    function_output = scripted_function(*input_onnx, **kwargs_onnx)
                # pylint: disable=c-extension-no-member
                except onnxruntime.capi.onnxruntime_pybind11_state.NotImplemented:
                    self.skipTest(
                        f"ONNX Runtime doesn't support running {op.name} with dtype {dtype}",
                    )
                # pylint: enable=c-extension-no-member

                if dtype == torch.float32:
                    # Relax atol and rtol for float32 based on empirical results
                    # The current most relaxed values are for aten::matmul
                    rtol = 3.7e-6
                    atol = 1.8e-5
                else:
                    rtol = None
                    atol = None

                # Use torch testing to ensure dtypes and shapes match
                torch.testing.assert_close(
                    torch.tensor(function_output),
                    output_torch,
                    rtol=rtol,
                    atol=atol,
                )


common_device_type.instantiate_device_type_tests(
    TestOutputConsistency, globals(), only_for="cpu"
)


if __name__ == "__main__":
    unittest.main()<|MERGE_RESOLUTION|>--- conflicted
+++ resolved
@@ -196,15 +196,12 @@
     "sin": core_ops.aten_sin,
     "sinh": core_ops.aten_sinh,
     "sub": core_ops.aten_sub,
-<<<<<<< HEAD
-    "zeros": core_ops.aten_zeros,
-    "zeros_like": core_ops.aten_zeros_like,
-=======
     "t": core_ops.aten_t,
     "tan": core_ops.aten_tan,
     "tanh": core_ops.aten_tanh,
-    # "transpose": core_ops.aten_transpose,  # TODO(justinchuby): Enable when onnxscript errors are fixed
->>>>>>> 2512120c
+    # "transpose": core_ops.aten_transpose,  # TODO(justinchuby): Enable when onnxscript errors are fixed,
+    "zeros": core_ops.aten_zeros,
+    "zeros_like": core_ops.aten_zeros_like
 }
 
 TESTED_OPS = frozenset(OPINFO_FUNCTION_MAPPING)
