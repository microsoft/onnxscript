# SPDX-License-Identifier: Apache-2.0

<<<<<<< HEAD
from onnx import TensorProto
from onnx.helper import make_tensor
from onnxscript.onnx_types import FLOAT, INT64
=======
from onnxscript import script
from onnxscript.onnx_types import FLOAT
>>>>>>> bcefa4b0
from onnxscript.onnx import opset15 as op

@script()
def maxsum(A: FLOAT["N"], B: FLOAT["N"]) -> FLOAT["N"]:
    sum1 = op.ReduceSum(A)
    sum2 = op.ReduceSum(B)
    if (sum1 < sum2):
        result = op.Identity(B)
    else:
        result = op.Identity(A)
    return result

# Test inference of inputs/outputs for then/else blocks:

@script()
def maxsum2(A: FLOAT["N"], B: FLOAT["N"]) -> FLOAT["N"]:
    sum1 = op.ReduceSum(A)
    sum2 = op.ReduceSum(B)
    if (sum1 < sum2):
        temp = op.Identity(B)
        result = op.Identity(temp)
    else:
        temp = op.Identity(A)
        result = op.Identity(temp)
    return result

# test variables assigned only in one branch

@script()
def maxsum3(A: FLOAT["N"], B: FLOAT["N"]) -> FLOAT["N"]:
    sum1 = op.ReduceSum(A)
    sum2 = op.ReduceSum(B)
    result = op.Identity(A)
    if (sum1 < sum2):
        result = op.Identity(B)
    return result


def check_equal(x: FLOAT[None, None], axis: INT64[1]) -> FLOAT[None, None]:
    zero = op.Constant(value=make_tensor('zero', TensorProto.INT64, [1], [0]))
    if axis == zero:
        result = op.Transpose(x, perm=[1, 0])
    else:  # can we skip else?
        result = op.Identity(x)  # result = x does not work yet
    return result


def check_less_or_equal(x: FLOAT[None, None], axis: INT64[1]) -> FLOAT[None, None]:
    zero = op.Constant(value=make_tensor('zero', TensorProto.INT64, [1], [0]))
    if axis <= zero:
        result = op.Transpose(x, perm=[1, 0])
    else:  # can we skip else?
        result = op.Identity(x)  # result = x does not work yet
    return result


def check_greater(x: FLOAT[None, None], axis: INT64[1]) -> FLOAT[None, None]:
    zero = op.Constant(value=make_tensor('zero', TensorProto.INT64, [1], [0]))
    if axis > zero:
        result = op.Transpose(x, perm=[1, 0])
    else:  # can we skip else?
        result = op.Identity(x)  # result = x does not work yet
    return result


def check_greater_or_equal(x: FLOAT[None, None], axis: INT64[1]) -> FLOAT[None, None]:
    zero = op.Constant(value=make_tensor('zero', TensorProto.INT64, [1], [0]))
    if axis >= zero:
        result = op.Transpose(x, perm=[1, 0])
    else:  # can we skip else?
        result = op.Identity(x)  # result = x does not work yet
    return result<|MERGE_RESOLUTION|>--- conflicted
+++ resolved
@@ -1,14 +1,11 @@
 # SPDX-License-Identifier: Apache-2.0
 
-<<<<<<< HEAD
 from onnx import TensorProto
 from onnx.helper import make_tensor
 from onnxscript.onnx_types import FLOAT, INT64
-=======
 from onnxscript import script
-from onnxscript.onnx_types import FLOAT
->>>>>>> bcefa4b0
 from onnxscript.onnx import opset15 as op
+
 
 @script()
 def maxsum(A: FLOAT["N"], B: FLOAT["N"]) -> FLOAT["N"]:
@@ -79,4 +76,22 @@
         result = op.Transpose(x, perm=[1, 0])
     else:  # can we skip else?
         result = op.Identity(x)  # result = x does not work yet
+    return result
+
+
+def check_not(x: FLOAT[None, None], axis: INT64[1]) -> FLOAT[None, None]:
+    zero = op.Constant(value=make_tensor('zero', TensorProto.INT64, [1], [0]))
+    if not(axis >= zero):
+        result = op.Transpose(x, perm=[1, 0])
+    else:  # can we skip else?
+        result = op.Identity(x)  # result = x does not work yet
+    return result
+
+
+def check_different(x: FLOAT[None, None], axis: INT64[1]) -> FLOAT[None, None]:
+    zero = op.Constant(value=make_tensor('zero', TensorProto.INT64, [1], [0]))
+    if axis != zero:
+        result = op.Transpose(x, perm=[1, 0])
+    else:  # can we skip else?
+        result = op.Identity(x)  # result = x does not work yet
     return result