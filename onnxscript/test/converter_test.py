# -------------------------------------------------------------------------
# Copyright (c) Microsoft Corporation. All rights reserved.
# Licensed under the MIT License.
# --------------------------------------------------------------------------

import ast
import sys
import unittest
import os
import warnings
import types
import inspect
import textwrap
from packaging.version import Version
import numpy as np
from numpy.testing import assert_almost_equal
import onnx
from onnx.helper import printable_graph
from onnx.onnx_cpp2py_export.checker import ValidationError
from onnx import TensorProto
from onnx.helper import make_tensor
import onnxruntime
from onnxruntime.capi.onnxruntime_pybind11_state import Fail, InvalidGraph, InvalidArgument
from onnxscript import script
from onnxscript.onnx_opset import opset15 as op
from onnxscript.onnx_types import FLOAT, INT64
from onnxscript.values import OnnxFunction
from onnxscript.converter import Converter
from onnxscript.converter import TranslationError

TEST_INPUT_DIR = os.path.join(os.path.dirname(os.path.abspath(__file__)), "models")
TEST_OUTPUT_DIR = os.path.join(TEST_INPUT_DIR, "testoutputs")


class TestConverter(unittest.TestCase):
    def validate(self, script):
        if isinstance(script, types.ModuleType):
            fnlist = [f for f in script.__dict__.values() if isinstance(f, OnnxFunction)]
        elif isinstance(script, OnnxFunction):
            fnlist = [script]
        else:
            fnlist = script
        if not os.path.exists(TEST_OUTPUT_DIR):
            os.makedirs(TEST_OUTPUT_DIR)
        for f in fnlist:
            with self.subTest(f=f.name):
                f.to_function_proto()

    def validate_save(self, script, save_text=False, check_ort=False, shape_inference=True,
                      skip_check_ort=None):
        if isinstance(script, types.ModuleType):
            fnlist = [f for f in script.__dict__.values() if isinstance(f, OnnxFunction)]
        elif isinstance(script, OnnxFunction):
            fnlist = [script]
        else:
            fnlist = script
        if not os.path.exists(TEST_OUTPUT_DIR):
            os.makedirs(TEST_OUTPUT_DIR)
        fcts = {}
        for f in fnlist:
            with self.subTest(f=f.name):
                model = f.to_model_proto(io_types=FLOAT)
                if save_text:
                    with open(os.path.join(TEST_OUTPUT_DIR, f.name + ".txt"), 'w') as fi:
                        fi.write(printable_graph(model.graph))
                        for fct in model.functions:
                            fi.write("\n-------------------------\n")
                            fi.write(printable_graph(fct))
                if check_ort and (skip_check_ort is None or f.name not in skip_check_ort):
                    try:
                        onnxruntime.InferenceSession(model.SerializeToString())
                    except (Fail, InvalidGraph, InvalidArgument) as e:
                        raise AssertionError(
                            f"onnxruntime cannot load function "
                            f"{f.name}\n--\n{str(model)}") from e
                if shape_inference:
                    model = onnx.shape_inference.infer_shapes(model)
                if save_text:
                    with open(os.path.join(TEST_OUTPUT_DIR, f.name + ".shape.txt"), 'w') as fi:
                        fi.write(printable_graph(model.graph))
                        for fct in model.functions:
                            f.write("\n-------------------------\n")
                            f.write(printable_graph(fct))
                try:
                    onnx.checker.check_model(model)
                except ValidationError as e:
                    if ("Field 'shape' of 'type' is required but missing" in str(e) or
                            "Field 'shape' of type is required but missing" in str(e)):
                        # input or output shapes are missing because the function
                        # was defined with FLOAT[...].
                        warnings.warn(str(e))
                    else:
                        onnx.save(model, os.path.join(TEST_OUTPUT_DIR, f.name + ".error.onnx"))
                        raise AssertionError(
                            "Verification of model failed.") from e
                onnx.save(model, os.path.join(TEST_OUTPUT_DIR, f.name + ".onnx"))
                fcts[f.name] = model
        return fcts

    def test_eager_op(self):
        from onnxscript.test.models import eager_op
        test_functions = self.validate_save(eager_op, check_ort=True)

        x = np.array([0, 5, -2], dtype=np.float32)

        onx = test_functions['eager_op']
        self.assertIn('name: "fmod"', str(onx))
        sess = onnxruntime.InferenceSession(onx.SerializeToString())
        y = sess.run(None, {'X': x})[0]
        self.assertEqual(y.tolist(), [0.0, 0.5, -0.5])
        # numpy fmod and operator % disagree on this example
        res = eager_op.eager_op(x)
        self.assertEqual(res.tolist(), [0.0, 0.5, -0.5])

        onx = test_functions['eager_abs']
        sess = onnxruntime.InferenceSession(onx.SerializeToString())
        y = sess.run(None, {'X': x})[0]
        self.assertEqual(y.tolist(), [1, 6, 3])
        res = eager_op.eager_abs(x)
        self.assertEqual(res.tolist(), [1, 6, 3])

    def test_error_undefined(self):
        with self.assertRaises(ValueError) as e:
            @script()
            def square(x):
                return op.Mul(undefined, x)  # noqa: F821
        self.assertIn("square:3", str(e.exception))

    def test_run_ort(self):
        @script()
        def square(x):
            return op.Mul(x, x)
        with self.assertRaises(TypeError) as cm:
            # checking that the function raises an exception when types are not defined.
            square.to_model_proto()
        self.assertIn('square:2', str(cm.exception))
        self.assertIn("Variable 'x' is missing", str(cm.exception))
        model = square.to_model_proto(io_types=FLOAT)
        sess = onnxruntime.InferenceSession(model.SerializeToString())
        x = np.array([5, 6], dtype=np.float32)
        got = sess.run(None, {'x': x})
        self.assertEqual((x * x).tolist(), got[0].tolist())

    def test_onnxfns1(self):
        from onnxscript.test.models import onnxfns1
        self.validate(onnxfns1)

    def test_onnxfns1A(self):
        from onnxscript.test.models import onnxfns1A
        self.validate(onnxfns1A)

    def test_ort_custom_ops(self):
        from onnxscript.test.functions import ort_custom_ops
        self.validate(ort_custom_ops)

    def test_unary_op(self):
        from onnxscript.test.models import m1
        self.validate_save(m1)

    def test_subfunction_check_model(self):
        from onnxscript.test.models import subfunction
        model = subfunction.MyElu.function_ir.to_model_proto(producer_name='p2o')
        model = onnx.shape_inference.infer_shapes(model)
        onnx.checker.check_model(model)

    @unittest.skipIf(Version(onnxruntime.__version__) < Version('1.12'),
                     reason="onnxruntime does not support that scenario.")
    def test_subfunction(self):
        from onnxscript.test.models import subfunction
        self.validate_save(subfunction, check_ort=True)

    def test_if_models(self):
        from onnxscript.test.models import if_statement
        self.validate_save(if_statement)

    def test_docstring(self):
        @script()
        def sumprod(x: FLOAT['N'], N: INT64) -> (FLOAT['N'], FLOAT['N']):   # noqa: F821
            """
            Combines ReduceSum, ReduceProd.
            """
            sum = op.Identity(x)
            prod = op.Identity(x)
            for i in range(N):
                sum = sum + x
                prod = prod * x
            return sum, prod
        proto = sumprod.to_function_proto()
        self.assertEqual(proto.doc_string.strip(), "Combines ReduceSum, ReduceProd.")

    def test_signal(self):
        from onnxscript.test.models import signal_dft
        # shape_inference crashes on stft.
        self.validate_save(signal_dft, shape_inference=False)

    def test_multi(self):
        from onnxscript.test.models import multi
        self.validate_save(multi, shape_inference=False)

    def test_dropout(self):
        from onnxscript.test.models import dropout
        self.validate_save(dropout, shape_inference=False)

    def test_attrref(self):
        from onnxscript.test.models import attrref
        self.validate_save(attrref, shape_inference=False)

    def test_renaming(self):
        from onnxscript.test.models import renaming
        self.validate_save(renaming, shape_inference=False)

    @unittest.skipIf(True, reason="TypeError: val must be numeric not <class 'NoneType'>")
    def test_opt_output(self):
        from onnxscript.test.models import opt_output
        self.validate_save(opt_output, shape_inference=False)

    def test_opt_input(self):
        from onnxscript.test.models import opt_input
        self.validate_save(opt_input, shape_inference=False)

    @unittest.skipIf(True, reason="ValueError: A function with attributes "
                                  "cannot be exported as a model.")
    def test_onnxfns2(self):
        from onnxscript.test.models import onnxfns2
        self.validate_save(onnxfns2, shape_inference=False)

    def test_none_as_input(self):
        '''
        Test that use of None as an actual parameter is accepted.
        '''
        @script()
        def clipmax(x: FLOAT, max: FLOAT):  # noqa: F821
            return op.Clip(x, None, max)
        self.validate_save(clipmax)

    def test_type_double(self):
        from onnxscript.test.models import type_double
        fcts = self.validate_save(type_double, check_ort=False)
        f = fcts['double_abs']
        self.assertEqual(f.graph.input[0].type.tensor_type.elem_type, 11)
        self.assertEqual(f.graph.output[0].type.tensor_type.elem_type, 11)
        f = fcts['double_cast']
        self.assertEqual(f.graph.input[0].type.tensor_type.elem_type, 7)
        self.assertEqual(f.graph.output[0].type.tensor_type.elem_type, 11)
        f = fcts['double_abs_subgraph']
        self.assertEqual(f.graph.input[0].type.tensor_type.elem_type, 11)
        self.assertEqual(f.graph.output[0].type.tensor_type.elem_type, 11)
        g = f.graph.node[3].attribute[0].g
        self.assertEqual(g.output[0].type.tensor_type.elem_type, 11)
        g = f.graph.node[3].attribute[1].g
        self.assertEqual(g.output[0].type.tensor_type.elem_type, 11)
        self.validate_save(type_double, check_ort=True)

    def test_cast_like(self):
        from onnxscript.test.models import cast_like
        fcts = self.validate_save(cast_like, check_ort=True)
        for name in ['inc_right', 'inc_left', 'cmp_zero_right', 'cmp_zero_left',
                     'div_right']:
            f = fcts[name]
            self.assertIn("int64_data", str(f))
            self.assertIn('op_type: "CastLike"', str(f))
        f = fcts['cmp_zero_mright']
        self.assertIn('_data: -11', str(f))

    def test_opset_import(self):
        from onnxscript.test.models import different_opset
        fcts = self.validate_save(different_opset, shape_inference=False)
        s16 = str(fcts['shape_A'])
        s14 = str(fcts['shape_B'])
        sdef = str(fcts['inc_any'])
        self.assertIn("version: 16", s16)
        self.assertNotIn("version: 14", s16)
        self.assertIn("version: 14", s14)
        self.assertNotIn("version: 16", s14)
        self.assertIn("version: 16", sdef)
        self.assertNotIn("version: 14", sdef)
        self.assertNotIn("version: 15", sdef)

    def test_sequences(self):
        from onnxscript.test.models import sequences
        test_functions = self.validate_save(sequences, check_ort=True)

        f = test_functions['make_sequence_tensor']

        A = np.array([[0, 1, 2]], dtype=np.float32)
        eager_mode = sequences.make_sequence_tensor(A)
        self.assertEqual(eager_mode.shape, (5, 3))
        self.assertEqual(eager_mode.dtype, np.float32)

        sess = onnxruntime.InferenceSession(f.SerializeToString())
        result = sess.run(None, {'A': A})[0]
        assert_almost_equal(eager_mode, result)

        f = test_functions['make_sequence_tensor_accumulated']

        A = np.array([[0, 1, 2]], dtype=np.float32)
        eager_mode = sequences.make_sequence_tensor_accumulated(A)
        self.assertEqual(eager_mode.shape, (5, 3))
        self.assertEqual(eager_mode.dtype, np.float32)

        sess = onnxruntime.InferenceSession(f.SerializeToString())
        result = sess.run(None, {'A': A})[0]
        assert_almost_equal(eager_mode, result)

    def test_loops_break(self):
        from onnxscript.test.models import loops_break
        test_functions = self.validate_save(loops_break, check_ort=True)
        self.assertIn('loop1', test_functions)
        for name in ['loop1', 'loop_range_cond']:
            with self.subTest(fct=name):
                f = test_functions[name]
                self.assertIn('op_type: "Loop"', str(f))
        onx = test_functions['loop_range_cond']
        sess = onnxruntime.InferenceSession(onx.SerializeToString())
        x = np.array([0, 1, 2], dtype=np.float32)
        y = sess.run(None, {'A': x})[0]
        self.assertEqual(loops_break.loop_range_cond(x).tolist(), [0.0, 46.0, 92.0])
        self.assertEqual(y.tolist(), [0.0, 46.0, 92.0])
        x = np.array([0, 1, -2], dtype=np.float32)
        y = sess.run(None, {'A': x})[0]
        self.assertEqual(loops_break.loop_range_cond(x).tolist(), [0, 11, -22])
        self.assertEqual(y.tolist(), [0, 11, -22])

    def test_loops_while(self):
        from onnxscript.test.models import loops_while
        test_functions = self.validate_save(loops_while, check_ort=True)
        self.assertIn('loop1', test_functions)
        for name in ['loop1', 'loop_range_cond_only']:
            with self.subTest(fct=name):
                f = test_functions[name]
                self.assertIn('op_type: "Loop"', str(f))
        onx = test_functions['loop_range_cond_only']
        sess = onnxruntime.InferenceSession(onx.SerializeToString())
        x = np.array([0, 1, -2], dtype=np.float32)
        y = sess.run(None, {'A': x})[0]
        self.assertEqual(y.tolist(), [0, 10, -20])
        res = loops_while.loop_range_cond_only(x)
        self.assertEqual(res.tolist(), [0, 10, -20])

    @unittest.skipIf(sys.version_info[:2] < (3, 8),
                     reason="Notation [...] not supported in python 3.7.")
    def test_getitem(self):
        from onnxscript.test.models import getitem
        if sys.version_info[:2] >= (3, 8):
            skip_check_ort = None
        else:
            # negative indices are not supported in python 3.7
            # one constant is evaluated as float
            skip_check_ort = ['getitem_i_slice_neg', 'getitem_i_slice_step']
        test_functions = self.validate_save(
            getitem, check_ort=True, skip_check_ort=skip_check_ort)

        # eager mode is disabled because A[np.array([0]): np.array([1])] is not a valid
        # expression.
        A = np.array([0, 1, 2])
        i = np.array([0])
        try:
            A[i: i + 1]
            eager = True
        except Exception:
            # TypeError: only integer scalar arrays can be converted to a scalar index
            eager = False

        def check_function(x, name, expected, eager=True):
            if skip_check_ort is not None and name in skip_check_ort:
                return
            with self.subTest(name=name):
                onx = test_functions[name]
                sess = onnxruntime.InferenceSession(onx.SerializeToString())
                try:
                    y = sess.run(None, {'A': x})[0]
                except Exception as e:
                    raise AssertionError(
                        f"Unable to run ONNX for function {name!r} "
                        f"due to {e!r}\n{onx}.") from e
                self.assertEqual(y.tolist(), expected)
                f = getattr(getitem, name)
                if eager:
                    self.assertEqual(f(x).tolist(), expected)

        x = np.array([[0, 1, 2], [3, 4, 5], [6, 7, 8], [9, 10, 11]], dtype=np.float32)

        check_function(x, 'getitem_i', [0., 1., 2.])
        check_function(x, 'getitem_i_last', [9., 10., 11.])
        check_function(x, 'getitem_i_expr', [1., 2., 3.])
        check_function(x, 'getitem_i_slice', [[3., 4., 5.]])
        check_function(x, 'getitem_i_slice_left', [[3, 4, 5], [6, 7, 8], [9, 10, 11]])
        check_function(x, 'getitem_i_slice_right', [[0, 1, 2], [3, 4, 5]])
        check_function(x, 'getitem_i_slice_neg', [[3, 4, 5], [6, 7, 8]])
        check_function(x, 'getitem_i_slice_step', [[6.0, 7.0, 8.0], [3.0, 4.0, 5.0]])
        # TODO: force eager to True when the following issue is resolved.
        check_function(x, 'getitem_i_var', [[3., 4., 5.]], eager=eager)
        check_function(x, 'getitem_i_tuple', [[0], [3]])
        check_function(x, 'getitem_i_mixed_tuple', [0, 3])
        check_function(x, 'getitem_column', [1.0, 4.0, 7.0, 10.0])
        check_function(x, 'getitem_index_int0_1', [3, 4, 5], eager=eager)
        check_function(x, 'getitem_index_int0', [0, 1, 2], eager=eager)
        check_function(x, 'getitem_rev', x[:0:-1].tolist())
        check_function(x, 'getitem_rev0', x[0, :0:-1].tolist())

    @unittest.skipIf(sys.version_info[:2] < (3, 9),
                     reason="Notation [...] not supported in python 3.8.")
    def test_getitem39(self):
        from onnxscript.test.models import getitem39
        test_functions = self.validate_save(getitem39, check_ort=True)

        # eager mode is disabled because A[np.array([0]): np.array([1])] is not a valid
        # expression.
        A = np.array([0, 1, 2])
        i = np.array([0])
        try:
            A[i: i + 1]
            eager = True
        except Exception:
            # TypeError: only integer scalar arrays can be converted to a scalar index
            eager = False

        def check_function(x, name, expected, eager=True):
            with self.subTest(name=name):
                onx = test_functions[name]
                sess = onnxruntime.InferenceSession(onx.SerializeToString())
                try:
                    y = sess.run(None, {'A': x})[0]
                except Exception as e:
                    raise AssertionError(
                        f"Unable to run ONNX for function {name!r} "
                        f"due to {e!r}\n{onx}.") from e
                self.assertEqual(y.tolist(), expected)
                f = getattr(getitem39, name)
                if eager:
                    self.assertEqual(f(x).tolist(), expected)

        x = np.array([[0, 1, 2], [3, 4, 5], [6, 7, 8], [9, 10, 11]], dtype=np.float32)

        check_function(x, 'getitem_index_int', [2.0], eager=eager)
        check_function(x, 'getitem_index_int2', [2.0], eager=eager)

    def check_failure(self, f, msg):
        source = textwrap.dedent(inspect.getsource(f))
        global_names = globals().copy()
        top_level_ast = ast.parse(source)
        f_ast = top_level_ast.body[0]
        cvt = Converter(opset=op, global_names=global_names, source=source, default_opset=op)
        try:
            cvt.top_level_stmt(f_ast)
        except TranslationError as e:
            if msg not in str(e):
                raise AssertionError(f"Unable to find {msg!r} in {e!r} in\n{source}") from e
            return
        raise AssertionError("No raised exception.")

    @unittest.skipIf(sys.version_info[:2] < (3, 8),
                     reason="Notation [...] not supported in python 3.7.")
    def test_getitem_failure(self):

        def f1(A: FLOAT[...]) -> FLOAT[...]:
            zero = op.Constant(value=make_tensor('zero', TensorProto.INT64, [1], [0]))
            index = zero, zero + 1
            r = A[index]
            return r

        ast_name = "_ast" if sys.version_info[:2] < (3, 9) else "ast"
        self.check_failure(f1, f"Left term must be a tuple not <class '{ast_name}.Name'>")

        def f2(A: FLOAT[...]) -> FLOAT[...]:
            return A[::-1]

        ast_name = "_ast" if sys.version_info[:2] < (3, 9) else "ast"
        self.check_failure(f2, "`?::-1` cannot be expressed with ONNX")


if __name__ == '__main__':
    # import logging
    # logging.basicConfig(level=logging.DEBUG)
<<<<<<< HEAD
    # TestConverter().test_eager_op()
    unittest.main()
=======
    TestConverter().test_getitem()
    unittest.main(verbosity=2)
>>>>>>> 6855f066
<|MERGE_RESOLUTION|>--- conflicted
+++ resolved
@@ -472,10 +472,5 @@
 if __name__ == '__main__':
     # import logging
     # logging.basicConfig(level=logging.DEBUG)
-<<<<<<< HEAD
     # TestConverter().test_eager_op()
-    unittest.main()
-=======
-    TestConverter().test_getitem()
-    unittest.main(verbosity=2)
->>>>>>> 6855f066
+    unittest.main(verbosity=2)