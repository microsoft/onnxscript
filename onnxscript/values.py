--- conflicted
+++ resolved
@@ -281,12 +281,8 @@
         """
 
         def fun(*args, **kwargs):
-<<<<<<< HEAD
-            from onnxscript import evaluator
-=======
             # FIXME(after #225): Move import to the top of the file.
             from onnxscript import evaluator  # pylint: disable=import-outside-toplevel
->>>>>>> 3ccd50ea
 
             with evaluator.default_as(instance):
                 # TODO(titaiwang): possibly insert function_proto here?
@@ -296,21 +292,11 @@
 
     def __call__(self, *args, **kwargs):
         """Implements an eager-mode execution of an onnxscript function."""
-<<<<<<< HEAD
-        from onnxscript import evaluator
-
-        new_args, has_array = _adapt_to_eager_mode(args)
-
-        result = evaluator.default().eval_function(self, *new_args, **kwargs)
-
-        # result = self.function(*new_args, **kwargs)
-=======
         # FIXME(after #225): Move import to the top of the file.
         from onnxscript import evaluator  # pylint: disable=import-outside-toplevel
 
         new_args, has_array = _adapt_to_eager_mode(args)
         result = evaluator.default().eval_function(self, *new_args, **kwargs)
->>>>>>> 3ccd50ea
 
         # We use a heuristic to decide whether to return output values as
         # numpy arrays or tensor.Tensors. If the function has at least one
