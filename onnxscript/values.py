--- conflicted
+++ resolved
@@ -208,22 +208,7 @@
         # FIXME(after #225): Move import to the top of the file.
         from onnxscript import evaluator  # pylint: disable=import-outside-toplevel
 
-<<<<<<< HEAD
-        # new_args, has_array = _adapt_to_eager_mode(args)
-        result = evaluator.default().eval_function(self, args, kwargs)
-
-        # We use a heuristic to decide whether to return output values as
-        # numpy arrays or tensor.Tensors. If the function has at least one
-        # numpy array as input, we return numpy arrays. Otherwise, we return
-        # tensor.Tensors. We could use a user-specified flag to control this
-        # or explicitly track whether this is a top-level function-call or
-        # a nested function-call.
-
-        # return _adapt_to_user_mode(result) if has_array else result
-        return result
-=======
         return evaluator.default().eval_function(self, args, kwargs)
->>>>>>> 0e69bcee
 
     def to_function_proto(self):
         """Converts the function into :class:`onnx.FunctionProto`."""
