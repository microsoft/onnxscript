# SPDX-License-Identifier: Apache-2.0
from typing import Any
from enum import IntFlag
import onnx

# ONNX opsets (correspond to python modules in reference-mode)
# Have a domain-name, version, and a list of ops


class DebugInfo:

    def __init__(self, lineno, source="string"):
        if hasattr(lineno, 'lineno'):
            self.ast_obj = lineno
            self.lineno = lineno.lineno
        elif isinstance(lineno, int):
            self.ast_obj = None
            self.lineno = lineno
        else:
            raise NotImplementedError(
                "Unable to extract debug information from type %r." % type(lineno))
        self.source = source

    def msg(self, text):
        return "ERROR\n%s\n    %s" % (str(self), text)

    def __str__(self):
        return "%s:%d" % (self.source, self.lineno)


class Opset:
    def __init__(self, domain, version) -> None:
        self.domain = domain
        self.version = version

    def __getitem__(self, opname):
        return onnx.defs.get_schema(opname, self.version, self.domain)

    def __contains__(self, opname):
        try:
            onnx.defs.get_schema(opname, self.version, self.domain)
            return True
        except BaseException:
            return False

    def __str__(self) -> str:
        return self.domain


<<<<<<< HEAD
=======
class CustomOpset(Opset):

    def __init__(self, domain, version):
        super().__init__(domain, version)
        self.ops = {}

    def __getitem__(self, opname):
        return self.ops[opname]

    def __contains__(self, opname):
        return opname in self.ops

    def __setitem__(self, opname, value):
        self.ops[opname] = value


opset15 = Opset("", 15)

>>>>>>> c6254c48
msdomain1 = Opset("com.microsoft", 1)

# ONNX ops


class Op:
    def __init__(self, opset, opname) -> None:
        self.opset = opset
        self.opname = opname

    def get_schema(self):
        if self.opset != '':
            raise NotImplementedError(
                f"Other domain than '' are not supported yet f{self.opset}.")
        return self.opset[self.opname]

    def has_schema(self):
        if self.opset != '':
            raise NotImplementedError(
                f"Other domain than '' are not supported yet f{self.opset}.")
        return (self.opname in self.opset)


class OpFunction(Op):
    def __init__(self, opset, opname):
        super().__init__(opset, opname)

    @property
    def name(self):
        return self.opset[self.opname].name

    def to_function_proto(self):
        return self.opset[self.opname].to_function_proto(domain=self.opset)


# Values fall into the following categories:
# ConstValue: values known at translation-time, mapped to ONNX attributes
# AttrRef: Function parameters of attribute-kind, also mapped to ONNX attributes
# Dynamic: values computed at runtime (of tensor type, for now) mapped to NodeArgs.


class Value:
    """
    A Value is a named variable from the function script.
    Values fall into the following categories:
    ConstValue: values known at translation-time, mapped to ONNX attributes
    AttrRef: Function parameters of attribute-kind, also mapped to ONNX attributes
    Dynamic: values computed at runtime (of tensor type, for now) mapped to NodeArgs.
    """
    def __init__(self, val: Any, info: DebugInfo) -> None:
        if not isinstance(info, DebugInfo):
            raise TypeError("info must be of DebugInfo not %r." % type(info))
        self.value = val
        self.info = info

    def __repr__(self):
        return '%s(%r)' % (self.__class__.__name__, self.value)


class ConstValue(Value):
    def __init__(self, val: [float, int], info: DebugInfo) -> None:
        if not isinstance(val, (float, int)):
            raise TypeError(
                "val must be numeric not %r." % type(val))
        super().__init__(val, info)


class AttrRef(Value):
    def __init__(self, name: str, typeinfo: type, info: DebugInfo) -> None:
        super().__init__(name, info)
        self.typeinfo = typeinfo
        if not isinstance(typeinfo, type):
            raise TypeError(f"Expecting a type not f{type(typeinfo)} for typeinfo.")
        self.typeinfo = typeinfo

    def __repr__(self):
        return '%s(%r, %r)' % (self.__class__.__name__, self.value, self.typeinfo)


class DynamicKind(IntFlag):
    Unknown = 0
    Input = 1
    Output = 2
    Intermediate = 4
    Loop = 8


class Dynamic(Value):
    def __init__(self, val: str, kind: DynamicKind, info: DebugInfo) -> None:
        super().__init__(val, info)
        assert isinstance(kind, DynamicKind)
        self.kind = kind

    def __repr__(self):
        return '%s(%r, %r)' % (self.__class__.__name__, self.value, self.kind)<|MERGE_RESOLUTION|>--- conflicted
+++ resolved
@@ -47,8 +47,6 @@
         return self.domain
 
 
-<<<<<<< HEAD
-=======
 class CustomOpset(Opset):
 
     def __init__(self, domain, version):
@@ -65,9 +63,6 @@
         self.ops[opname] = value
 
 
-opset15 = Opset("", 15)
-
->>>>>>> c6254c48
 msdomain1 = Opset("com.microsoft", 1)
 
 # ONNX ops
