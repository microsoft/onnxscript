--- conflicted
+++ resolved
@@ -95,11 +95,7 @@
 
     def add_function_def(self, fun):
         if fun.name in self.function_defs:
-<<<<<<< HEAD
-            logger = logging.getLogger("onnx-script")
-=======
             logger = logging.getLogger("onnxscript")
->>>>>>> ba0ff2eb
             logger.warning("%s: Already defined.", fun.name)
         self.function_defs[fun.name] = fun
 
