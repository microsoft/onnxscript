# Copyright (c) Microsoft Corporation.
# Licensed under the MIT License.
from __future__ import annotations

from typing import Sequence, TypeVar, Union

__all__ = [
    "pattern",
    "rewrite",
    "RewritePass",
    "MatchResult",
    "MatchContext",
    "RewriteRule",
    "RewriteRuleClassBase",
    "RewriteRuleSet",
    "RewriterContext",
    "MatchingTracer",
    "MatchStatus",
]

import onnx

import onnxscript.ir.passes.common as common_passes
from onnxscript import ir
from onnxscript.rewriter import pattern
from onnxscript.rewriter._basics import MatchContext, MatchingTracer, MatchResult, MatchStatus
from onnxscript.rewriter._rewrite_rule import (
    RewriterContext,
    RewriteRule,
    RewriteRuleClassBase,
    RewriteRuleSet,
)
from onnxscript.rewriter.rules.common import (
    _basic_rules,
    _broadcast_to_matmul,
    _cast_constant_of_shape,
    _collapse_slices,
    _fuse_batchnorm,
    _fuse_pad_into_conv,
    _fuse_relus_clips,
    _min_max_to_clip,
    _no_op,
    _redundant_scatter_nd,
    _remove_zero_bias,
)

_ModelProtoOrIr = TypeVar("_ModelProtoOrIr", onnx.ModelProto, ir.Model)
_DEFAULT_REWRITE_RULES: tuple[pattern.RewriteRule, ...] = (
    *_no_op.rules,  # TODO: merge this rule into constant folding?
    *_broadcast_to_matmul.rules,
    *_cast_constant_of_shape.rules,
    *_collapse_slices.rules,
    *_min_max_to_clip.rules,
    *_fuse_relus_clips.rules,
    *_basic_rules.basic_optimization_rules(),
    *_redundant_scatter_nd.rules,
    *_fuse_pad_into_conv.rules,
    *_fuse_batchnorm.rules,
<<<<<<< HEAD
    *_remove_zero_bias.rules,
=======
>>>>>>> 821015a6
)


class RewritePass(ir.passes.InPlacePass):
    def __init__(
        self,
        rules: Sequence[pattern.RewriteRule] | pattern.RewriteRuleSet,
        /,
    ) -> None:
        super().__init__()
        if isinstance(rules, Sequence):
            if not rules:
                raise ValueError("rules must not be empty")
            # Create a pattern rule-set using provided rules
            rules = pattern.RewriteRuleSet(rules)
        assert isinstance(rules, pattern.RewriteRuleSet)
        self.rules: pattern.RewriteRuleSet = rules

    def call(self, model: ir.Model) -> ir.passes.PassResult:
        count = self.rules.apply_to_model(model)
        if count:
            print(f"Applied {count} of general pattern rewrite rules.")
        return ir.passes.PassResult(model, bool(count))


def rewrite(
    model: _ModelProtoOrIr,
    pattern_rewrite_rules: Union[Sequence[pattern.RewriteRule], pattern.RewriteRuleSet]
    | None = None,
) -> _ModelProtoOrIr:
    """Rewrite the model using the provided pattern rewrite rules.

    Unused nodes, functions, and opsets will be removed after the rewrite.

    Args:
        model: The model to be rewritten. Can be an ONNX ModelProto or an ir.Model.
        pattern_rewrite_rules: A sequence of pattern rewrite rules or a RewriteRuleSet.
            If not provided, default rules will be applied. If empty, no rules will be applied
            and the original model will be returned.

    Returns:
        The rewritten model as the same type as the input model.
    """
    if pattern_rewrite_rules is None:
        pattern_rewrite_rules = _DEFAULT_REWRITE_RULES
    elif not pattern_rewrite_rules:
        return model

    if isinstance(model, onnx.ModelProto):
        model_ir = ir.serde.deserialize_model(model)
        proto = True
    else:
        model_ir = model
        proto = False

    rewrite_pass = ir.passes.PassManager(
        (
            RewritePass(pattern_rewrite_rules),
            common_passes.RemoveUnusedNodesPass(),
            common_passes.RemoveUnusedFunctionsPass(),
            common_passes.RemoveUnusedOpsetsPass(),
        )
    )
    model_ir = rewrite_pass(model_ir).model
    if proto:
        return ir.serde.serialize_model(model_ir)
    return model_ir  # type: ignore[return-value]<|MERGE_RESOLUTION|>--- conflicted
+++ resolved
@@ -36,6 +36,7 @@
     _cast_constant_of_shape,
     _collapse_slices,
     _fuse_batchnorm,
+    _fuse_batchnorm,
     _fuse_pad_into_conv,
     _fuse_relus_clips,
     _min_max_to_clip,
@@ -56,10 +57,7 @@
     *_redundant_scatter_nd.rules,
     *_fuse_pad_into_conv.rules,
     *_fuse_batchnorm.rules,
-<<<<<<< HEAD
     *_remove_zero_bias.rules,
-=======
->>>>>>> 821015a6
 )
 
 
