# Copyright (c) Microsoft Corporation.
# Licensed under the MIT License.
"""Basic types for the pattern matching and rewriter API."""

from __future__ import annotations

import dataclasses
import enum
from collections import defaultdict
from typing import TYPE_CHECKING, Any, MutableSequence, Sequence, Union

from onnxscript import ir

if TYPE_CHECKING:
    import onnxscript.rewriter._pattern_ir as _pattern_ir
    import onnxscript.rewriter._rewrite_rule as _rewrite_rule


class MatchFailureInfo:
    """Encapsulates information about a pattern match failure."""

    def __init__(
        self,
        reason: str = "",
        *failure_source: ir.Node | ir.Value,
    ):
        self.reason = reason
        self.failure_sources: tuple[ir.Node | ir.Value, ...] = failure_source
        assert all(isinstance(item, (ir.Node, ir.Value)) for item in failure_source), (
            f"All items in failure_source must be ir.Node or ir.Value, got {[type(item) for item in failure_source]}"
        )

    def __str__(self):
        return f"MatchFailureInfo(reason={self.reason!r}, failure_sources={self.failure_sources!r})"


class MatchFailureError(MatchFailureInfo, Exception):
<<<<<<< HEAD
    """Exception raised when a pattern match fails."""
=======
    """Exception raised when a pattern match fails.

    This makes it easier to handle match failures in a compositional way,
    for example, during the condition-checking phase of a pattern match.
    It allows us to define utility functions without having to check for
    and propagate match failures explicitly.
    """
>>>>>>> e49620a4

    def __init__(
        self,
        reason: str = "",
        *failure_source: ir.Node | ir.Value,
    ):
        MatchFailureInfo.__init__(self, reason, *failure_source)
        Exception.__init__(self, reason)


class MatchResult:
    """The state object used by the pattern-matching algorithm.

    A match can either succeed or fail.
    If it succeeds, it returns a list of nodes that matched the pattern
    and a set of bindings for the variables in the pattern.

    Example:
    ::
        def pattern(x, shape1, shape2):
            t1 = op.Reshape(x, shape1)
            t2 = op.Reshape(t1, shape2)
            return t2
    The above pattern matches a sequence of two Reshape ops.
    The matched_nodes will contain the two Reshape ops, and the bindings will
    contain the values that are bound to the variables `x`, `shape1`, and `shape2`.
    """

    def __init__(self) -> None:
        # We use a stack of partial matches to handle OR patterns that require backtracking.
        self._partial_matches: list[PartialMatchResult] = [PartialMatchResult()]

    def __repr__(self) -> str:
        """Returns a string representation of the match result."""
        if not self._partial_matches:
            return "MatchResult()"
        return (
            f"MatchResult(success={bool(self)}, reason={self.reason!r}, nodes={self.nodes!r})"
        )

    @property
    def _current_match(self) -> PartialMatchResult:
        """Returns the current match result."""
        return self._partial_matches[-1]

    def enter_new_match(self) -> None:
        """Starts a new sub-match to try out one of multiple alternatives."""
        match = PartialMatchResult()
        self._partial_matches.append(match)

    def abandon_current_match(self) -> PartialMatchResult:
        """Abandons the current alternative due to failure."""
        if len(self._partial_matches) < 2:
            raise ValueError("No match to abandon.")
        return self._partial_matches.pop()

    def merge_current_match(self) -> None:
        """Merges a successful sub-match for an alternative with the parent one."""
        if len(self._partial_matches) < 2:
            raise ValueError("No match to merge.")
        current_match = self._partial_matches.pop()
        previous_match = self._partial_matches[-1]
        if not current_match:
            raise ValueError("Current match is not successful.")
        # Merge the two matches.
        previous_match.merge(current_match)

    def __bool__(self) -> bool:
        """Returns True if the current match is successful."""
        return bool(self._current_match)

    def fail(
        self,
        reason: str = "",
        failure_source: Union[ir.Node, ir.Value, list[Union[ir.Node, ir.Value]]] | None = None,
    ) -> MatchResult:
        self._current_match.fail(reason, failure_source)
        return self

    @property
    def reason(self) -> str:
        """Returns the reason for the failure."""
        return self._current_match.reason

    @property
    def nodes(self) -> Sequence[ir.Node]:
        """Returns the list of nodes that matched the pattern."""
        return self._current_match.nodes

    def bind_node(self, pattern_node: _pattern_ir.NodePattern, node: ir.Node):
        """Binds a pattern node to a matched node."""
        self.add_node(node)
        self._current_match.node_bindings[pattern_node] = node

    def add_node(self, node: ir.Node) -> None:
        """Adds a node to the list of matched nodes."""
        self._current_match.add_node(node)

    def bind_value(self, pattern_value: _pattern_ir.ValuePattern, value: Any) -> bool:
        var_name = pattern_value.name
        # TODO(rama): Simplify the following. We currently bind values to
        # pattern variables in two different ways: via their name, or via the
        # pattern-value itself.
        if var_name is None:
            for match in self._partial_matches:
                if pattern_value in match.value_bindings:
                    # TODO(rama): Use appropriate equality-check here.
                    if match.value_bindings[pattern_value] == value:
                        return True
                    self._current_match.fail(
                        f"Binding failure: {pattern_value} bound to two different values.",
                        [match.value_bindings[pattern_value], value],
                    )
                    return False
            self._current_match.value_bindings[pattern_value] = value
            return True
        return self.bind(var_name, value)

    def bind(self, var: str, value: Any) -> bool:
        for match in self._partial_matches:
            if var in match.bindings:
                # TODO(rama): Use appropriate equality-check here.
                if match.bindings[var] == value:
                    return True
                self._current_match.fail(
                    f"Binding failure: {var} bound to two different values.",
                    [match.bindings[var], value],
                )
                return False
        self._current_match.bindings[var] = value
        return True

    @property
    def bindings(self) -> dict[str, Any]:
        """Returns the bindings for the pattern variables."""
        if len(self._partial_matches) > 1:
            raise ValueError("Bindings can be accessed only at the top-level match.")
        return self._current_match.bindings

    @property
    def value_bindings(self) -> dict[_pattern_ir.ValuePattern, ir.Value]:
        """Returns the bindings for the value variables."""
        if len(self._partial_matches) > 1:
            raise ValueError("Value bindings can be accessed only at the top-level match.")
        return self._current_match.value_bindings

    @property
    def outputs(self) -> MutableSequence[ir.Value]:
        """Returns the list of output values that matched the pattern."""
        if len(self._partial_matches) > 1:
            raise ValueError("Outputs can be accessed only at the top-level match.")
        return self._current_match.outputs

    @property
    def failure_nodes_and_values(self) -> list[Union[ir.Node, ir.Value]]:
        """Returns the nodes and values that caused the failure."""
        return self._current_match._failure_nodes_and_values

    def lookup_node(self, pattern_node: _pattern_ir.NodePattern) -> ir.Node | None:
        """Looks up the node that matched the given pattern node."""
        for match in self._partial_matches:
            if pattern_node in match.node_bindings:
                return match.node_bindings[pattern_node]
        return None

    def num_matched_nodes(self) -> int:
        """Returns the number of nodes matched so far."""
        return sum(len(match.node_bindings) for match in self._partial_matches)


class PartialMatchResult:
    """The state object used by the pattern-matching algorithm for a sub-match."""

    def __init__(self) -> None:
        self._success: bool = True
        # For a successful match, _matched_nodes is a list of values that matched the pattern.
        # These include the internal nodes of the pattern that were matched, but not
        # the leaves (sub-trees) that match against the variables in the pattern.
        # These represent the values that will be replaced by the replacement pattern.
        self._matched_nodes: MutableSequence[ir.Node] = []
        # For a successful match, bindings is a dictionary of mapping pattern-variable-names
        # to values.
        self._bindings: dict[str, Any] = {}
        self._value_bindings: dict[_pattern_ir.ValuePattern, ir.Value] = {}
        self._node_bindings: dict[_pattern_ir.NodePattern, ir.Node] = {}

        self._outputs: list[ir.Value] = []
        # For a failed match, _reason is a string that describes the reason for the failure.
        self._reason: str = ""
        # Track the node(s) or value(s) that caused the failure.
        self._failure_nodes_and_values: list[Union[ir.Node, ir.Value]] = []

    def __bool__(self):
        return self._success

    def fail(
        self,
        reason: str = "",
        failure_source: Union[ir.Node, ir.Value, list[Union[ir.Node, ir.Value]]] | None = None,
    ) -> None:
        self._success = False
        self._reason = reason
        if failure_source is not None:
            if isinstance(failure_source, list):
                self._failure_nodes_and_values.extend(failure_source)
            else:
                self._failure_nodes_and_values.append(failure_source)

    @property
    def reason(self) -> str:
        return self._reason

    @property
    def nodes(self) -> Sequence[ir.Node]:
        return tuple(self._matched_nodes)

    def add_node(self, node: ir.Node) -> None:
        """Adds a node to the list of matched nodes."""
        self._matched_nodes.append(node)

    @property
    def bindings(self) -> dict[str, Any]:
        return self._bindings

    @property
    def value_bindings(self) -> dict[_pattern_ir.ValuePattern, ir.Value]:
        return self._value_bindings

    @property
    def outputs(self) -> MutableSequence[ir.Value]:
        return self._outputs

    @property
    def node_bindings(self) -> dict[_pattern_ir.NodePattern, ir.Node]:
        return self._node_bindings

    def merge(self, other: PartialMatchResult) -> None:
        """Merges a successful sub-match for an alternative with the parent one."""
        if self._success and other._success:
            # Merge the two successful matches. Matching algorithm responsible for ensuring
            # that the two matches are compatible. No need to check for conflicts here.
            self._bindings.update(other._bindings)
            self._matched_nodes.extend(other.nodes)
            # Note: outputs should be set only at end of the (top-level) match. There
            # should be no outputs in the sub-match.
            assert not other._outputs
        else:
            # This should not happen currently.
            raise NotImplementedError("Merging failed matches is not yet supported.")


class MatchStatus(enum.IntEnum):
    """The status of a pattern-matching operation."""

    NO_MATCH = 0  # No successful match found for entire pattern graph
    CONDITION_FAILED = 1  # Subsequent validation check failed
    REPLACEMENT_FAILED = 2  # Replacement subgraph could not be created
    SUCCESS = 3  # A successful match was found


@dataclasses.dataclass
class MatchInfo:
    """The status of a pattern-matching operation. An extension of MatchResult."""

    match_result: MatchResult
    root_node: ir.Node
    container: ir.Graph | ir.Function
    status: MatchStatus

    def score(self) -> int:
        """Return a score for the match."""
        return len(self.match_result.nodes) + int(self.status.value) * 100

    def print(self):
        separator = "-" * 80
        print(separator)
        print(f"Status: {self.status.name}")
        if self.status != MatchStatus.SUCCESS:
            reason = self.match_result.reason
            if reason:
                if self.status == MatchStatus.CONDITION_FAILED:
                    print(f"Graph matching failed due to failing check condition : {reason}")
                else:
                    print(f"Graph matching failed: {reason}")
            else:
                print("Graph matching failed.")
            failure_nodes_and_values = self.match_result.failure_nodes_and_values
            print("Failure at or around nodes/values:")
            if failure_nodes_and_values:
                for failure_cause in failure_nodes_and_values:
                    failure_cause.display()
        print("Matched nodes:")
        import onnxscript.rewriter._ir_utils as ir_utils

        ir_utils.display_nodes(self.match_result.nodes)
        print(separator)


class MatchingTracer:
    """A debugging helper class to trace the matching of a pattern against a graph.

    This is used to track the best matches found for each rule, and to report the
    results at the end of the matching.
    """

    def __init__(self) -> None:
        self._best_matches_map: dict[_rewrite_rule.RewriteRule, list[MatchInfo]] = defaultdict(
            list
        )

    @property
    def best_matches_map(self) -> dict[_rewrite_rule.RewriteRule, list[MatchInfo]]:
        return self._best_matches_map

    def log(
        self,
        rule: _rewrite_rule.RewriteRule,
        container: ir.Graph | ir.Function,
        node: ir.Node,
        match_result: MatchResult,
        status: MatchStatus,
    ) -> None:
        this_match = MatchInfo(match_result, node, container, status)
        this_score = this_match.score()
        if this_score == 0:
            return
        best_matches = self._best_matches_map[rule]
        if best_matches:
            if this_score < best_matches[0].score():
                return
            if this_score > best_matches[0].score():
                best_matches.clear()
        best_matches.append(this_match)

    def report(self) -> None:
        best_score = 0
        for rule, matches in self._best_matches_map.items():
            if not matches:
                continue
            if matches[0].score() > best_score:
                best_score = matches[0].score()
                best_match = matches[0]
                best_rule = rule

        if best_score > 0:
            print(f"Rule: {best_rule}")
            best_match.print()
        else:
            print("No matches found.")<|MERGE_RESOLUTION|>--- conflicted
+++ resolved
@@ -35,9 +35,6 @@
 
 
 class MatchFailureError(MatchFailureInfo, Exception):
-<<<<<<< HEAD
-    """Exception raised when a pattern match fails."""
-=======
     """Exception raised when a pattern match fails.
 
     This makes it easier to handle match failures in a compositional way,
@@ -45,7 +42,6 @@
     It allows us to define utility functions without having to check for
     and propagate match failures explicitly.
     """
->>>>>>> e49620a4
 
     def __init__(
         self,
