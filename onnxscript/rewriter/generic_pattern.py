--- conflicted
+++ resolved
@@ -553,10 +553,7 @@
         *,
         verbose: int = 0,
         remove_nodes: bool = True,
-<<<<<<< HEAD
         tracer: orp.MatchingTracer | None = None,
-=======
->>>>>>> c2103e75
     ) -> orp.MatchResult | None:
         if not remove_nodes:
             raise NotImplementedError(
