from __future__ import annotations

import collections
import inspect
import os
import textwrap
import typing

import onnx

import onnxscript
import onnxscript.rewriter.pattern as orp
from onnxscript import ir
from onnxscript.ir import _ir_utils_temp, serde


def enumerate_subgraphs(
    node: ir.Node,
) -> typing.Iterator[tuple[typing.Any, ...]]:
    """Returns the subgraphs inside a graph."""
    for att in node.attributes.values():
        # TODO: improve this
        att = serde.serialize_attribute(att)
        if att.type == onnx.AttributeProto.GRAPH and att.g:
            this = node, att.name, att.g
            yield this

            for no in att.g.node:
                for tu in enumerate_subgraphs(no):
                    yield this + tu


class _GraphStructureAPI:
    """Common accessors to predecessors and successors."""

    def __init__(self):
        self.predecessors_: dict[str, int] = {}
        self.successors_: dict[str, list[int]] = {}
        self.nodes_: dict[int, ir.Node] = {}

    def node_before(self, name: str) -> ir.Node | None:
        """
        Returns the node producing this output.

        Returns None if it is an input or an initializer.
        """
        if name not in self.predecessors_:
            return None
        predecessor = self.predecessors_[name]
        return self.nodes_[predecessor]

    def next_nodes(self, name: str) -> list[ir.Node] | None:
        """Returns the node consuming the given results."""
        if name not in self.successors_:
            return []
        return [self.nodes_[i] for i in self.successors_[name]]


class BuilderWithGraphStructure(_GraphStructureAPI):
    """Very concise graph builder.

    It wraps an ONNX graph
    and builds successors and predecessors on top of it.
    """

    def __init__(self, bridge: ModelWithGraphStructure):
        super().__init__()
        self.bridge: ModelWithGraphStructure = bridge
        self.input_names: list[str] = []
        self.output_names: list[str] = []
        self.nodes: list[ir.Node] = []

    def _build(self) -> None:
        self.predecessors_: dict[str, int] = {}
        self.successors_: dict[str, list[int]] = {}
        self.nodes_: dict[int, ir.Node] = {}

        self.outputs_ = set(self.output_names)
        for node in self.nodes:
            self.nodes_[id(node)] = node

        for k, v in self.nodes_.items():
            assert isinstance(v, ir.Node), f"Unexpected type {type(v)} for node {k}"
            for o in v.outputs:
                self.predecessors_[o.name] = k
            for i in v.inputs:
                if i.name not in self.successors_:
                    self.successors_[i.name] = []
                self.successors_[i.name].append(k)

    def make_input(self, name: str) -> None:
        self.input_names.append(name)

    def make_output(self, name: str) -> None:
        self.output_names.append(name)

    def __getattr__(self, name: str) -> typing.Any:
        if name in self.__dict__:
            return self.__dict__[name]

        # unknown name
        assert (
            name[0].upper() == name[0]
        ), f"A node type must starts with an upper letter but it is {name!r}"
        return lambda *args, _name=name, **kwargs: self._make_node(_name, *args, **kwargs)

    def _make_node(
        self,
        op_type: str,
        *args: str,
        output_names: list[str] | int | None = None,
        **kwargs: typing.Any,
    ) -> str | tuple[str]:
        if output_names is None:
            # We assume there is only one outputs, we could also check into the schema.
            output_names = 1
        return self.make_node(op_type, *args, output_names=output_names, **kwargs)

    def make_node_with_proto(self, node_proto: onnx.NodeProto) -> tuple[str] | str:
        return self.make_node(
            node_proto.op_type,
            *node_proto.input,
            output_names=list(node_proto.output),
            name=node_proto.name,
            domain=node_proto.domain,
        )

    # TODO: multiple dtype in one argument. We should improve this
    def make_node(
        self,
        op_type: str,
        *input_names: ir.Value | str,
        output_names: int | list[str] | str | None = None,
        domain: str = "",
        name: str | None = None,
        **kwargs: typing.Any,
    ) -> str | tuple[str]:
        inputs = [
            ir.Value(name=name, def_node=None, def_index=None)
            if isinstance(name, str)
            else name
            for name in input_names
        ]
        if isinstance(output_names, int):
            node = ir.Node(
                domain=domain, op_type=op_type, inputs=inputs, num_outputs=output_names
            )
            _ir_utils_temp.post_node_output_naming(node)
        elif isinstance(output_names, str):
            node = ir.Node(domain=domain, op_type=op_type, inputs=inputs, num_outputs=1)
            node.outputs[0].name = output_names
        elif isinstance(output_names, list):
            node = ir.Node(
                domain=domain, op_type=op_type, inputs=inputs, num_outputs=len(output_names)
            )
            for output, name in zip(node.outputs, output_names):
                output.name = name
        else:
            raise TypeError(f"Unexpected type {type(output_names)} for output_names")
        self.nodes.append(node)
        assert node.outputs, f"No output in node {node}. This can't be true."
        if len(node.outputs) == 1:
            return node.outputs[0].name
        return tuple([output.name for output in node.outputs])


class ModelWithGraphStructure(ir.Model, _GraphStructureAPI):
    """Implements all the necessary API it needs to work.

    Wraps a :class:`Model` and builds successors and predecessors on
    top of it.
    """

    def __init__(self, model: ir.Model, verbose: int = 0):
        ir.Model.__init__(
            self,
            graph=model.graph,
            ir_version=model.ir_version,
            producer_name=model.producer_name,
            domain=model.domain,
            doc_string=model.doc_string,
            model_version=model.model_version,
            functions=model.functions,
        )
        _GraphStructureAPI.__init__(self)
        self.model = model
        if hasattr(self.model, "graph"):
            self.nodes = list(model.graph.nodes)
            self.input_names = [input.name for input in model.graph.inputs]
            self.output_names = [output.name for output in model.graph.outputs]
            self._build()
        else:
            # empty graph
            self._unique_names: set = set()
            self._unique_node_names: set = set()
        self.verbose = verbose

    def _build(self) -> None:
        """Builds successor and predecessor."""
        self.nodes_ = {}
        self.outputs_ = set(self.output_names)
        self._unique_node_names = set()
        for node in self.nodes:
            self.nodes_[id(node)] = node
            if node.name:
                self._unique_node_names.add(node.name)

        self.predecessors_: dict = {}
        self.successors_: dict = {}
        # TODO: # initiliazer are missing
        self._unique_names = set(self.input_names) | set(self.output_names)
        for k, v in self.nodes_.items():
            assert isinstance(v, ir.Node), f"Unexpected type {type(v)} for node {k}"
            for o in v.outputs:
                self.predecessors_[o.name] = k
            for i in v.inputs:
                if i.name not in self.successors_:
                    self.successors_[i.name] = []
                self.successors_[i.name].append(k)

            for sub in enumerate_subgraphs(v):
                g = sub[-1]
                sub_knowns = set()
                for n in g.input:
                    sub_knowns.add(n.name)
                for n in g.initializer:
                    sub_knowns.add(n.name)
                for n in g.sparse_initializer:
                    sub_knowns.add(n.name)
                for n in g.node:
                    for i in n.input:
                        if i not in sub_knowns:
                            # an input coming from the parent
                            self._unique_names.add(i)
                    for i in n.output:
                        sub_knowns.add(i)

    def unique_name(self, prefix: str) -> str:
        """Generates a unique result name.

        That excludes existing names as well.
        """
        if prefix in self._unique_names:
            i = 2
            sug = f"{prefix}2"
            while sug in self._unique_names:
                i += 1
                sug = f"{prefix}{i}"
            self._unique_names.add(sug)
            return sug
        self._unique_names.add(prefix)
        return prefix

    def unique_node_name(self, name: str | None) -> str:
        """Creates a unique node name."""
        name = name or ""
        if name in self._unique_node_names:
            i = 2
            sug = f"{name}2"
            while sug in self._unique_node_names:
                i += 1
                sug = f"{name}{i}"
            self._unique_node_names.add(sug)
            return sug
        self._unique_node_names.add(name)
        return name

    def make_opset(self) -> BuilderWithGraphStructure:
        return BuilderWithGraphStructure(self)

    @property
    def opsets(self) -> dict:
        """Property."""
        return self.model.opset_imports

    def make_node(
        self,
        op_type: str,
        input_names: str | typing.Sequence[str] | None,
        output_names: int | typing.Sequence[str] | str | None = 1,
        domain: str = "",
        attributes: tuple[ir.Attr | ir.RefAttr] | None = None,
        name: str | None = None,
        **kwargs: typing.Any,
    ) -> ir.Node:
        """
        Creates a node without adding it to the graph.

        :param op_type: operator type
        :param input_names: input names
        :param output_names: outputs names, if one integer, creates n unique names,
            if str, creates one unique names, if a list, use the name
        :param domain: node domain
        :param attributes: list of attributes
        :param name: node name
        :param kwargs: other attributes
        :return: a node
        """
        name = self.unique_node_name(name)
        if isinstance(output_names, int):
            if output_names == 1:
                output_names = [self.unique_name(f"{op_type.lower()}")]
            else:
                output_names = [
                    self.unique_name(f"{op_type.lower()}-{i}") for i in range(output_names)
                ]
        elif isinstance(output_names, str):
            output_names = [self.unique_name(output_names)]

        inputs = [
            ir.Value(name=name, def_node=None, def_index=None)
            if isinstance(name, str)
            else name
            for name in input_names
        ]
        # TODO: Add a test for attributes
        node = ir.Node(
            domain=domain,
            op_type=op_type,
            inputs=inputs,
            attributes=attributes,
            num_outputs=len(output_names),
        )
        for output, name in zip(node.outputs, output_names):
            output.name = name
        return node


class PatternMatchResult:
    """Stores information about a match if a match was successful.

    * pattern: the instance of :class:`GenericPattern` which found this result
    * model_nodes: matched nodes coming from the model
    * pattern_nodes: corresponding nodes coming from the pattern
    * pattern_input_names: input names of the pattern
    * pattern_ouptut_names: output names of the pattern
    * kwargs: additional attributes the user may add through the method
        :meth:`PatternMatchResult.add_kwargs`

    The class creates one attributes `matched_pattern_to_model_name`,
    which maps every result name from the pattern to the corresponding
    result name in the model.
    """

    def __init__(
        self,
        pattern: GenericPattern,
        model_nodes: typing.Sequence[oir.Node],
        pattern_nodes: typing.Sequence[oir.Node],
        pattern_input_names: typing.Sequence[str],
        pattern_output_names: typing.Sequence[str],
    ):
        assert len(model_nodes) == len(pattern_nodes)
        self.pattern = pattern
        self.model_nodes = model_nodes
        self.pattern_nodes = pattern_nodes
        self.pattern_input_names = pattern_input_names
        self.pattern_output_names = pattern_output_names
        self.kwargs = {}

        matched_pattern_to_model_name: dict[str, str] = {}
        for gn, pn in zip(model_nodes, pattern_nodes):
            assert (
                gn.op_type == pn.op_type
            ), f"Unexpected type mismatch {gn.op_type!r} != {pn.op_type!r}"
            assert len(gn.input_names) == len(
                pn.input_names
            ), f"Unexpected number of inputs for type {gn.op_type}"
            for a, b in zip(gn.input_names, pn.input_names):
                if b == "":
                    # optional input or not an interesting input
                    continue
                if b in matched_pattern_to_model_name:
                    assert matched_pattern_to_model_name[b] == a, (
                        f"Ambiguities, pattern name {b!r} means "
                        f"{a!r} or {matched_pattern_to_model_name[b]}"
                    )
                else:
                    matched_pattern_to_model_name[b] = a

            assert len(gn.output_names) == len(
                pn.output_names
            ), f"Unexpected number of outputs for type {gn.op_type}"
            for a, b in zip(gn.output_names, pn.output_names):
                if b == "":
                    # Only final outputs are interesting.
                    continue
                assert a != "", f"{a!r} cannot be optional"
                if b in matched_pattern_to_model_name:
                    assert matched_pattern_to_model_name[b] == a, (
                        f"Ambiguities, pattern name {b!r} means "
                        f"{a!r} or {matched_pattern_to_model_name[b]}"
                    )
                else:
                    matched_pattern_to_model_name[b] = a

        self.matched_pattern_to_model_name = matched_pattern_to_model_name

    def add_kwargs(self, name: str, value: typing.Any):
        """Adds an attribute, it can be done when the match is being validated,
        this attribute can be used when building the replacement nodes.
        """
        self.kwargs[name] = value

    def __repr__(self) -> str:
        return (
            f"{self.__class__.__name__}([{self.pattern.__class__.__name__}], "
            f"... {len(self.model_nodes)} nodes ..., {self.pattern_input_names}, "
            f"{self.pattern_output_names})"
        )


class GenericRewriteRule(orp.RewriteRule):
    """
    Defines a rewriting rule.

    :param pattern: a pattern defines by :class:`GenericPattern`.
    """

    def __init__(self, pattern: GenericPattern):
        self.pattern = pattern

    def matches(self, node: ir.Node, model: ir.Model) -> orp.MatchResult:
        del model
        del node
        raise RuntimeError(f"This pattern {self} is meant to replace not to only match.")

    def try_rewrite(
        self, model: ir.Model, node: ir.Node
    ) -> tuple[int, list[ir.Node], list[ir.Node]] | None:
        """See :meth:`RewriteRule.try_rewrite`."""
        if isinstance(model, ModelWithGraphStructure):
            bridge = model
        else:
            bridge = ModelWithGraphStructure(model)
        deleted_nodes = []
        added_nodes = []
        marked = set()
        matched = 0
<<<<<<< HEAD
        for matched_nodes in self.pattern.enumerate_matches(bridge, node):
            assert all(isinstance(i, ir.Node) for i in matched_nodes)
=======
        for match_result in self.pattern.enumerate_matches(bridge, node):
>>>>>>> ce92e316
            conflict = False
            for node in match_result.model_nodes:
                if id(node) in marked:
                    conflict = True
                    break
            if conflict:
                # Some nodes are already marked as rewritten.
                continue

            # Let's build the new nodes
            if not self.pattern.validate_mapping(bridge, match_result):
                match_result._hint(
                    "validate_mapping", "The pattern was rejected by the validation function."
                )
                continue

            new_nodes = self.pattern.apply(bridge, match_result)
            assert all(
                isinstance(i, ir.Node) for i in new_nodes
            ), f"Unexpected types {[type(n) for n in new_nodes]}"

            # Everything is good.
            marked |= set(map(id, match_result.model_nodes))
            added_nodes.extend(new_nodes)
            deleted_nodes.extend(match_result.model_nodes)
            matched += 1

        if matched > 0:
            return matched, deleted_nodes, added_nodes
        return None

    def count_matches(self, model: ir.Model, *, commute: bool = False) -> int:
        """See :meth:`RewriteRule.count_matches`."""
        raise NotImplementedError("Not supported yet.")

    def commute(self) -> list[orp.RewriteRule]:
        """See :meth:`RewriteRule.commute`."""
        raise RuntimeError("Not supported (yet?). It could lead to many patterns.")

    def apply_to_model(self, model: ir.Model, *, commute: bool = False) -> int:
        """See :meth:`RewriteRule.apply_to_model`."""
        return orp.RewriteRuleSet([self], commute=commute).apply_to_model(model)


class GenericPattern:
    """
    Implements a pattern optimization for quick experimentation.

    Current limitation:

    * The current implementation does match on domain name (easy fix).
    * It does not compares attributes either (easy fix as well).
    """

    def __init__(self, verbose: int = 0):
        self.verbose = verbose
        self._cache: dict = {}

<<<<<<< HEAD
    def validate_mapping(
        self, g: ir.Model, deleted_nodes: list[ir.Node], added_nodes: list[ir.Node]
    ) -> bool:
=======
    def validate_mapping(self, g: oir.Model, match_result: PatternMatchResult) -> bool:
>>>>>>> ce92e316
        """Evaluates the consistency of the replacements."""
        raise NotImplementedError(
            "This method could return True but it is better to let you know "
            "that it exists. You need to overwrite it to return True."
        )

    def enumerate_matches(
        self, g: ModelWithGraphStructure, node: ir.Node | None = None
    ) -> typing.Iterator:
        """Enumerates all the matches."""
        if node is None:
            matched = []
            for node in g.nodes:
                res = self.match(g, node)
                if res:
                    matched.append(res)
                    yield res
        else:
            res = self.match(g, node)
            if res:
                yield res

    def none(
        self,
        node: ir.Node | None = None,
        lineno: int | None = None,
        msg: str = "",
    ) -> None:
        """Must be called every time a match fails to trace it.

        It may be useful which reason made a pattern matching fail.
        Instead of returning None, method *match* can return the following
        expression:

        ::

            return self.none(node, inspect.currentframe().f_lineno)

        By setting the verbosity (see next Section), the user may then know
        which lines in the code returned None and which condition failed.
        If logs are fully enabled, it shows informations about matched none
        and the line deciding the matched failed.
        For example, this tells the matching failed at line 601 in ``generic_pattern.py``.
        It happens when propagating the match in the backward directions.
        The unmatched types are Mul, MatMul and below,
        it shows the matched nodes. The first one was Cast.
        And the failure happened at iteration 5.
        ``139774002356544-139774000632672`` is the pair of ids used in container ``marked``.
        ``id(node)`` is used as a unique identifiers of the nodes.

        ::

            [RotaryEmbeddingPattern.match] NONE - line: 601:__main__, op_type=Cast
                --hint--: BACKWARD: different node types
                --pattern
                Mul(pos_ids, cast) -> (mul)
                -- model
                MatMul(/_original_modu...Expand_output_0, /_original_modu...b/Cast_output_0) -> (/_original_modu...MatMul_output_0)
                iteration=5
                --marked-- #6
                Cast(/_original_modu...mb/Cos_output_0) ~ Cast(cos) [139774002356544-139774000632672]
                Cos(/_original_modu...ncat_1_output_0) ~ Cos(concattraining-transpose-0) [139774002356448-139774000632048]
                ConcatTraining(/_original_modu...nspose_output_0,/_original_modu...nspose_output_0) ~ ConcatTraining(transpose,transpose) [139774002356352-139774000631712]
                Transpose(/_original_modu...MatMul_output_0) ~ Transpose(mul) [139774002356256-139774000631184]
                Sin(/_original_modu...ncat_1_output_0) ~ Sin(concattraining-transpose-0) [139774002358512-139774000631568]
                Cast(/_original_modu...mb/Sin_output_0) ~ Cast(sin) [139774002358608-139774000632384]
                len(stacked)=0:[]

        'hints' are not added everywhere. More can easily be added with method ``_hint``.
        """
        if node and self.verbose:
            if self.verbose >= 10:
                if hasattr(self, "_debug"):
                    msg2 = self._debug_print()
                    if msg2:
                        msg2 = f"\n{textwrap.indent(msg2, '    ')}"
                else:
                    msg2 = ""
                print(
                    f"[{self.__class__.__name__}.match] NONE - line: {lineno}:"
                    f"{os.path.split(self.__class__.__module__)[-1]}, "
                    f"op_type={node.op_type}{msg}{msg2}"
                )

    @classmethod
    def match_pattern(
        cls,
        g: ModelWithGraphStructure,
        *args: str,
        **kwargs: typing.Any,
    ) -> list[ir.Node] | None:
        """Builds the pattern to match."""
        raise NotImplementedError(
            f"Class {cls.__name__!r} must overwrite method match_pattern."
        )

    def _build_pattern(
        self,
        g: ModelWithGraphStructure,
        fct: typing.Callable | None = None,
        match: bool = True,
        kwargs: dict[str, typing.Any] | None = None,
    ) -> BuilderWithGraphStructure:
        del match
        assert fct, f"Not implemented if fct is None in class {self.__class__.__name__}"
        assert not kwargs, (
            f"Not implemented when kwargs is not empty but {kwargs} "
            f"in class {self.__class__.__name__}"
        )
        kwargs = {}
        args = []

        # There should be a better way.
        sig = inspect.signature(fct)
        for i, p in enumerate(sig.parameters.values()):
            if i == 0:
                continue
            if p.default is not inspect._empty:
                # an attribute
                kwargs[p.name] = p.default
            else:
                args.append(p.name)

        assert len(kwargs) == 0, f"Attributes are not supported yet but kwargs={kwargs}"

        g2 = g.make_opset()
        for name in args:
            g2.make_input(name)
        outputs = fct(g2, *args, **kwargs)
        if isinstance(outputs, ir.Value):
            g2.make_output(outputs.name)
        elif isinstance(outputs, str):
            g2.make_output(outputs)
        else:
            for output in outputs:
                if isinstance(output, ir.Value):
                    g2.make_output(output.name)
                elif isinstance(output, str):
                    g2.make_output(output)
        g2._build()
        return g2

    def _get_match_pattern(self, g: ModelWithGraphStructure) -> BuilderWithGraphStructure:
        cache_key = 0, tuple(sorted(g.opsets.items()))
        if cache_key in self._cache:
            return self._cache[cache_key]

        pat = self._build_pattern(g, fct=self.match_pattern, match=True)
        self._cache[cache_key] = pat
        return pat

    def _get_apply_pattern(self, g: ModelWithGraphStructure) -> BuilderWithGraphStructure:
        cache_key = 1, tuple(sorted(g.opsets.items()))
        if cache_key in self._cache:
            return self._cache[cache_key]

        pat = self._build_pattern(g, fct=self.apply_pattern, match=False)
        self._cache[cache_key] = pat
        return pat

<<<<<<< HEAD
    def display_pattern(self, g: ModelWithGraphStructure, fct: typing.Callable) -> str:
        """Shows the pattern to match or to apply."""
        pat = self._build_pattern(g, fct)
        rows = []
        rows.append(
            f"{fct.__name__}({', '.join(pat.input_names)}) -> {', '.join(pat.output_names)}"
        )
        for node in pat.nodes:
            rows.append(
                f"{node.op_type}({', '.join([input.name for input in node.inputs])}) -> "
                f"{', '.join([output.name for output in node.outputs])}"
            )
        return "\n".join(rows)

    def print_match(self, n1: ir.Node, n2: ir.Node) -> str:
        n1_input_names = [input.name for input in n1.inputs]
        n2_input_names = [input.name for input in n2.inputs]

        s1 = f"{n1.op_type}({','.join(n1_input_names)})"
        s2 = f"{n2.op_type}({','.join(n2_input_names)})"
=======
    def print_match(self, n1: oir.Node, n2: oir.Node) -> str:
        s1 = f"{n1.op_type}({','.join(n1.input_names)})"
        s2 = f"{n2.op_type}({','.join(n2.input_names)})"
>>>>>>> ce92e316
        return f"match {s1} with {s2} (pattern)"

    def _debug_print(self) -> str:
        if not hasattr(self, "_debug"):
            return ""

        def _s(s: str) -> str:
            if len(s) <= 30:
                return s
            return f"{s[:15]}...{s[-15:]}"

        def _p(n: ir.Node, full: bool = False) -> str:
            n_input_names = [input.name for input in n.inputs]
            n_output_names = [output.name for output in n.outputs]

            if isinstance(n, (ir.Node, onnx.NodeProto)):
                if full:
                    return (
                        f"{n.op_type}({', '.join(map(_s, n_input_names))}) "
                        f"-> ({', '.join(map(_s, n_output_names))})"
                    )
                return f"{n.op_type}({','.join(map(_s, n_input_names))})"
            return str(n)

        rows = []
        for k, v in sorted(self._debug.items()):
            if k == "stacked":
                rows.append(f"len({k})={len(v)}:{v}")
                continue
            if k == "iteration":
                rows.append(f"{k}={v}")
                continue
            if k == "marked":
                rows.append(f"--marked-- #{len(v)}")
                for i, tu in v.items():
                    rows.append(f"  {_p(tu[0])} ~ {_p(tu[1])} [{id(tu[0])}-{i}]")
                continue
            if k == "hint":
                rows.append(f"--hint--: {v[0]}")
                for i in v[1:]:
                    if isinstance(i, ir.Node):
                        rows.append("  " + _p(i, full=True))
                continue
            if k in {"node", "pattern", "pattern_node", "pattern_nodes"}:
                continue
            rows.append(f"-- not shown {k}")

        return "\n".join(rows)

    def _hint(self, *args: typing.Any) -> None:
        """Add debugging information to help users."""
        self._debug["hint"] = args

    def _match_backward(
        self,
        g: ModelWithGraphStructure,
        node: ir.Node,
        pat: ModelWithGraphStructure,
        marked: dict[int, tuple[ir.Node, ir.Node]],
        stacked: list[int],
        n: ir.Node,
        pn: ir.Node,
    ) -> int | None:
        """
        Matches backward.

        :param g: graph
        :param node: root node (the node the matched begain with,
            used only for debugging)
        :param pat: pattern
        :param marked: nodes of the pattern marked as already matched
        :param stacked: next node to look into
        :param n: node coming from the graph
        :param pn: node coming from the pattern
        :return: number of matched nodes, None or False to indicate a failed match
        """
        res = 0

        # predecessors
        if len(n.inputs) != len(pn.inputs):
            # not the same number of inputs
            self._hint(
                "BACKWARD: not the same number of inputs",
                "-- pattern",
                pn,
                "-- model",
                n,
            )
            return self.none(node, inspect.currentframe().f_lineno)
        for i, pi in zip(n.inputs, pn.inputs):
            i = i.name
            pi = pi.name
            ppred = pat.node_before(pi)
            if ppred is None:
                # ppred is None means the pattern ends here.
                continue
            pred = g.node_before(i)
            if pred is None:
                # No node in the graph.
                return self.none(node, inspect.currentframe().f_lineno)
            if pred.op_type != ppred.op_type:
                self._hint(
                    "BACKWARD: different node types",
                    "--pattern",
                    ppred,
                    "-- model",
                    pred,
                )
                return self.none(node, inspect.currentframe().f_lineno)
            # matching backward
            key = id(ppred)
            if key not in marked:
                if self.verbose >= 10:
                    print(f"[GenericPattern._match_backward] {self.print_match(pred, ppred)}")
                marked[key] = pred, ppred
                stacked.append(key)
                res += 1
        if self.verbose > 5 and res > 0:
            print(f"[GenericPattern._match_backward] add {res} nodes")
        return res

    def _match_forward(
        self,
        g: ModelWithGraphStructure,
        node: ir.Node,
        pat: ModelWithGraphStructure,
        marked: dict[int, tuple[ir.Node, ir.Node]],
        stacked: list[int],
        n: ir.Node,
        pn: ir.Node,
    ) -> int | None:
        """
        Matches forward.

        :param g: graph
        :param node: root node (the node the matched begain with,
            used only for debugging)
        :param pat: pattern
        :param marked: nodes of the pattern marked as already matched
        :param stacked: next node to look into
        :param n: node coming from the graph
        :param ns: node coming from the pattern
        :return: number of matched nodes to continue, None or False to indicate a failed match
        """
        res = 0

        # successors
        if len(n.outputs) != len(pn.outputs):
            # not the same number of outputs
            self._hint(
                "FORWARD: not the same number of output_names",
                "-- pattern",
                pn,
                "-- model",
                n,
            )
            return self.none(node, inspect.currentframe().f_lineno)

        for o, op in zip(n.outputs, pn.outputs):
            o = o.name
            op = op.name
            ns = g.next_nodes(o)
            pns = pat.next_nodes(op)
            if len(pns) == 0:
                # The pattern has no node forward, the matching stops.
                continue
            if len(ns) < len(pns):
                # Not enough node in the graph to match the pattern,
                # the result is known.
                return self.none(node, inspect.currentframe().f_lineno)

            # Here comes the fun part, there is the same number of successors or more
            # nodes in the graph to match with the pattern.
            # And we have to handle the nodes already marked as found.
            # Hopefully, there is only one option.

            if len(ns) == len(pns) == 1:
                # Let's deal with the simple case
                if ns[0].op_type != pns[0].op_type:
                    return self.none(node, inspect.currentframe().f_lineno)

                key = id(pns[0])
                if key not in marked:
                    if self.verbose >= 10:
                        print(
                            f"[GenericPattern._match_forward]{self.print_match(ns[0], pns[0])}"
                        )
                    marked[key] = ns[0], pns[0]
                    stacked.append(key)
                    res += 1
                continue

            # Let's remove the nodes already marked.
            p_marked = [_ for _ in pns if id(_) not in marked]
            id_marked = [id(marked[id(_)][0]) for _ in pns if id(_) in marked]
            assert len(id_marked) + len(p_marked) == len(pns), (
                f"Unexpected, id_marked={id_marked}, "
                f"id_p_marked={set(map(id, p_marked))}, "
                f"pns_ids={set(map(id, pns))}, "
                f"ns_ids={set(map(id, ns))}, o={o!r}, op={op!r}, "
                f"n.op_type={n.op_type!r}, "
                f"n.output={n.output}, np.output={pn.output}, "
                f"ns_types={ {_.op_type for _ in ns} }, "
                f"pns_types={ {_.op_type for _ in pns} }"
            )
            free = [_ for _ in ns if id(_) not in id_marked]
            if len(p_marked) == 0:
                # Everything is already marked.
                continue
            if len(free) < len(p_marked):
                # Not enough successors to match the remaining patterns.
                return self.none(node, inspect.currentframe().f_lineno)
            if len(p_marked) == len(free) == 1:
                # Only one option again.
                if p_marked[0].op_type != free[0].op_type:
                    return self.none(node, inspect.currentframe().f_lineno)

                key = id(p_marked[0])
                if key not in marked:
                    if self.verbose >= 10:
                        print(
                            f"[GenericPattern._match_forward] {self.print_match(free[0], p_marked[0])}"
                        )
                    marked[key] = free[0], p_marked[0]
                    stacked.append(key)
                    res += 1
                continue

            # And now another fun part, let's try to handle the case when
            # there is only one option, matching on node type only returns one
            # option.
            expected_op_type = [_.op_type for _ in p_marked]
            got_op_type = [_.op_type for _ in free]

            ec = collections.Counter(expected_op_type)
            gc = collections.Counter(got_op_type)
            if len(ec) != len(gc) or set(ec) != set(gc):
                # unique operator types is different.
                self._hint(
                    "FORWARD: unique operator types are different",
                    "-- pattern",
                    ec,
                    pn,
                    "-- model",
                    gc,
                    n,
                    "-- model-marked",
                    id_marked,
                )
                return self.none(node, inspect.currentframe().f_lineno)
            for k, v in ec.items():
                if gc[k] < v:
                    # Not enough types to match.
                    return self.none(node, inspect.currentframe().f_lineno)

            # At this stage, we know matching the types is possible.
            # We first mark whatever is possible.
            ptype_to_node = {_.op_type: _ for _ in p_marked}
            gtype_to_node = {_.op_type: _ for _ in got_op_type}
            missing = []
            for k, v in ec.items():
                if gc[k] == v == 1:
                    key = id(ptype_to_node[k])
                    if key not in marked:
                        if self.verbose >= 10:
                            print(
                                f"[GenericPattern._match_forward] match "
                                f"{self.print_match(gtype_to_node[k], ptype_to_node[k])}"
                            )
                        marked[key] = gtype_to_node[k], ptype_to_node[k]
                        stacked.append(key)
                        res += 1
                else:
                    missing.append(k)

            if not missing:
                continue

            # At this stage, there are mutiple options for matching. We can:
            # 1. make assumptions and continue
            # 2. mark the node as incomplete matching, we could end up stuck anyway.
            raise AssertionError(
                f"There are more than one option, this will be implemented later, "
                f"ec={ec}, gc={gc}"
            )
        if self.verbose > 5 and res > 0:
            print(f"[GenericPattern._match_forward] add {res} nodes")
        return res

    def match(
        self,
        g: ModelWithGraphStructure,
<<<<<<< HEAD
        node: ir.Node,
    ) -> list[ir.Node] | None:
=======
        node: oir.Node,
    ) -> PatternMatchResult | None:
>>>>>>> ce92e316
        self._debug = {}

        pat = self._get_match_pattern(g)

        # Let's match the last node.
        # Then we need to match successors and predecessors.
        p_node = pat.nodes[-1]  # the last one
        if node.op_type != p_node.op_type:
            # The last node does not have the same type.
            return self.none()

        check_ids = {id(n) for n in pat.nodes}
        if self.verbose > 5:
            print(
                f"[GenericPattern.match] starts with "
                f"{node.op_type}({', '.join([input.name for input in node.inputs])})"
            )
            if self.verbose >= 10:
                print(f"[GenericPattern.match] match pattern {self!r}")

        marked = {id(p_node): (node, p_node)}
        stacked = [id(p_node)]
        iteration = 0

        if self.verbose > 5:
            self._debug = dict(
                pattern=pat,
                marked=marked,
                stacked=stacked,
                iteration=iteration,
                node=node,
                pattern_node=p_node,
                pattern_nodes=pat.nodes,
            )

        max_iter = len(pat.nodes) * 2
        while stacked and iteration < max_iter:
            assert all(id(b[1]) in check_ids for b in marked.values()), (
                f"At least one id is not part of the pattern ids={check_ids}, "
                f"marked={ {id(b[1]) for b in marked.values()} }"
            )

            iteration += 1
            if self.verbose > 5:
                print(
                    f"[GenericPattern.match] iteration={iteration} "
                    f"n_marked={len(marked)}, n_stacked={len(stacked)}, "
                    f"marked_types={collections.Counter(_[1].op_type for _ in marked.values())}"
                )
            idn = stacked.pop()
            n, pn = marked[idn]

            res = self._match_backward(g, node, pat, marked, stacked, n, pn)
            if res is None:
                if self.verbose > 5:
                    print("[GenericPattern.match] done. backward failed.")
                return res

            assert all(id(b[1]) in check_ids for b in marked.values()), (
                f"At least one id is not part of the pattern ids={check_ids}, "
                f"marked={ {id(b[1]) for b in marked.values()} }"
            )

            res = self._match_forward(g, node, pat, marked, stacked, n, pn)
            if res is None:
                if self.verbose > 5:
                    print("[GenericPattern.match] done. forward failed.")
                return res

            assert all(id(b[1]) in check_ids for b in marked.values()), (
                f"At least one id is not part of the pattern ids={check_ids}, "
                f"marked={ {id(b[1]) for b in marked.values()} }"
            )

            if self.verbose > 5:
                self._debug["iteration"] = iteration

        if iteration >= max_iter and stacked:
            self._hint("reached {iteration}>={max_iter} iterations")
            return self.none(node, inspect.currentframe().f_lineno)

        if self.verbose > 5:
            print(f"[GenericPattern.match] done. {len(marked)} marked nodes")

        # At this point, the pattern is matched but let's make sure.
        assert len(marked) == len(pat.nodes), (
            f"Number of marked nodes is different, {len(marked)} marked nodes, "
            f"and {len(pat.nodes)} nodes in the pattern, marked is {marked}"
        )
        assert len(stacked) == 0, f"There are still {len(stacked)} nodes to explore."

        # We order the matched nodes in the same order than the pattern
        # to let next functions to be able to build the matching again.
        matched_nodes = [marked[id(n)][0] for i, n in enumerate(pat.nodes)]
        return PatternMatchResult(
            self, matched_nodes, pat.nodes, pat.input_names, pat.output_names
        )

    @classmethod
    def apply_pattern(
        cls,
        g: ModelWithGraphStructure,
        *args: typing.Any,
        **kwargs: typing.Any,
    ) -> list[ir.Node]:
        """Applies the replacement."""
        raise NotImplementedError(
            f"Class {cls.__name__!r} must overwrite method 'apply_pattern'."
        )

    def apply(
        self,
        g: ModelWithGraphStructure,
<<<<<<< HEAD
        *nodes: typing.Sequence[ir.Node],
    ) -> list[ir.Node]:
        assert all(isinstance(n, ir.Node) for n in nodes)
        pat = self._build_pattern(g, self.match_pattern)
        assert len(nodes) == len(pat.nodes), (
            f"Mismatch matched nodes pattern has {len(pat.nodes)} != {len(nodes)} = "
            f"the number of matched nodes"
=======
        match_result: PatternMatchResult,
    ) -> list[oir.Node]:
        assert isinstance(match_result, PatternMatchResult)
        new_pat = self._build_pattern(
            g, fct=self.apply_pattern, kwargs=match_result.kwargs, match=False
>>>>>>> ce92e316
        )
        assert len(new_pat.input_names) == len(match_result.pattern_input_names), (
            f"Not the same number of inputs, "
            f"matched inputs={len(new_pat.input_names)}, "
            f"got {len(match_result.pattern_input_names)} in the applied pattern."
        )
<<<<<<< HEAD

        assert len(new_pat.output_names) == len(pat.output_names), (
            f"Not the same number of outputs, matched outputs={pat.output_names}, "
            f"got {new_pat.output_names} in the applied pattern."
        )
        assert all(isinstance(n, ir.Node) for n in pat.nodes)
=======
        assert len(new_pat.output_names) == len(match_result.pattern_output_names), (
            f"Not the same number of outputs, matched "
            f"outputs={match_result.pattern_output_names}, "
            f"got {new_pat.output_names} in the applied pattern."
        )
>>>>>>> ce92e316

        if g.verbose > 5:
            print(
                f"[GenericPattern.apply] replace {len(match_result.model_nodes)} nodes, "
                f"applied {self.display_pattern(g, self.apply_pattern)}"
            )

<<<<<<< HEAD
        matched_pattern_to_applied_pattern = {}
        for i, j in zip(pat.input_names, new_pat.input_names):
            matched_pattern_to_applied_pattern[i] = j
        for i, j in zip(pat.output_names, new_pat.output_names):
            matched_pattern_to_applied_pattern[i] = j

        matched_pattern_to_graph_name: dict = {}
        input_names = set(pat.input_names)
        output_names = set(pat.output_names)

        matched_pairs = list(zip(nodes, pat.nodes))
        for gn, pn in matched_pairs:
            gn_input_names = [i.name for i in gn.inputs]
            pn_input_names = [i.name for i in pn.inputs]
            assert (
                gn.op_type == pn.op_type
            ), f"Unexpected type mismatch {gn.op_type!r} != {pn.op_type!r}"
            assert len(gn_input_names) == len(
                pn_input_names
            ), f"Unexpected number of inputs for type {gn.op_type}"
            for a, b in zip(gn_input_names, pn_input_names):
                if b not in input_names or b == "":
                    # optional input or not an interesting input
                    continue
                if b in matched_pattern_to_graph_name:
                    assert matched_pattern_to_graph_name[b] == a, (
                        f"Ambiguities, pattern name {b!r} means "
                        f"{a!r} or {matched_pattern_to_graph_name[b]}"
                    )
                else:
                    matched_pattern_to_graph_name[b] = a

            gn_output_names = [o.name for o in gn.outputs]
            pn_output_names = [o.name for o in pn.outputs]

            assert len(gn_output_names) == len(
                pn_output_names
            ), f"Unexpected number of outputs for type {gn.op_type}"
            for a, b in zip(gn_output_names, pn_output_names):
                if b not in output_names or b == "":
                    # Only final outputs are interesting.
                    continue
                assert a != "", f"{a!r} cannot be optional"
                if b in matched_pattern_to_graph_name:
                    assert matched_pattern_to_graph_name[b] == a, (
                        f"Ambiguities, pattern name {b!r} means "
                        f"{a!r} or {matched_pattern_to_graph_name[b]}"
                    )
                else:
                    matched_pattern_to_graph_name[b] = a

=======
>>>>>>> ce92e316
        # TODO: handle initializers here
        # for name, init in pattern.initializers.items():
        #   # We add them to the graph, they will be removed if unused.
        #   new_name = g.make_initializer(name, init)
        #   replacements[new_name] = name

        applied_pattern_to_match_pattern = {}
        for i, j in zip(match_result.pattern_input_names, new_pat.input_names):
            applied_pattern_to_match_pattern[j] = i
        for i, j in zip(match_result.pattern_output_names, new_pat.output_names):
            applied_pattern_to_match_pattern[j] = i

        replacements = {}
<<<<<<< HEAD
        for k, v in matched_pattern_to_graph_name.items():
            replacements[matched_pattern_to_applied_pattern[k]] = v
=======
        for k, v in applied_pattern_to_match_pattern.items():
            replacements[k] = match_result.matched_pattern_to_model_name[v]

>>>>>>> ce92e316
        # Creation of the new node.
        new_nodes = []
        for node in new_pat.nodes:
            new_inputs = []
            for i in node.inputs:
                i = i.name
                assert i in replacements, f"Unable to find {i!r} in {replacements}"
                ni = replacements[i]
                new_inputs.append(ni)
            new_outputs = []
            for o in node.outputs:
                o = o.name
                if o in replacements:
                    new_outputs.append(replacements[o])
                else:
                    # We give it a new name.
                    n = g.unique_name(o)
                    replacements[o] = n
                    new_outputs.append(n)
<<<<<<< HEAD
            # TODO: Add a test for attributes.
            new_node = g.make_node(
                node.op_type,
                new_inputs,
                new_outputs,
                attributes=node.attributes,
                domain=node.domain,
            )
            new_nodes.append(new_node)
=======
            new_node = g.make_node(node.op_type, new_inputs, new_outputs, domain=node.domain)
            new_node.attribute.extend(node.original_node_proto.attribute)
            new_nodes.append(oir.Node(new_node, True))
>>>>>>> ce92e316

        if g.verbose > 5:
            print(f"[GenericPattern.apply] done with {len(new_nodes)} nodes")

        return new_nodes

    def make_rule(self) -> orp.RewriteRule:
        """Creates the corresponding rule for this pattern."""
        return GenericRewriteRule(self)


class OnnxGenericPattern(GenericPattern):
    """An instance of GenericPattern taking onnx model.

    It defines the matching pattern and its replacement.

    :param match_proto: the onnx function defining the matching pattern
    :param apply_proto: the onnx function defining the new pattern
    :param validate_mapping: the function used to validate a pattern
    :param use_onnxscript: tells if the apply_proto is an onnxscript function or
        a regular function returning a FunctionProto
    :param opsets: opset to consider when converting the function into ONNX,
        if not specified, it is opset 18 for the main opset, and opset 1
        for domain com.microsoft.
    :param verbose: in [0, 10], increase the verbosity to understand why a pattern
        does not match
    """

    def __init__(
        self,
        match_proto: onnx.FunctionProto,
        apply_proto: onnx.FunctionProto | typing.Callable,
        validate_mapping: typing.Callable,
        use_onnxscript: bool = True,
        opsets: dict[str, onnxscript.values.Opset] | None = None,
        verbose: int = 0,
    ):
        super().__init__(verbose=verbose)
        self.match_proto = match_proto
        self._validate_mapping = validate_mapping
        self.apply_proto = apply_proto
        self.use_onnxscript = use_onnxscript
        self.opsets = opsets
        self._cache = {}

<<<<<<< HEAD
    def validate_mapping(
        self, g: ir.Model, deleted_nodes: list[ir.Node], added_nodes: list[ir.Node]
    ) -> bool:
=======
    def validate_mapping(self, g: oir.Model, match_result: PatternMatchResult) -> bool:
>>>>>>> ce92e316
        """Evaluates the consistency of the replacements."""
        return self._validate_mapping(g, match_result)

    def _build_pattern(
        self,
        g: ModelWithGraphStructure,
        fct: typing.Callable | None = None,
        kwargs: dict[str, typing.Any] | None = None,
        match: bool = True,
    ) -> BuilderWithGraphStructure:
        del fct
        if match:
            key = id(g), match, str(kwargs)
        else:
            key = id(g), match, str(kwargs)
            assert not callable(self.apply_proto) or isinstance(kwargs, dict)
        if key in self._cache:
            return self._cache[key]

        if match:
            onx = self.match_proto
        elif callable(self.apply_proto):
            if self.use_onnxscript:
                onx = onnxscript.script(**self.opsets)(self.apply_proto).to_function_proto()
            else:
                sig = inspect.signature(self.apply_proto)
                args = []
                for p in sig.parameters.values():
                    if p.default is not inspect._empty:
                        continue
                    args.append(p.name)
                onx = self.apply_proto(*args, **kwargs)
        self._cache[key] = onx

        g2 = g.make_opset()
        for name in onx.input:
            g2.make_input(name)
        for node in onx.node:
            g2.make_node_with_proto(node)
        for name in onx.output:
            g2.make_output(name)
        g2._build()
        self._cache[key] = g2
        return g2


def make_pattern_rule(
    match_pattern: typing.Callable | onnx.FunctionProto,
    apply_pattern: typing.Callable | onnx.FunctionProto,
    validate_mapping: typing.Callable | None = None,
    verbose: int = 0,
    use_onnxscript: bool = True,
    opsets: dict[str, onnxscript.values.Opset] | None = None,
) -> orp.RewriteRule:
    """
    Creates a rewriting rule.

    :param match_pattern: a function interpreted by onnx-script
        and converted into an onnx model, this model defines the
        nodes to be replaced
    :param apply_pattern: a function interpreted by onnx-script and
        converted into an onnx model, this model defines the new nodes
        replacing the matched nodes
    :param validate_mapping: a function validating the matching once
        it has happened, it is not valid, the pattern is not applied,
        if not specified, the function always return True
    :param opsets: opset to consider when converting the function into ONNX,
        if not specified, it is opset 18 for the main opset, and opset 1
        for domain com.microsoft.
    :param use_onnxscript: tells if the apply_proto is an onnxscript function or
        a regular function returning a FunctionProto
    :return: the rewriting rule
    """
    import onnxscript

    if opsets is None:
        opsets = dict(
            op=onnxscript.opset18, msft_op=onnxscript.values.Opset("com.microsoft", 1)
        )

    if verbose > 5:
        print(f"[make_pattern_rule] Converting {match_pattern} into ONNX.")

    if isinstance(match_pattern, onnx.FunctionProto):
        match = match_pattern
    else:
        match = onnxscript.script(**opsets)(match_pattern).to_function_proto()
    assert match.node, f"The match pattern has no node, function={match_pattern}."

    pat = OnnxGenericPattern(
        match,
        apply_pattern,
        validate_mapping or (lambda *_, **__: True),
        verbose=verbose,
        use_onnxscript=use_onnxscript,
        opsets=opsets,
    )
    return pat.make_rule()<|MERGE_RESOLUTION|>--- conflicted
+++ resolved
@@ -345,8 +345,8 @@
     def __init__(
         self,
         pattern: GenericPattern,
-        model_nodes: typing.Sequence[oir.Node],
-        pattern_nodes: typing.Sequence[oir.Node],
+        model_nodes: typing.Sequence[ir.Node],
+        pattern_nodes: typing.Sequence[ir.Node],
         pattern_input_names: typing.Sequence[str],
         pattern_output_names: typing.Sequence[str],
     ):
@@ -410,6 +410,90 @@
         )
 
 
+class PatternMatchResult:
+    """Stores information about a match if a match was successful.
+
+    * pattern: the instance of :class:`GenericPattern` which found this result
+    * model_nodes: matched nodes coming from the model
+    * pattern_nodes: corresponding nodes coming from the pattern
+    * pattern_input_names: input names of the pattern
+    * pattern_ouptut_names: output names of the pattern
+    * kwargs: additional attributes the user may add through the method
+        :meth:`PatternMatchResult.add_kwargs`
+
+    The class creates one attributes `matched_pattern_to_model_name`,
+    which maps every result name from the pattern to the corresponding
+    result name in the model.
+    """
+
+    def __init__(
+        self,
+        pattern: GenericPattern,
+        model_nodes: typing.Sequence[ir.Node],
+        pattern_nodes: typing.Sequence[ir.Node],
+        pattern_input_names: typing.Sequence[str],
+        pattern_output_names: typing.Sequence[str],
+    ):
+        assert len(model_nodes) == len(pattern_nodes)
+        self.pattern = pattern
+        self.model_nodes = model_nodes
+        self.pattern_nodes = pattern_nodes
+        self.pattern_input_names = pattern_input_names
+        self.pattern_output_names = pattern_output_names
+        self.kwargs = {}
+
+        matched_pattern_to_model_name: dict[str, str] = {}
+        for gn, pn in zip(model_nodes, pattern_nodes):
+            assert (
+                gn.op_type == pn.op_type
+            ), f"Unexpected type mismatch {gn.op_type!r} != {pn.op_type!r}"
+            assert len(gn.input_names) == len(
+                pn.input_names
+            ), f"Unexpected number of inputs for type {gn.op_type}"
+            for a, b in zip(gn.input_names, pn.input_names):
+                if b == "":
+                    # optional input or not an interesting input
+                    continue
+                if b in matched_pattern_to_model_name:
+                    assert matched_pattern_to_model_name[b] == a, (
+                        f"Ambiguities, pattern name {b!r} means "
+                        f"{a!r} or {matched_pattern_to_model_name[b]}"
+                    )
+                else:
+                    matched_pattern_to_model_name[b] = a
+
+            assert len(gn.output_names) == len(
+                pn.output_names
+            ), f"Unexpected number of outputs for type {gn.op_type}"
+            for a, b in zip(gn.output_names, pn.output_names):
+                if b == "":
+                    # Only final outputs are interesting.
+                    continue
+                assert a != "", f"{a!r} cannot be optional"
+                if b in matched_pattern_to_model_name:
+                    assert matched_pattern_to_model_name[b] == a, (
+                        f"Ambiguities, pattern name {b!r} means "
+                        f"{a!r} or {matched_pattern_to_model_name[b]}"
+                    )
+                else:
+                    matched_pattern_to_model_name[b] = a
+
+        self.matched_pattern_to_model_name = matched_pattern_to_model_name
+
+    def add_kwargs(self, name: str, value: typing.Any):
+        """Adds an attribute, it can be done when the match is being validated,
+        this attribute can be used when building the replacement nodes.
+        """
+        self.kwargs[name] = value
+
+    def __repr__(self) -> str:
+        return (
+            f"{self.__class__.__name__}([{self.pattern.__class__.__name__}], "
+            f"... {len(self.model_nodes)} nodes ..., {self.pattern_input_names}, "
+            f"{self.pattern_output_names})"
+        )
+
+
 class GenericRewriteRule(orp.RewriteRule):
     """
     Defines a rewriting rule.
@@ -437,12 +521,7 @@
         added_nodes = []
         marked = set()
         matched = 0
-<<<<<<< HEAD
-        for matched_nodes in self.pattern.enumerate_matches(bridge, node):
-            assert all(isinstance(i, ir.Node) for i in matched_nodes)
-=======
         for match_result in self.pattern.enumerate_matches(bridge, node):
->>>>>>> ce92e316
             conflict = False
             for node in match_result.model_nodes:
                 if id(node) in marked:
@@ -501,13 +580,8 @@
         self.verbose = verbose
         self._cache: dict = {}
 
-<<<<<<< HEAD
     def validate_mapping(
-        self, g: ir.Model, deleted_nodes: list[ir.Node], added_nodes: list[ir.Node]
-    ) -> bool:
-=======
-    def validate_mapping(self, g: oir.Model, match_result: PatternMatchResult) -> bool:
->>>>>>> ce92e316
+        self, g: ir.Model, match_result: PatternMatchResult) -> bool:
         """Evaluates the consistency of the replacements."""
         raise NotImplementedError(
             "This method could return True but it is better to let you know "
@@ -668,20 +742,6 @@
         self._cache[cache_key] = pat
         return pat
 
-<<<<<<< HEAD
-    def display_pattern(self, g: ModelWithGraphStructure, fct: typing.Callable) -> str:
-        """Shows the pattern to match or to apply."""
-        pat = self._build_pattern(g, fct)
-        rows = []
-        rows.append(
-            f"{fct.__name__}({', '.join(pat.input_names)}) -> {', '.join(pat.output_names)}"
-        )
-        for node in pat.nodes:
-            rows.append(
-                f"{node.op_type}({', '.join([input.name for input in node.inputs])}) -> "
-                f"{', '.join([output.name for output in node.outputs])}"
-            )
-        return "\n".join(rows)
 
     def print_match(self, n1: ir.Node, n2: ir.Node) -> str:
         n1_input_names = [input.name for input in n1.inputs]
@@ -689,11 +749,6 @@
 
         s1 = f"{n1.op_type}({','.join(n1_input_names)})"
         s2 = f"{n2.op_type}({','.join(n2_input_names)})"
-=======
-    def print_match(self, n1: oir.Node, n2: oir.Node) -> str:
-        s1 = f"{n1.op_type}({','.join(n1.input_names)})"
-        s2 = f"{n2.op_type}({','.join(n2.input_names)})"
->>>>>>> ce92e316
         return f"match {s1} with {s2} (pattern)"
 
     def _debug_print(self) -> str:
@@ -986,13 +1041,8 @@
     def match(
         self,
         g: ModelWithGraphStructure,
-<<<<<<< HEAD
         node: ir.Node,
-    ) -> list[ir.Node] | None:
-=======
-        node: oir.Node,
     ) -> PatternMatchResult | None:
->>>>>>> ce92e316
         self._debug = {}
 
         pat = self._get_match_pattern(g)
@@ -1106,41 +1156,22 @@
     def apply(
         self,
         g: ModelWithGraphStructure,
-<<<<<<< HEAD
-        *nodes: typing.Sequence[ir.Node],
+        match_result: PatternMatchResult,
     ) -> list[ir.Node]:
-        assert all(isinstance(n, ir.Node) for n in nodes)
-        pat = self._build_pattern(g, self.match_pattern)
-        assert len(nodes) == len(pat.nodes), (
-            f"Mismatch matched nodes pattern has {len(pat.nodes)} != {len(nodes)} = "
-            f"the number of matched nodes"
-=======
-        match_result: PatternMatchResult,
-    ) -> list[oir.Node]:
         assert isinstance(match_result, PatternMatchResult)
         new_pat = self._build_pattern(
             g, fct=self.apply_pattern, kwargs=match_result.kwargs, match=False
->>>>>>> ce92e316
         )
         assert len(new_pat.input_names) == len(match_result.pattern_input_names), (
             f"Not the same number of inputs, "
             f"matched inputs={len(new_pat.input_names)}, "
             f"got {len(match_result.pattern_input_names)} in the applied pattern."
         )
-<<<<<<< HEAD
-
-        assert len(new_pat.output_names) == len(pat.output_names), (
-            f"Not the same number of outputs, matched outputs={pat.output_names}, "
-            f"got {new_pat.output_names} in the applied pattern."
-        )
-        assert all(isinstance(n, ir.Node) for n in pat.nodes)
-=======
         assert len(new_pat.output_names) == len(match_result.pattern_output_names), (
             f"Not the same number of outputs, matched "
             f"outputs={match_result.pattern_output_names}, "
             f"got {new_pat.output_names} in the applied pattern."
         )
->>>>>>> ce92e316
 
         if g.verbose > 5:
             print(
@@ -1148,60 +1179,6 @@
                 f"applied {self.display_pattern(g, self.apply_pattern)}"
             )
 
-<<<<<<< HEAD
-        matched_pattern_to_applied_pattern = {}
-        for i, j in zip(pat.input_names, new_pat.input_names):
-            matched_pattern_to_applied_pattern[i] = j
-        for i, j in zip(pat.output_names, new_pat.output_names):
-            matched_pattern_to_applied_pattern[i] = j
-
-        matched_pattern_to_graph_name: dict = {}
-        input_names = set(pat.input_names)
-        output_names = set(pat.output_names)
-
-        matched_pairs = list(zip(nodes, pat.nodes))
-        for gn, pn in matched_pairs:
-            gn_input_names = [i.name for i in gn.inputs]
-            pn_input_names = [i.name for i in pn.inputs]
-            assert (
-                gn.op_type == pn.op_type
-            ), f"Unexpected type mismatch {gn.op_type!r} != {pn.op_type!r}"
-            assert len(gn_input_names) == len(
-                pn_input_names
-            ), f"Unexpected number of inputs for type {gn.op_type}"
-            for a, b in zip(gn_input_names, pn_input_names):
-                if b not in input_names or b == "":
-                    # optional input or not an interesting input
-                    continue
-                if b in matched_pattern_to_graph_name:
-                    assert matched_pattern_to_graph_name[b] == a, (
-                        f"Ambiguities, pattern name {b!r} means "
-                        f"{a!r} or {matched_pattern_to_graph_name[b]}"
-                    )
-                else:
-                    matched_pattern_to_graph_name[b] = a
-
-            gn_output_names = [o.name for o in gn.outputs]
-            pn_output_names = [o.name for o in pn.outputs]
-
-            assert len(gn_output_names) == len(
-                pn_output_names
-            ), f"Unexpected number of outputs for type {gn.op_type}"
-            for a, b in zip(gn_output_names, pn_output_names):
-                if b not in output_names or b == "":
-                    # Only final outputs are interesting.
-                    continue
-                assert a != "", f"{a!r} cannot be optional"
-                if b in matched_pattern_to_graph_name:
-                    assert matched_pattern_to_graph_name[b] == a, (
-                        f"Ambiguities, pattern name {b!r} means "
-                        f"{a!r} or {matched_pattern_to_graph_name[b]}"
-                    )
-                else:
-                    matched_pattern_to_graph_name[b] = a
-
-=======
->>>>>>> ce92e316
         # TODO: handle initializers here
         # for name, init in pattern.initializers.items():
         #   # We add them to the graph, they will be removed if unused.
@@ -1215,14 +1192,9 @@
             applied_pattern_to_match_pattern[j] = i
 
         replacements = {}
-<<<<<<< HEAD
-        for k, v in matched_pattern_to_graph_name.items():
-            replacements[matched_pattern_to_applied_pattern[k]] = v
-=======
         for k, v in applied_pattern_to_match_pattern.items():
             replacements[k] = match_result.matched_pattern_to_model_name[v]
 
->>>>>>> ce92e316
         # Creation of the new node.
         new_nodes = []
         for node in new_pat.nodes:
@@ -1242,7 +1214,6 @@
                     n = g.unique_name(o)
                     replacements[o] = n
                     new_outputs.append(n)
-<<<<<<< HEAD
             # TODO: Add a test for attributes.
             new_node = g.make_node(
                 node.op_type,
@@ -1252,11 +1223,6 @@
                 domain=node.domain,
             )
             new_nodes.append(new_node)
-=======
-            new_node = g.make_node(node.op_type, new_inputs, new_outputs, domain=node.domain)
-            new_node.attribute.extend(node.original_node_proto.attribute)
-            new_nodes.append(oir.Node(new_node, True))
->>>>>>> ce92e316
 
         if g.verbose > 5:
             print(f"[GenericPattern.apply] done with {len(new_nodes)} nodes")
@@ -1302,13 +1268,7 @@
         self.opsets = opsets
         self._cache = {}
 
-<<<<<<< HEAD
-    def validate_mapping(
-        self, g: ir.Model, deleted_nodes: list[ir.Node], added_nodes: list[ir.Node]
-    ) -> bool:
-=======
-    def validate_mapping(self, g: oir.Model, match_result: PatternMatchResult) -> bool:
->>>>>>> ce92e316
+    def validate_mapping(self, g: ir.Model, match_result: PatternMatchResult) -> bool:
         """Evaluates the consistency of the replacements."""
         return self._validate_mapping(g, match_result)
 
