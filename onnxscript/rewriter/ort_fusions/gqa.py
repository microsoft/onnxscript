--- conflicted
+++ resolved
@@ -2,14 +2,13 @@
 # Licensed under the MIT License.
 from __future__ import annotations
 
-<<<<<<< HEAD
 from typing import Sequence, Union
 
+import numpy as np
+
 import onnxscript.ir as ir
+import onnxscript.rewriter._fusion_utils as _fusion_utils
 from onnxscript.rewriter import _ir_utils, pattern
-=======
-from onnxscript.rewriter import _fusion_utils, pattern
->>>>>>> 8b1f8144
 
 """
 GroupQueryAttention: This generalizes MHA by allowing the number of heads to be different
@@ -31,19 +30,6 @@
 """
 
 Dim = Union[int, ir.SymbolicDim]
-
-
-def _check_shape(bindings: dict[str, Dim], val: ir.Value, shape: Sequence[str]) -> bool:
-    if val.shape is None:
-        return False
-    if val.shape.rank() != len(shape):
-        return False
-    for actual, expected in zip(val.shape, shape):
-        if expected not in bindings:
-            bindings[expected] = actual  # type: ignore[assignment]
-        elif actual != bindings[expected]:
-            return False
-    return True
 
 
 def causal_mask_pattern(op, input_ids, past_kv_cache, shape_B111):
@@ -64,7 +50,8 @@
 
     current_range = op.Range(past_seq_len_0D, total_seq_len_0D, 1)
     mask_shape = op.Concat(seq_len, total_seq_len_plus_1, axis=0)
-    mask_all_min = op.Expand(-3.4028235e38, mask_shape)
+    min_float32 = float(np.finfo(np.float32).min)
+    mask_all_min = op.Expand(min_float32, mask_shape)
     total_range_as_row = op.Range(0, total_seq_len_plus_1_0D, 1)
     current_range_as_column = op.Reshape(current_range, [-1, 1])
     boolean_mask = op.Greater(total_range_as_row, current_range_as_column)
@@ -192,7 +179,7 @@
         bindings: dict[str, Dim] = {}
 
         def no_match(val: ir.Value, dims: Sequence[str]) -> bool:
-            return not _check_shape(bindings, val, dims)
+            return not _fusion_utils._check_shape(bindings, val, dims)
 
         if no_match(query_BSD, ["B", "S", "D"]):
             return False
@@ -227,7 +214,10 @@
         query_interleaved = query_rotary_attributes.get("interleaved", 0)
         key_interleaved = key_rotary_attributes.get("interleaved", 0)
         if query_interleaved != key_interleaved:
-            return False
+            return pattern.MatchResult().fail(
+                "Rotary embedding interleaved attribute mismatch",
+                [query_BHSDh_rope.producer(), key_BHkvSDh_rope.producer()],
+            )
         self._interleaved = query_interleaved
 
         return True
@@ -278,14 +268,4 @@
 gqa_rules = pattern.RewriteRuleSet([_rule1])
 
 
-<<<<<<< HEAD
-def fuse_gqa(model: ir.Model, debug: bool = False) -> int:
-    count = gqa_rules.apply_to_model(model)
-    if debug and count == 0:
-        tracer = pattern.MatchingTracer()
-        gqa_rules.apply_to_model(model, tracer=tracer)
-        tracer.report()
-    return count
-=======
-fuse_gqa = _fusion_utils.apply_fusion_rules(gqa_rules)
->>>>>>> 8b1f8144
+fuse_gqa = _fusion_utils.apply_fusion_rules(gqa_rules)