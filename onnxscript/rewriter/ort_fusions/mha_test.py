--- conflicted
+++ resolved
@@ -59,14 +59,9 @@
         # Fuse SDPA and MHA
         sdpa_count = xformers.fuse_sdpa(model)
         self.assertGreater(sdpa_count, 0)
-<<<<<<< HEAD
         model = common_passes.ShapeInferencePass()(model).model
-        mha_count = xformers.fuse_mha(model)
-=======
-        model = shape_inference.infer_shapes(model)
         mha_count = xformers.fuse_mha1(model)
         mha_count += xformers.fuse_mha2(model)
->>>>>>> 5a8b9e61
         self.assertGreater(mha_count, 0)
         onnxscript.optimizer.optimize(model)
 
@@ -90,14 +85,8 @@
         # Fuse SDPA and MHA
         sdpa_count = xformers.fuse_sdpa(model)
         self.assertGreater(sdpa_count, 0)
-<<<<<<< HEAD
-        model = common_passes.ShapeInferencePass()(model).model
+        model = shape_inference.infer_shapes(model)
         mha_count = xformers.fuse_mha(model)
-=======
-        model = shape_inference.infer_shapes(model)
-        mha_count = xformers.fuse_mha1(model)
-        mha_count += xformers.fuse_mha2(model)
->>>>>>> 5a8b9e61
         self.assertGreater(mha_count, 0)
         onnxscript.optimizer.optimize(model)
 
