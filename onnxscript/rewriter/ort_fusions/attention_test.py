--- conflicted
+++ resolved
@@ -172,14 +172,9 @@
         # Fuse SDPA and MHA
         sdpa_count = xformers.fuse_sdpa(model)
         self.assertGreater(sdpa_count, 0)
-<<<<<<< HEAD
         model = common_passes.ShapeInferencePass()(model).model
-        mha_count = xformers.fuse_mha(model)
-=======
-        model = shape_inference.infer_shapes(model)
         mha_count = xformers.fuse_mha1(model)
         mha_count += xformers.fuse_mha2(model)
->>>>>>> 5a8b9e61
         self.assertGreater(mha_count, 0)
         fused_mha_bias_count = xformers.fuse_mha_bias(model)
         self.assertGreater(fused_mha_bias_count, 0)
