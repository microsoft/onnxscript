--- conflicted
+++ resolved
@@ -33,16 +33,8 @@
     return session.run(None, inputs)
 
 
-<<<<<<< HEAD
 def assert_allclose(outputs, expected_outputs, rtol=1e-4, atol=1e-4):
     for i, (baseline_output, optimized_output) in enumerate(zip(expected_outputs, outputs)):
-=======
-def assert_allclose(outputs, expected_outputs, rtol=1e-2, atol=1e-2):
-    print("Comparing outputs...")
-    for i, (baseline_output, optimized_output) in reversed(
-        list(enumerate(zip(expected_outputs, outputs)))
-    ):
->>>>>>> edf289f7
         try:
             print(f"output {i} shapes: {baseline_output.shape}, {optimized_output.shape}")
             np.testing.assert_equal(baseline_output.shape, optimized_output.shape)
