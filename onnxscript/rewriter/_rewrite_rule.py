# Copyright (c) Microsoft Corporation.
# Licensed under the MIT License.
"""Rewrite rules for ONNX models."""

from __future__ import annotations

import abc
import dataclasses
import itertools
from typing import (
    Callable,
    Sequence,
    TypeVar,
)

import onnxscript.optimizer
import onnxscript.rewriter._basics as _basics
import onnxscript.rewriter._matcher as _matcher
import onnxscript.rewriter._pattern_ir as _pattern_ir
from onnxscript import ir
from onnxscript.ir import _tape, convenience

T = TypeVar("T")

RewriterContext = _tape.Builder


@dataclasses.dataclass
class ReplacementSubgraph:
    """A subgraph that will replace the matched pattern."""

    match: _basics.MatchResult
    new_outputs: Sequence[ir.Value]
    new_nodes: Sequence[ir.Node]
    new_initializers: Sequence[ir.Value]
    used_opsets: _tape.UsedOpsets


def always_true(*args, **kwargs) -> bool:
    """A condition function that always returns True.

    This is used when no condition function is provided for a rewrite rule.
    """
    return True


class ReplacementPatternFunction:
    """The replacement pattern that will replace the targeted pattern.

    Attributes:
        function (Callable): The replacement function that will be used to replace the matched pattern.
    """

    def __init__(self, function) -> None:
        self._function = function

    def get_replacement(self, match: _basics.MatchResult) -> ReplacementSubgraph | None:
        context = RewriterContext()
        new_outputs = self._function(context, **match.bindings)
        if new_outputs is None:
            return None  # Failed to create replacement subgraph
        if not isinstance(new_outputs, Sequence):
            new_outputs = [new_outputs]
        return ReplacementSubgraph(
            match, new_outputs, context.nodes, context.initializers, context.used_opsets
        )


def _update_opset_imports(
    graph_or_function: ir.Graph | ir.Function, delta: ReplacementSubgraph
):
    imports = graph_or_function.opset_imports
    for domain, version in delta.used_opsets:
        if domain not in imports:
            # use 1 as default version if not explicitly specified
            imports[domain] = version if version is not None else 1
        elif version is not None and version != imports[domain]:
            raise ValueError(
                f"Multiple versions of opset {domain} used. "
                f"Expected version {imports[domain]}, but got {version}."
            )


class RewriteRule:
    def __init__(
        self,
        target_pattern: _pattern_ir.GraphPattern | Callable,
        replacement_pattern: ReplacementPatternFunction | Callable,
        condition_function: Callable | None = None,
        matcher: _matcher.PatternMatcher
        | Callable[[_pattern_ir.GraphPattern], _matcher.PatternMatcher]
        | None = None,
        verbose: int = 0,
        name: str | None = None,
        remove_nodes: bool = True,
        graph_pre_visitor: Callable[[], None] | None = None,
        graph_post_visitor: Callable[[], None] | None = None,
        as_function: bool = False,
    ) -> None:
        """Create a rewrite rule.

        Args:
            target_pattern: The _pattern_ir.GraphPattern that will be matched against the IR.
                If a callable is provided, it will be converted to a _pattern_ir.GraphPattern.
            replacement_pattern: The ReplacementPatternFunction that will be used to
                replace the matched pattern. If a callable is provided, it will be
                converted to a ReplacementPatternFunction.
            condition_function: The condition function that will be used to check if
                the pattern match found should be rewritten.
            matcher: The pattern matcher that will be used to match the pattern.
                If not provided, a default matcher will be used.
            verbose: The verbosity level of the rule.
            name: An optional name for the pattern that will show up in verbose logging.
            remove_nodes: If True, the matched nodes will be removed from the graph.
            graph_pre_visitor: A function that will be called before applying the
                rewriting to the top-level graph or a function.
            graph_post_visitor: A function that will be called after the rewriting
                is complete for a graph or function.
            as_function: If True, the matched nodes will be extracted into a model
                local function. This is only supported when remove_nodes=True and
                when the replacement subgraph has a single node, representing the
                function call.
        """
        if as_function and not remove_nodes:
            raise ValueError("as_function=True is only supported when remove_nodes=True.")
        if not isinstance(target_pattern, _pattern_ir.GraphPattern):
            target_pattern = _pattern_ir._to_graph_pattern(target_pattern)
        self._target_pattern = target_pattern

        if not isinstance(replacement_pattern, ReplacementPatternFunction):
            replacement_pattern = ReplacementPatternFunction(replacement_pattern)
        self._replacement_pattern = replacement_pattern
        self._condition_function = condition_function or always_true
        if isinstance(matcher, _matcher.PatternMatcher):
            self._matcher = matcher
        elif matcher is None:
            if target_pattern.has_single_output_node:
                self._matcher = _matcher.SimplePatternMatcher(self._target_pattern)
            else:
                import onnxscript.rewriter.generic_pattern as generic_pattern

                self._matcher = generic_pattern.GenericPatternMatcher(self._target_pattern)
        else:
            self._matcher = matcher(self._target_pattern)
        self._verbose = verbose
        self.name = name
        self.remove_nodes = remove_nodes
        self.graph_pre_visitor = graph_pre_visitor
        self.graph_post_visitor = graph_post_visitor
        self.as_function = as_function

    def __str__(self) -> str:
        return self.name if self.name else "Anonymous Rule"

    def try_rewrite(
        self,
        model: ir.Model,
        graph_or_function: ir.Graph | ir.Function,
        node: ir.Node,
        *,
        verbose: int | None = None,
        tracer: _basics.MatchingTracer | None = None,
    ) -> ReplacementSubgraph | None:
        """If the node matches the pattern, then replace the node with the replacement pattern."""
        if verbose and verbose > 2:
            print(f"[try_rewrite] {self}")
        verbose = verbose if verbose is not None else self._verbose
        match = self._matcher.match(
            model, graph_or_function, node, verbose=verbose, remove_nodes=self.remove_nodes
        )
        if match:
            context = None  # TODO(rama)
            for var in self._target_pattern.inputs:
                if var.name is not None:
                    if var.name not in match.bindings:
                        match.bind(var.name, None)
            try:
                check_match_result = self._condition_function(context, **match.bindings)
            except _basics.MatchFailureError as e:
                check_match_result = _basics.MatchResult()
<<<<<<< HEAD
                check_match_result.fail(
                    e.reason,
                    list(e.failure_nodes_and_values),
                )
=======
                check_match_result.fail(e.reason, list(e.failure_sources))
>>>>>>> e49620a4
            if not check_match_result:
                # If check function was provided, but it failed, return the reason for failure to the tracer.
                if isinstance(check_match_result, _basics.MatchResult):
                    match.fail(
                        check_match_result.reason,
                        check_match_result.failure_nodes_and_values,
                    )
                if tracer:
                    tracer.log(
                        self,
                        graph_or_function,
                        node,
                        match,
                        _basics.MatchStatus.CONDITION_FAILED,
                    )
                return None
            replacement_subgraph = self._replacement_pattern.get_replacement(match)
            if replacement_subgraph is None:
                if tracer:
                    tracer.log(
                        self,
                        graph_or_function,
                        node,
                        match,
                        _basics.MatchStatus.REPLACEMENT_FAILED,
                    )
                return None
            if len(replacement_subgraph.new_outputs) != self._target_pattern.num_outputs:
                raise ValueError(
                    f"Number of outputs from replacement function does not match the number of outputs from the target pattern. "
                    f"Expected {self._target_pattern.num_outputs}, but got {len(replacement_subgraph.new_outputs)}."
                )
            # TODO(rama): Remove the opset imports from deleted nodes?
            _update_opset_imports(graph_or_function, replacement_subgraph)
            _update_opset_imports(model.graph, replacement_subgraph)
            if tracer:
                tracer.log(self, graph_or_function, node, match, _basics.MatchStatus.SUCCESS)
            return replacement_subgraph
        if tracer:
            tracer.log(self, graph_or_function, node, match, _basics.MatchStatus.NO_MATCH)
        return None

    def apply_to_model(
        self,
        model: ir.Model,
        *,
        commute: bool = False,
        verbose: int | None = None,
        tracer: _basics.MatchingTracer | None = None,
    ):
        # A convenience method to apply the rule to a model. We use a RewriteRuleSet to
        # handle commutative rules.
        return RewriteRuleSet([self], commute=commute).apply_to_model(
            model, verbose=verbose, tracer=tracer
        )

    def commute(self) -> Sequence[RewriteRule]:
        def replace_pattern(new_pattern):
            """Return a shallow copy of self with node_pattern replaced by new_pattern."""
            # TODO(rama): Maybe we should use a better alternative to construct new matcher.
            matcher_class = type(self._matcher)
            return RewriteRule(
                new_pattern,
                self._replacement_pattern,
                self._condition_function,
                matcher_class(new_pattern),
                self._verbose,
                self.name,
                self.remove_nodes,
                self.graph_pre_visitor,
                self.graph_post_visitor,
                self.as_function,
            )

        return [replace_pattern(p) for p in self._target_pattern.commute()]


class RewriteRuleClassBase(abc.ABC):
    """Base class for implementing rewrite rules as a class.

    Example::

        class TransposeIdentity(RewriteRuleClassBase):
            def pattern(cls, op, x, perm):
                return op.Transpose(x, perm=perm)

            def check(cls, context, x: ir.Value, perm: ir.Attr) -> bool:
                if perm.is_ref():
                    return False
                if perm.type == ir.AttributeType.INTS:
                    if perm.as_ints() == list(range(len(perm.as_ints()))):
                        return True
                return False

            def rewrite(cls, op, x: ir.Value, perm: ir.Attr | None = None):
                return op.Identity(x)

        # Then use
        # TransposeIdentity.rule()
        # to create a RewriteRule object.

    """

    @classmethod
    def rule(cls, *args, **kwargs):
        instance = cls(*args, **kwargs)
        return RewriteRule(
            instance.pattern,
            instance.rewrite,
            instance.check,
            name=instance.name,
            remove_nodes=instance.remove_nodes,
            graph_pre_visitor=instance.setup,
            graph_post_visitor=instance.cleanup,
            as_function=instance.as_function,
        )

    def __init__(
        self, name: str | None = None, remove_nodes: bool = True, as_function: bool = False
    ) -> None:
        self.name = name or self.__class__.__name__
        self.remove_nodes = remove_nodes
        self.as_function = as_function

    @abc.abstractmethod
    def pattern(self, op, *args, **kwargs):
        raise NotImplementedError("Method 'pattern' must be implemented by derived class.")

    def check(self, op, *args, **kwargs) -> _basics.MatchResult:
        """Default check function that returns a _basics.MatchResult object with success always set to True."""
        return _basics.MatchResult()

    @abc.abstractmethod
    def rewrite(self, op, *args, **kwargs):
        raise NotImplementedError("Method 'rewrite' must be implemented by derived class.")

    def setup(self):
        """Optional setup function that can be overridden by derived classes.

        Used to do per model/function initialization.
        """
        return

    def cleanup(self):
        """Optional cleanup function that can be overridden by derived classes.

        Used to do per model/function cleanup.
        """
        return


def _copy_for_function(
    inputs: Sequence[ir.Value | None], nodes: Sequence[ir.Node], outputs: Sequence[ir.Value]
):
    """Utility function to extract a subgraph out as a function."""
    value_map: dict[ir.Value, ir.Value] = {}
    function_inputs: list[ir.Value] = []
    constant_nodes: list[ir.Node] = []
    for input in inputs:
        # Create a function input (formal-parameter value) to represent this value:
        new_value = (
            ir.Value(
                name=input.name,
                shape=input.shape,
                type=input.type,
                doc_string=input.doc_string,
            )
            if input
            else ir.Value()  # dummy parameter for a None input
        )
        if input is not None:
            value_map[input] = new_value
        function_inputs.append(new_value)

    def copy_value(value: ir.Value | None) -> ir.Value | None:
        if value is None:
            return None
        if value not in value_map:
            const_value = value.const_value
            if const_value is not None:
                # create a Constant node to represent the value
                value_attr = ir.AttrTensor("value", const_value)
                const_node = ir.Node("", "Constant", [], [value_attr])
                constant_nodes.append(const_node)
                value_map[value] = result = const_node.outputs[0]
                return result
            raise ValueError(f"Value {value} not found in value_map.")
        return value_map[value]

    def copy_attr_value(attr: ir.Attr) -> ir.Attr:
        if attr.is_ref():
            # No need to support this currently, as rewriting inside a function is
            # not used, as it has several challenges.
            raise NotImplementedError("RefAttr not supported.")
        if attr.type in {ir.AttributeType.GRAPH, ir.AttributeType.GRAPHS}:
            # No need to support this currently, as rewriting control-flow constructs
            # is not used and has several challenges.
            raise NotImplementedError("Graph attributes not supported.")
        # Primitive attributes are immutable by design and can be shared.
        return attr

    def copy_node(node: ir.Node) -> ir.Node:
        new_inputs = [copy_value(v) for v in node.inputs]
        new_attributes = [copy_attr_value(v) for v in node.attributes.values()]
        new_node = ir.Node(
            node.domain,
            node.op_type,
            new_inputs,
            new_attributes,
            overload=node.overload,
            num_outputs=len(node.outputs),
            graph=None,
            name=node.name,
            doc_string=node.doc_string,  # type: ignore
            metadata_props=node.metadata_props.copy(),
        )
        new_outputs = new_node.outputs
        for i, output in enumerate(node.outputs):
            value_map[output] = new_outputs[i]
            if output.name is not None:
                new_outputs[i].name = output.name
        return new_node

    function_nodes = [copy_node(node) for node in nodes]
    function_outputs = [copy_value(v) for v in outputs]
    return (function_inputs, constant_nodes + function_nodes, function_outputs)


def _get_new_overload(model: ir.Model, domain: str, name: str) -> str:
    """Get a new overload for the given domain and name.

    Args:
        model: The model to which the new overload will be added.
        domain: The domain of the new overload.
        name: The opname of the new overload.

    Returns:
        The new overload name.
    """
    existing_functions = model.functions
    # Just a simple implementation for now
    overload = 1
    while True:
        overload_name = str(overload)
        if (domain, name, overload_name) not in existing_functions:
            return overload_name
        overload += 1


class RewriteRuleSet:
    def __init__(self, rules: Sequence[RewriteRule], *, commute: bool = False) -> None:
        if not rules:
            raise ValueError("rules must contain at least one rule")
        if commute:
            rules = list(itertools.chain.from_iterable([rule.commute() for rule in rules]))
        self.rules = rules
        # We call remove_unused_nodes at end of rewriting if there is any rule that does
        # NOT remove nodes (immediately when it is applied)
        self.remove_unused_nodes = any(not rule.remove_nodes for rule in rules)

    def __repr__(self) -> str:
        return f"{self.__class__.__name__}({self.rules})"

    def _apply_to_graph_or_function(
        self,
        model: ir.Model,
        graph_or_function: ir.Graph | ir.Function,
        *,
        verbose: int | None,
        tracer: _basics.MatchingTracer | None = None,
    ) -> int:
        """
        Apply the rewrite rules to the given graph or function.

        Args:
            model: The model to which the rewrite rules are applied.
            graph_or_function: The graph or function to which the rewrite rules are applied.
            verbose: The verbosity level. Defaults to None.
            tracer: The tracer for debugging. Defaults to None.

        Returns:
            The number of rewrite rules applied.
        """
        count = 0

        # NOTE: Rules should be prioritized in the order they are added to the RewriteRuleSet.
        # And the graph is applied in order.
        for rule in self.rules:
            if rule.graph_pre_visitor:
                rule.graph_pre_visitor()
            for node in graph_or_function:
                delta = rule.try_rewrite(
                    model, graph_or_function, node, verbose=verbose, tracer=tracer
                )
                if delta is None or tracer is not None:
                    continue
                assert isinstance(delta, ReplacementSubgraph)
                if delta.new_initializers:
                    if isinstance(graph_or_function, ir.Function):
                        # TODO(rama): Can't add initializers to functions. But currently this is not
                        # an issue, as we apply inlining before applying rewrite rules.
                        if verbose:
                            print(
                                f"Rewrites adding initializers not supported for functions: {rule}"
                            )
                        continue
                    initializers = graph_or_function.initializers
                    for initializer in delta.new_initializers:
                        if initializer.name in initializers:
                            if verbose:
                                print(f"Initializer {initializer.name} already exists.")
                            continue
                    for initializer in delta.new_initializers:
                        initializers[initializer.name] = initializer  # type: ignore[index]
                # TODO: This does not yet handle the problem of determining the correct insertion point
                # for inserted nodes in the case of patterns with multiple output-nodes. The following
                # is sufficient for patterns with a single output-node "node", which can serve as the
                # insertion-point.
                onnxscript.optimizer.basic_constant_propagation(delta.new_nodes)
                if rule.as_function:
                    # Create a function out of a copy of the matched nodes
                    if len(delta.new_nodes) != 1:
                        raise ValueError(
                            "as_function=True is only supported for patterns with a single replacement node."
                        )
                    call_node = delta.new_nodes[0]
                    domain = call_node.domain
                    name = call_node.op_type
                    overload = _get_new_overload(model, domain, name)
                    call_node.overload = overload

                    # Create topologically sorted list of nodes to be replaced.
                    unsorted_nodes = set(delta.match.nodes)
                    original_nodes = [n for n in graph_or_function if n in unsorted_nodes]
                    # Create new inputs/nodes/outputs for the function
                    inputs, nodes, outputs = _copy_for_function(
                        call_node.inputs, original_nodes, delta.match.outputs
                    )

                    used_domains: set[str] = {node.domain for node in original_nodes}
                    parent_opset_imports = graph_or_function.opset_imports
                    used_opset_imports = {
                        k: v for k, v in parent_opset_imports.items() if k in used_domains
                    }

                    graph = ir.Graph(
                        inputs, outputs, nodes=nodes, opset_imports=used_opset_imports
                    )
                    f = ir.Function(domain, name, overload, graph=graph, attributes=())
                    model.functions[f.identifier()] = f
                convenience.replace_nodes_and_values(
                    graph_or_function,
                    node,
                    delta.match.nodes if rule.remove_nodes else [],
                    delta.new_nodes,
                    delta.match.outputs,
                    delta.new_outputs,
                )

                count += 1
            if rule.graph_post_visitor:
                rule.graph_post_visitor()

        return count

    def apply_to_model(
        self,
        model: ir.Model,
        *,
        verbose: int | None = None,
        tracer: _basics.MatchingTracer | None = None,
    ) -> int:
        """Apply the rewrite rules in the set to the model.

        Args:
            model: The model to which the rewrite rules are applied.
            verbose: The verbosity level of messages. Defaults to None.
            tracer: if specified, no changes are made to the model, only
                information about the best matches found is computed.

        Returns:
            The number of applications of rewrite rules.
        """
        assert isinstance(model, ir.Model)
        onnxscript.optimizer.basic_constant_propagation(model.graph)
        # Rewriting may introduce new functions. In the following loop,
        # we restrict rewriting to original functions, not newly introduced ones.
        original_functions = list(model.functions.values())
        count = self._apply_to_graph_or_function(
            model, model.graph, verbose=verbose, tracer=tracer
        )
        for function in original_functions:
            onnxscript.optimizer.basic_constant_propagation(function)
            count += self._apply_to_graph_or_function(
                model, function, verbose=verbose, tracer=tracer
            )
        if self.remove_unused_nodes:
            onnxscript.optimizer.remove_unused_nodes(model)
        return count

    def __iter__(self):
        yield from self.rules<|MERGE_RESOLUTION|>--- conflicted
+++ resolved
@@ -178,14 +178,7 @@
                 check_match_result = self._condition_function(context, **match.bindings)
             except _basics.MatchFailureError as e:
                 check_match_result = _basics.MatchResult()
-<<<<<<< HEAD
-                check_match_result.fail(
-                    e.reason,
-                    list(e.failure_nodes_and_values),
-                )
-=======
                 check_match_result.fail(e.reason, list(e.failure_sources))
->>>>>>> e49620a4
             if not check_match_result:
                 # If check function was provided, but it failed, return the reason for failure to the tracer.
                 if isinstance(check_match_result, _basics.MatchResult):
