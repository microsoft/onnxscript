--- conflicted
+++ resolved
@@ -7,7 +7,6 @@
 from typing import (
     Any,
     Callable,
-    Generic,
     List,
     MutableSequence,
     Optional,
@@ -728,16 +727,7 @@
         """Check if the node from IR matches the pattern."""
         if len(node.outputs) != self._target_pattern.num_outputs:
             return MatchResult.FAIL()
-<<<<<<< HEAD
         match = self._target_pattern.matches_node(node)
-=======
-        match = self._target_node_pattern.matches_node(node, model)
-        # NOTE: migrating to a simpler interface for match_condition signature.
-        # Ideally, the caller should pass in match_bindings as **match_bindings.
-        # This makes it easier to define this as a function with inputs like
-        # (input_a, input_b, **_) and omit all references to match_bindings.
-        # **_ refers to all the unused parameters in the match_condition function.
->>>>>>> b81a38a4
         if (
             self._condition_function is not None
             and match
