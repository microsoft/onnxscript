--- conflicted
+++ resolved
@@ -1765,13 +1765,8 @@
             count += self._apply_to_graph_or_function(
                 model, function, verbose=verbose, tracer=tracer
             )
-<<<<<<< HEAD
-=======
         if self.remove_unused_nodes:
             onnxscript.optimizer.remove_unused_nodes(model)
-        if tracer:
-            tracer.report()
->>>>>>> ed82c3bd
         return count
 
     def __iter__(self):
