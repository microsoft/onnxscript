--- conflicted
+++ resolved
@@ -12,12 +12,8 @@
 import onnx.printer
 
 from onnxscript import ir
-<<<<<<< HEAD
+from onnxscript.ir import _convenience
 from onnxscript.rewriter import _ir_utils, _tape
-=======
-from onnxscript.ir import _convenience
-from onnxscript.rewriter import _ir_utils
->>>>>>> 57138725
 
 # Overview of the pattern module: The classes below are used to define both
 # patterns (that we search for) and replacements for rewrite rules.
