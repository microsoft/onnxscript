# Copyright (c) Microsoft Corporation.
# Licensed under the MIT License.
from __future__ import annotations

import abc
import contextlib
import dataclasses
import enum
import inspect
import itertools
import math
from collections import defaultdict
from typing import (
    Any,
    Callable,
    Iterable,
    Iterator,
    MutableSequence,
    Protocol,
    Sequence,
    Tuple,
    TypeVar,
    Union,
)

import onnxscript.optimizer
from onnxscript import ir
from onnxscript.ir import _convenience, _tape

T = TypeVar("T")


class Pattern(Protocol[T]):  # type: ignore[misc]
    """This is essentially a Predicate[T], that is, a Callable[[T], bool] bound to the name "matches"."""

    def matches(self, item: T) -> bool: ...


class StringPattern(abc.ABC, Pattern[str]):
    """Abstract base class for string patterns."""

    @abc.abstractmethod
    def matches(self, item: str) -> bool:
        pass

    @abc.abstractmethod
    def __str__(self) -> str:
        pass


class StringConstantPattern(StringPattern):
    """Matches strings with given value."""

    def __init__(self, value: str):
        self._value = value

    def matches(self, item: str) -> bool:
        return item == self._value

    def __str__(self) -> str:
        return self._value

    def value(self) -> str:
        return self._value


class PrefixPattern(StringPattern):
    """Matches strings with a given prefix."""

    def __init__(self, value: str) -> None:
        self._value = value

    def matches(self, value: str) -> bool:
        return value.startswith(self._value)

    def __str__(self) -> str:
        return f"{self._value}*"


class AttrPattern(Pattern[Union[ir.Attr, ir.RefAttr]]):
    """Base class for an attribute pattern. Matches any attribute value by default."""

    def __init__(self, name: str | None):
        self._name = name

    @property
    def name(self) -> str | None:
        return self._name

    def matches(self, attr: ir.Attr | ir.RefAttr) -> bool:
        return True

    def __str__(self) -> str:
        return self._name if self._name is not None else "anonymous:" + str(id(self))


# TODO: Support tensors. Align with usage elsewhere.
SupportedAttrTypes = Union[
    int,
    float,
    str,
    Sequence[int],
    Sequence[float],
    Sequence[str],
]


class AttrConstantPattern(AttrPattern):
    """Matches attributes with given value.

    Uses standard equality for matching. For list-valued attributes, the order of elements matters.
    If order is immaterial, we need to define a separate pattern for that.
    """

    def __init__(self, value: SupportedAttrTypes):
        super().__init__(None)
        self._value = value

    def matches(self, attr: ir.Attr | ir.RefAttr) -> bool:
        return isinstance(attr, ir.Attr) and attr.value == self._value

    def __str__(self) -> str:
        return str(self._value)


def _to_attr_pattern(value: AttrPattern | ValuePattern | SupportedAttrTypes) -> AttrPattern:
    """Represents promotion of values allowed as keyword-arguments in a pattern-builder call to an AttrPattern."""
    if isinstance(value, AttrPattern):
        return value
    if type(value) is ValuePattern:
        # This is a hack. Currently, when we create pattern-variables, we create them as ValuePattern,
        # and change them to AttrPattern if/when used in an attribute context. We could use type
        # annotations to distinguish between ValuePattern and AttrPattern, but forces users to
        # use these type annotations.
        # TODO: check for misuse at rule-creation time. (Currently will be caught by matcher at match-time.)
        return AttrPattern(value.name)
    if isinstance(value, (int, float, str)):
        return AttrConstantPattern(value)
    if isinstance(value, Sequence):
        if all(isinstance(i, (int, float)) for i in value):
            return AttrConstantPattern(value)
        if all(isinstance(i, str) for i in value):
            return AttrConstantPattern(value)
        raise ValueError("Only lists of int/float/str can be used as an AttrPattern")
    raise TypeError(f"Cannot convert {type(value)} to AttrPattern")


class OpsetPatternBuilder:
    """Represents an opset pattern and a pattern builder.

    (i) It is used to create a NodePattern (via OpPatternBuilder).
    Example usage:
    ::

        z = op.Matmul(x, y)

    Here, `op` is an instance of OpsetPatternBuilder and `op.Matmul` is an instance
    of OpPatternBuilder, and  `op.Matmul(x, y)` is an instance of NodePattern.

    (ii) It contains a domain pattern matched against the actual opset domain used in the
    input model.
    """

    def __init__(self, domain: StringPattern | str, record: bool = False) -> None:
        if isinstance(domain, str):
            domain = StringConstantPattern(domain)
        self._domain_pattern = domain
        if record:
            self._nodes: list[NodePattern] | None = []
        else:
            self._nodes = None

    def domain_pattern(self) -> StringPattern:
        return self._domain_pattern

    def __getattr__(self, op_name: str) -> OpPatternBuilder:
        return OpPatternBuilder(self, op_name)

    def submodule(self, name: str) -> OpPatternBuilder:
        """This method is used to match against submodule ops with prefix."""
        return OpPatternBuilder(self, PrefixPattern(name))

    def __str__(self) -> str:
        return str(self._domain_pattern)

    def add_node(self, node: NodePattern) -> None:
        if self._nodes is not None:
            self._nodes.append(node)

    def nodes(self) -> Sequence[NodePattern]:
        if self._nodes is None:
            raise ValueError("Nodes were not recorded.")
        return self._nodes


onnxop = OpsetPatternBuilder("")

torch_module_op = OpsetPatternBuilder(PrefixPattern("pkg.torch"))


class OpPatternBuilder:
    """A utility class to build a NodePattern.

    It is used primarily to create a NodePattern.
    Example usage:
    ::

        z = op.Matmul(x, y)

    Here, `op` is an instance of OpsetPatternBuilder and `op.Matmul` is an instance
    of OpPatternBuilder, and  `op.Matmul(x, y)` is an instance of NodePattern.

    """

    def __init__(
        self,
        pattern_builder: OpsetPatternBuilder,
        op_name: str | Pattern[str],
    ) -> None:
        self.pattern_builder = pattern_builder
        self.op_name = op_name

    def __call__(
        self,
        *args,
        _domain: str | None = None,
        _version: int | None = None,
        _outputs: int | list[str | None] = 1,
        _allow_other_attributes: bool | None = None,
        _allow_other_inputs: bool | None = None,
        **kwargs,
    ):
        if _version is not None:
            raise ValueError(
                "The pattern builder does not support '_version' keyword argument. "
                "Version restrictions should be handled by rewrite rules."
            )
        if _domain is None:
            opset_pattern = self.pattern_builder.domain_pattern()
        elif isinstance(_domain, str):
            opset_pattern = StringConstantPattern(_domain)
        else:
            # TODO(rama): allow OpsetPatternBuilder as _domain.
            raise TypeError("_domain must be a string.")

        if isinstance(_outputs, int):
            _outputs = [None for _ in range(_outputs)]
        elif not isinstance(_outputs, Sequence) or not all(
            isinstance(x, (str, type(None))) for x in _outputs
        ):
            raise ValueError("_outputs must be an int or a list[str|None].")
        inputs = [_to_value_pattern(x) for x in args]
        attributes = {name: _to_attr_pattern(value) for (name, value) in kwargs.items()}
        node_pattern = NodePattern(
            opset_pattern,
            self.op_name,
            inputs,
            attributes,
            _outputs,
            allow_other_attributes=_allow_other_attributes,
            allow_other_inputs=_allow_other_inputs,
        )
        self.pattern_builder.add_node(node_pattern)
        output_values = node_pattern.outputs
        # Unpack outputs if there is only one output, the common case.
        if len(output_values) == 1:
            return output_values[0]
        else:
            return output_values


def _to_value_pattern(
    x: ValuePattern | int | float | None,
) -> ValuePattern | None:
    """Promotes an input-value used to construct a NodePattern to a ValuePattern.

    Example usage:
    ::
        x = op.MatMul(a, b)
        z = op.Add(x, 0)

    In this example, `a, `b`, and `x` are ValuePatterns used to construct a NodePattern.
    `0` is a constant (int) value, and is automatically promoted to a ValuePattern.

    Note that this is a shorthand for creating a Constant pattern. The user can more
    explicitly write this as:
    ::
        z = op.Add(x, op.Constant(0))
    """
    if x is None or isinstance(x, ValuePattern):
        return x
    if isinstance(x, (int, float)):
        return Constant(x)
    if isinstance(x, Sequence):
        if all(isinstance(i, (int, float)) for i in x):
            return Constant(x)
        raise ValueError("Only lists of int/float can be used as a ValuePattern")

    raise TypeError(f"Cannot convert {type(x)} to ValuePattern")


class MatchResult:
    """Represents the result of a match operation.

    A match can either succeed or fail.
    If it succeeds, it returns a list of nodes that matched the pattern
    and a set of bindings for the variables in the pattern.

    Example:
    ::
        def pattern(x, shape1, shape2):
            t1 = op.Reshape(x, shape1)
            t2 = op.Reshape(t1, shape2)
            return t2
    The above pattern matches a sequence of two Reshape ops.
    The matched_nodes will contain the two Reshape ops, and the bindings will
    contain the values that are bound to the variables `x`, `shape1`, and `shape2`.
    """

    def __init__(self) -> None:
        self._success: bool = True
        # For a successful match, _matched_nodes is a list of values that matched the pattern.
        # These include the internal nodes of the pattern that were matched, but not
        # the leaves (sub-trees) that match against the variables in the pattern.
        # These represent the values that will be replaced by the replacement pattern.
        self._matched_nodes: MutableSequence[ir.Node] = []
        # For a successful match, bindings is a dictionary of mapping pattern-variable-names
        # to values.
        self.bindings: dict[str, Any] = {}
        self.outputs: list[ir.Value] = []
        # For a failed match, _reason is a string that describes the reason for the failure.
        self._reason: str = ""
        # Track the node that caused the failure.
        # TODO: May be useful to extend this to be a collection of Nodes and Values.
        self._failure_node: ir.Node | None = None

    def __bool__(self):
        return self._success

    def fail(self, reason: str = "", node: ir.Node | None = None) -> MatchResult:
        self._success = False
        self._reason = reason
        self._failure_node = node
        return self

    @property
    def reason(self) -> str:
        return self._reason

    @property
    def nodes(self) -> MutableSequence[ir.Node]:
        return self._matched_nodes

    def bind(self, var: str, value: Any) -> bool:
        """Binds a pattern variable name to a value from the matched IR.

        Returns True if the binding is successful, False otherwise (when the binding is inconsistent).
        """
        if var in self.bindings:
            # TODO(rama): Use appropriate equality-check here.
            if self.bindings[var] == value:
                return True
            self._success = False
            return False
        self.bindings[var] = value
        return True

    def extend(self, other: MatchResult | bool):
        if not self._success:
            return
        if not other:
            self._success = False
            return
        if isinstance(other, bool):
            return
        for var, val in other.bindings.items():
            if var in self.bindings:
                # TODO: handle attribute var bindings
                if self.bindings[var] != val:
                    self._success = False
                    return
            else:
                self.bindings[var] = val
        assert self._matched_nodes is not None, "_matched_nodes should not be None."
        self._matched_nodes.extend(other._matched_nodes)  # type: ignore[attr-defined]


_pattern_builder: OpsetPatternBuilder = onnxop


@contextlib.contextmanager
def pattern_builder(builder: OpsetPatternBuilder):
    global _pattern_builder
    prev_builder = _pattern_builder
    _pattern_builder = builder
    yield
    _pattern_builder = prev_builder


class ValuePattern:
    """Base class for all patterns that match against IR values.

    This is used primarily to provide operator overloadings for arithmetic
    operations, so that we can write patterns like `x + 1` and `1 + x`.
    """

    def __init__(self, name: str | None) -> None:
        self._name = name
        # Note: uses will be computed only when the full graph-pattern is constructed.
        self._uses: list[tuple[NodePattern, int]] = []

    def clone(self, node_map: dict[NodePattern, NodePattern]) -> ValuePattern:
        del node_map
        return ValuePattern(self._name)

    @property
    def name(self) -> str | None:
        return self._name

    def producer(self) -> NodePattern | None:
        return None

    def uses(self) -> Sequence[tuple[NodePattern, int]]:
        return self._uses

    def append_use(self, node: NodePattern, index: int):
        self._uses.append((node, index))

    def __repr__(self) -> str:
        return f"ValuePattern({self._name!r})"

    def __add__(self, other):
        return _pattern_builder.Add(self, other)

    def __radd__(self, other):
        return _pattern_builder.Add(other, self)

    def __sub__(self, other):
        return _pattern_builder.Sub(self, other)

    def __rsub__(self, other):
        return _pattern_builder.Sub(other, self)

    def __mul__(self, other):
        return _pattern_builder.Mul(self, other)

    def __rmul__(self, other):
        return _pattern_builder.Mul(other, self)

    def __truediv__(self, other):
        return _pattern_builder.Div(self, other)

    def __rtruediv__(self, other):
        return _pattern_builder.Div(other, self)

    def __pow__(self, other):
        return _pattern_builder.Pow(self, other)

    def __str__(self) -> str:
        return self._name if self._name is not None else "anonymous:" + str(id(self))


class NodePattern:
    """Represents a pattern that matches against a Node.

    This differs from a NodeOutputPattern in that it matches against a node (which
    may produce 1 or more outputs), whereas a NodeOutputPattern matches against
    a specific output of a node.

    Args:
        domain: pattern to match against the domain of the node.
        op: pattern or string constant to match against the op_type of the node.
        inputs: sequence of ValuePatterns (or constants) to match against the inputs of the node.
        attributes: dictionary of attribute patterns to match against the attributes of the node.
        outputs: specifies pattern-variable-name for outputs (or None)
        allow_other_attributes: specifies whether other attributes (not mentioned in `attributes`)
          are allowed in the node.
    """

    def __init__(
        self,
        domain: StringPattern,
        op: str | Pattern[str],
        inputs: Sequence[int | float | ValuePattern | None],
        attributes: dict[str, AttrPattern],
        outputs: Sequence[str | None],
        *,
        allow_other_attributes: bool | None,
        allow_other_inputs: bool | None,
    ):
        if allow_other_attributes is None:
            # Default behavior: allow other unmatched attributes in the node.
            allow_other_attributes = True
        if allow_other_inputs is None:
            # TODO(rama): Should we default to True? For now, we preserve the current behavior.
            allow_other_inputs = False
        self.domain = domain
        self.op = StringConstantPattern(op) if isinstance(op, str) else op
        self.inputs = [_to_value_pattern(x) for x in inputs]
        self.attributes = attributes
        self.allow_other_attributes = allow_other_attributes
        self.allow_other_inputs = allow_other_inputs
        # In the common case, domain and op are constants, which can be used to optimize matching.
        if isinstance(op, str) and isinstance(domain, StringConstantPattern):
            # TODO(rama): support overloaded operators.
            overload = ""
            self._op_identifier: tuple[str, str, str] | None = (
                domain.value(),
                op,
                overload,
            )
        else:
            self._op_identifier = None
        self.outputs = [NodeOutputPattern(self, i, name) for i, name in enumerate(outputs)]

        # Update uses for inputs.
        for index, value in enumerate(self.inputs):
            if value is not None:
                value.append_use(self, index)

    def __str__(self) -> str:
        inputs = ", ".join(str(v) for v in self.inputs)
        outputs = ", ".join(str(v) for v in self.outputs)
        attributes = ", ".join(f"{k}={v}" for k, v in self.attributes.items())
        op = str(self.op)
        domain = str(self.domain)
        qualified_op = f"{domain}.{op}" if domain else op
        inputs_and_attributes = f"{inputs}, {attributes}" if attributes else inputs
        return f"{outputs} = {qualified_op} ({inputs_and_attributes})"

    def op_identifier(self) -> Tuple[str, str, str] | None:
        return self._op_identifier

    @property
    def op_type(self) -> str:
        return str(self.op)

    def matches(self, node: ir.Node, match: MatchResult) -> MatchResult:
        """Matches the pattern represented by self against a node.

        This is purely a local node-level match, and does not consider the subgraph rooted at the node.
        We check the domain, op_type, and attributes of the node, but not the inputs.
        """
        # TODO(rama): Ensure we handle "" and "onnx.ai" correctly.
        if not self.op.matches(node.op_type):
            return match.fail(
                f"OpType mismatch: expected {self.op}, got {node.op_type}.", node
            )
        if not self.domain.matches(node.domain):
            return match.fail(
                f"Domain mismatch: expected {self.domain}, got {node.domain}.", node
            )

        for name, attr_pattern in self.attributes.items():
            attr_value = node.attributes.get(name)
            if attr_value is None:
                return match.fail(f"Attribute {name} not found in node.", node)
            if not attr_pattern.matches(attr_value):
                return match.fail(
                    f"Attribute {name} mismatch: expected {attr_pattern}, got {attr_value}.",
                    node,
                )
            if attr_pattern.name is not None:
                if not match.bind(attr_pattern.name, attr_value):
                    return match

        if not self.allow_other_attributes:
            for name in node.attributes:
                # TODO: Support matching default nodes for attributes.
                if name not in self.attributes:
                    return match.fail(f"Attribute {name} not expected in node.", node)

        return match

    def clone(self, node_map: dict[NodePattern, NodePattern], swap: bool) -> NodePattern:
        inputs = [(v.clone(node_map) if v is not None else None) for v in self.inputs]
        if swap:
            assert len(inputs) == 2, (
                "Internal error: commutative swap applies only to binary ops."
            )
            inputs = [inputs[1], inputs[0]]
        outputs = [value.name for value in self.outputs]
        copied = NodePattern(
            self.domain,
            self.op,
            inputs,
            self.attributes,
            outputs,
            allow_other_attributes=self.allow_other_attributes,
            allow_other_inputs=self.allow_other_inputs,
        )
        node_map[self] = copied
        return copied


class NodeOutputPattern(ValuePattern):
    """Represents a pattern that matches against a specific output of a Node.

    This is the primary pattern used to match against computed values, that
    is values computed using a specific op.
    """

    def __init__(
        self, producer: NodePattern, output_index: int, name: str | None = None
    ) -> None:
        super().__init__(name)
        self._producer = producer
        self._output_index = output_index

    def clone(self, node_map: dict[NodePattern, NodePattern]) -> NodeOutputPattern:
        return node_map[self._producer].outputs[self._output_index]
        # return NodeOutputPattern(node_map[self._producer], self._output_index, self._name)

    @property
    def output_index(self) -> int:
        return self._output_index

    def producer(self) -> NodePattern:
        return self._producer


Var = ValuePattern


def _is_pattern_variable(x: Any) -> bool:
    # The derived classes of ValuePattern represent constant patterns and node-output patterns.
    return type(x) is ValuePattern


class Constant(ValuePattern):
    """Represents a pattern that matches against a scalar constant value."""

    def __init__(
        self,
        value: int | float | Sequence[int] | Sequence[float],
        rel_tol: float = 1e-5,
        abs_tol: float = 1e-8,
    ) -> None:
        super().__init__(None)
        self._value = list(value) if isinstance(value, Sequence) else value
        self._rel_tol = rel_tol
        self._abs_tol = abs_tol

    def clone(self, node_map: dict[NodePattern, NodePattern]) -> Constant:
        del node_map
        return Constant(self._value, self._rel_tol, self._abs_tol)

    @property
    def value(self) -> int | float | list[int] | list[float]:
        return self._value

    def matches(self, value: ir.Value, match: MatchResult) -> MatchResult:
        constant_value = value.const_value
        if constant_value is None:
            return match.fail(f"Value is not a constant, expecting {self.value}.")

        constant_value_numpy = constant_value.numpy()
        if isinstance(self._value, list):
            if constant_value_numpy.shape != (len(self._value),):
                return match.fail(f"Value has mismatching shape, expecting ({self.value},).")
            if not all(
                math.isclose(
                    constant_value_numpy.item(i),
                    self._value[i],
                    rel_tol=self._rel_tol,
                    abs_tol=self._abs_tol,
                )
                for i in range(len(self._value))
            ):
                return match.fail(
                    f"Value mismatch: expected {self._value}, got {constant_value_numpy}."
                )
            return match

        # Scalar constant case:
        # TODO (rama): allow users to specify shape requirement, if desired.
        if constant_value_numpy.size != 1:
            return match.fail(f"Value is not a scalar, expecting {self.value}.")

        if not math.isclose(
            constant_value_numpy.item(),
            self._value,
            rel_tol=self._rel_tol,
            abs_tol=self._abs_tol,
        ):
            match.fail(
                f"Value mismatch: expected {self._value}, got {constant_value_numpy.item()}."
            )

        # Note: If the value is produced by a Constant node, we could include
        # the Constant node in the return_value list. However, we don't do that.
        # Instead, we will rely on DCE to remove the constant node if it is not
        # used elsewhere.
        return match

    def __str__(self) -> str:
        return str(self._value)


def _nodes_in_pattern(outputs: Sequence[ValuePattern]) -> list[NodePattern]:
    """Returns all nodes used in a pattern, given the outputs of the pattern."""
    node_patterns: list[NodePattern] = []

    def visit(value_patterns: Sequence[ValuePattern | None]) -> None:
        for value_pattern in value_patterns:
            if isinstance(value_pattern, NodeOutputPattern):
                node_pattern = value_pattern.producer()
                if node_pattern not in node_patterns:
                    node_patterns.append(node_pattern)
                    visit(node_pattern.inputs)

    visit(outputs)
    node_patterns.reverse()
    return node_patterns


def _add_backward_slice(node: NodePattern, backward_slice: set[NodePattern]) -> None:
    """Adds all nodes in the backward slice of given node to the set `backward_slice`.

    The backward slice of a node is the set of all nodes that are reachable from the node
    in a backward traversal from the given node.
    """
    if node in backward_slice:
        return
    backward_slice.add(node)
    for value_pattern in node.inputs:
        if isinstance(value_pattern, NodeOutputPattern):
            _add_backward_slice(value_pattern.producer(), backward_slice)


class GraphPattern:
    """Represents a pattern that can be matched against a subgraph."""

    def __init__(
        self,
        inputs: Sequence[ValuePattern],
        outputs: Sequence[ValuePattern],
        nodes: Sequence[NodePattern],
    ) -> None:
        self._inputs = inputs
        self._outputs = outputs
        if len(outputs) == 0:
            raise ValueError("GraphPattern must have at least one output")
        self._nodes = nodes  # _nodes_in_pattern(outputs)

        # Determine the output nodes of the pattern. These are a minimal set of nodes
        # whose backward-slices cover the entire pattern.
        output_nodes: set[NodePattern] = set()
        covered: set[NodePattern] = set()
        for value_pattern in outputs:
            if not isinstance(value_pattern, ValuePattern):
                raise TypeError(
                    f"Invalid type {type(value_pattern)} for graph pattern output."
                )
            if isinstance(value_pattern, Constant):
                raise NotImplementedError(
                    "Constant values are not allowed as graph pattern outputs."
                )
            if isinstance(value_pattern, NodeOutputPattern):
                candidate = value_pattern.producer()
                if candidate not in covered:
                    output_nodes.add(candidate)
                    _add_backward_slice(candidate, covered)

        self.output_nodes: list[NodePattern] = list(output_nodes)

    @property
    def output_node(self) -> NodePattern:
        if len(self.output_nodes) != 1:
            raise ValueError("GraphPattern does not have unique output node.")
        return self.output_nodes[0]

    def node(self, index: int) -> NodePattern:
        return self._nodes[index]

    def num_nodes(self) -> int:
        return len(self._nodes)

    def __len__(self) -> int:
        return self.num_nodes()

    @property
    def inputs(self) -> Sequence[ValuePattern]:
        return self._inputs

    @property
    def outputs(self) -> Sequence[ValuePattern]:
        return self._outputs

    def __iter__(self) -> Iterator[NodePattern]:
        return iter(self._nodes)

    def __reversed__(self) -> Iterator[NodePattern]:
        return reversed(self._nodes)

    @property
    def has_single_output_node(self) -> bool:
        return len(self.output_nodes) == 1

    @property
    def num_outputs(self) -> int:
        return len(self._outputs)

    def commute(self) -> Sequence[GraphPattern]:
        def commute_node(node: NodePattern) -> Iterable[bool]:
            if node.op_identifier() == ("", "Add", "") or node.op_identifier() == (
                "",
                "Mul",
                "",
            ):
                # Try with and without swapping inputs.
                return [False, True]
            # No swapping of inputs
            return [False]

        iteration_space = [commute_node(node) for node in self._nodes]

        def copy_graph(swap_list: Iterable[bool]) -> GraphPattern:
            if not any(swap_list):
                # No need to swap inputs of any node
                return self
            # Create a copy of the graph, with swapped inputs for the nodes that need it.
            node_map: dict[NodePattern, NodePattern] = {}
            new_inputs = [v.clone(node_map) for v in self._inputs]
            new_nodes = [
                node.clone(node_map, swap) for node, swap in zip(self._nodes, swap_list)
            ]
            new_outputs = [v.clone(node_map) for v in self._outputs]
            return GraphPattern(new_inputs, new_outputs, new_nodes)

        return [copy_graph(swap_list) for swap_list in itertools.product(*iteration_space)]

    def __str__(self) -> str:
        inputs = ", ".join(str(v) for v in self._inputs)
        outputs = ", ".join(str(v) for v in self._outputs)
        nodes = "\n   ".join(str(n) for n in self._nodes)
        return f"pattern ({inputs}) {{\n   {nodes}\n   return {outputs}\n}}"


def _to_graph_pattern(pattern_constructor: Callable) -> GraphPattern:
    """Convert a pattern-construction function to a GraphPattern.

    A pattern-construction function will return values as below:
    ::
        def pattern(op, x: Var, shape1: Var, shape2: Var):
            ...
            return outputs

    We create a pattern graph by creating pattern-variables for each parameter of the function,
    and calling the function. The returned values are normalized to a list of ValuePatterns,
    which represent the outputs of the pattern graph.

    Args:
        pattern_constructor: Callable

    Returns:
        GraphPattern: A representation of the pattern that can be matched against a subgraph.
    """
    _pattern_vars = inspect.signature(pattern_constructor).parameters
    pattern_inputs = [Var(v) for v in _pattern_vars][1:]  # Skip the first parameter
    builder = OpsetPatternBuilder("", record=True)
    with pattern_builder(builder):
        pattern_outputs = pattern_constructor(builder, *pattern_inputs)
    # TODO(rama): classify inputs as value/attribute vars
    # Returned value could be a single ValuePattern or a list of ValuePatterns.
    # Normalize representation to a list of ValuePatterns.
    if isinstance(pattern_outputs, ValuePattern):
        pattern_outputs = [pattern_outputs]
    return GraphPattern(pattern_inputs, pattern_outputs, builder.nodes())


def _valid_to_replace(
    matched_nodes: Sequence[ir.Node], output_values: Sequence[ir.Value]
) -> bool:
    """Check that values computed by the matched_nodes, except for output_values, are used only by the matched_nodes."""
    # * Must check that all values matched by pattern are used only by pattern,
    # except for the value that is replaced.
    # * Must ensure that replacement subgraph does not use any of the deleted
    # (intermediate) values. (Not necessary for now. Guaranteed.)
    for n in matched_nodes:
        for v in n.outputs:
            if v in output_values:
                continue
            if v.is_graph_output():
                # value is an output-value of the graph/function.
                return False
            for consumer, _ in v.uses():
                if consumer not in matched_nodes:
                    return False
    return True


RewriterContext = _tape.Builder


@dataclasses.dataclass
class ReplacementSubgraph:
    """A subgraph that will replace the matched pattern."""

    match: MatchResult
    new_outputs: Sequence[ir.Value]
    new_nodes: Sequence[ir.Node]
    new_initializers: Sequence[ir.Value]
    used_opsets: _tape.UsedOpsets


def always_true(*args, **kwargs) -> bool:
    """A condition function that always returns True.

    This is used when no condition function is provided for a rewrite rule.
    """
    return True


class ReplacementPatternFunction:
    """The replacement pattern that will replace the targeted pattern.

    Attributes:
        function (Callable): The replacement function that will be used to replace the matched pattern.
    """

    def __init__(self, function) -> None:
        self._function = function

    def get_replacement(self, match: MatchResult) -> ReplacementSubgraph | None:
        context = RewriterContext()
        new_outputs = self._function(context, **match.bindings)
        if new_outputs is None:
            return None  # Failed to create replacement subgraph
        if not isinstance(new_outputs, Sequence):
            new_outputs = [new_outputs]
        return ReplacementSubgraph(
            match, new_outputs, context.nodes, context.initializers, context.used_opsets
        )


def _update_opset_imports(
    graph_or_function: ir.Graph | ir.Function, delta: ReplacementSubgraph
):
    imports = graph_or_function.opset_imports
    for domain, version in delta.used_opsets:
        if domain not in imports:
            # use 1 as default version if not explicitly specified
            imports[domain] = version if version is not None else 1
        elif version is not None and version != imports[domain]:
            raise ValueError(
                f"Multiple versions of opset {domain} used. "
                f"Expected version {imports[domain]}, but got {version}."
            )


class PatternMatcher(abc.ABC):
    def __init__(self, pattern: GraphPattern) -> None:
        self.pattern = pattern

    @abc.abstractmethod
    def match(
        self,
        model: ir.Model,
        graph_or_function: ir.Graph | ir.Function,
        node: ir.Node,
        *,
        verbose: int = 0,
        remove_nodes: bool = True,
        tracer: MatchingTracer | None = None,
    ) -> MatchResult:
        """Match the pattern against the subgraph ending at the given node."""

    def __str__(self) -> str:
        return str(self.pattern)


class SimplePatternMatcher(PatternMatcher):
    def __init__(self, pattern: GraphPattern) -> None:
        super().__init__(pattern)
        self._current_node: ir.Node | None = None

    def fail(self, reason: str, node: ir.Node | None = None) -> bool:
        if self._verbose:
            if self._matched:  # Print only if at least one node successfully matched.
                count = len(self._matched)
                print(f"Match failed after {count} nodes: {reason}")
        self._match.fail(reason, node or self._current_node)
        return False

    def _match_constant(self, pattern_constant: Constant, value: ir.Value) -> bool:
        """Match a Constant pattern against a value.

        If the constant value is produced by a Constant node, we do not include
        the constant node as part of the matched graph. Thus, it will not be deleted,
        if subgraph replacement happens. But subsequent DCE will remove the constant
        node if it is not used elsewhere.
        """
        constant_value = value.const_value
        if constant_value is None:
            return self.fail(
                f"Value {value.name} is not a constant, expecting {pattern_constant.value}.",
            )

        try:
            constant_value_numpy = constant_value.numpy()
        except FileNotFoundError:
            return self.fail(f"Constant value of {value.name} not available.")

        pattern_constant_value = pattern_constant._value

        if isinstance(pattern_constant_value, list):
            expected_shape = (len(pattern_constant_value),)
            if constant_value_numpy.shape != expected_shape:
                return self.fail(f"Value has mismatching shape, expecting {expected_shape}.")
            if not all(
                math.isclose(
                    constant_value_numpy.item(i),
                    pattern_constant_value[i],
                    rel_tol=pattern_constant._rel_tol,
                    abs_tol=pattern_constant._abs_tol,
                )
                for i in range(len(pattern_constant_value))
            ):
                return self.fail(
                    f"Value mismatch: expected {pattern_constant_value}, got {constant_value_numpy}."
                )
            return True

        # TODO (rama): allow users to specify shape requirement, if desired.
        if constant_value_numpy.size != 1:
            return self.fail(
                f"Value {value.name} is not a scalar, expecting {pattern_constant_value}.",
            )

        if not math.isclose(
            constant_value_numpy.item(),
            pattern_constant_value,
            rel_tol=pattern_constant._rel_tol,
            abs_tol=pattern_constant._abs_tol,
        ):
            return self.fail(
                f"Constant value mismatch: expected {pattern_constant_value}, got {constant_value_numpy.item()}.",
            )

        return True

    def _match_node(self, pattern_node: NodePattern, node: ir.Node) -> bool:
        """Matches a pattern subgraph against subgraph rooted at node."""
        self._current_node = node
        # Graph-matching: we do not allow the same pattern node to be matched against
        # different graph nodes.
        if pattern_node in self._matched:
            if self._matched[pattern_node] is not node:
                return self.fail("Same pattern node is matched against different graph nodes.")
            return True
        match = self._match
        if not pattern_node.matches(node, match):
            return self.fail(match.reason)

        if self._verbose:
            print(f"Matched: {node.op_type}")

        match.nodes.append(node)
        self._matched[pattern_node] = node

        # TODO: Revisit this to handle optional trailing inputs better.
        if pattern_node.allow_other_inputs:
            if len(node.inputs) < len(pattern_node.inputs):
                return self.fail(
                    f"Number of inputs ({len(node.inputs)}) is less than expected ({len(pattern_node.inputs)})"
                )
        else:
            if len(node.inputs) != len(pattern_node.inputs):
                return self.fail(
                    f"Input nums mismatch. {len(node.inputs)} vs {len(pattern_node.inputs)}"
                )

        for arg_value, arg_pattern in zip(node.inputs, pattern_node.inputs):
            # arg_pattern could be a Var, if it's the original arg.
            if arg_pattern is None:
                if arg_value is None:
                    continue
                else:
                    return self.fail("(Optional) input is expected to be None but is not.")
            if not self._match_value(arg_pattern, arg_value):
                return False

        for i, output_value_pattern in enumerate(pattern_node.outputs):
            if not self._bind_value(output_value_pattern, node.outputs[i]):
                return False

        return True

    def _bind_value(self, pattern_value: ValuePattern, value: ir.Value | None) -> bool:
        """Bind a ValuePattern var to ir Value."""
        if pattern_value.name is not None:
            match = self._match
            if pattern_value.name in match.bindings:
                # TODO(rama): Use appropriate equality-check here: future extension possibility.
                if match.bindings[pattern_value.name] == value:
                    return True
                return self.fail(f"Variable {pattern_value.name} is bound to multiple values.")
            match.bindings[pattern_value.name] = value
        return True

    def _match_value(self, pattern_value: ValuePattern, value: ir.Value | None) -> bool:
        """Match an IR value against a ValuePattern instance."""
        if not self._bind_value(pattern_value, value):
            return False

        if isinstance(pattern_value, NodeOutputPattern):
            if value is None:
                return self.fail("Mismatch: Computed node pattern does not match None.")
            return self._match_node_output(pattern_value, value)
        if isinstance(pattern_value, Constant):
            if value is None:
                return self.fail("Mismatch: Constant pattern does not match None.")
            return self._match_constant(pattern_value, value)
        return True

    def _match_node_output(self, pattern_value: NodeOutputPattern, value: ir.Value) -> bool:
        """Match an IR value against a NodeOutputPattern instance."""
        node = value.producer()
        if node is None:
            return self.fail(
                "Mismatch: Computed node pattern does not match uncomputed IR value."
            )
        if value.index() != pattern_value.output_index:
            return self.fail(
                f"Node output index mismatch: expected {pattern_value._output_index}, got {value.index()}."
            )
        return self._match_node(pattern_value.producer(), node)

    def _init_match(self, verbose: int) -> None:
        """Initialize the match state. Invoked before starting a new match."""
        self._verbose = verbose
        self._matched: dict[NodePattern, ir.Node] = {}
        self._match: MatchResult = MatchResult()
        self._current_node = None

    def _get_output_values(self) -> list[ir.Value] | None:
        """Get values bound to the output variables of the pattern."""
        output_values: list[ir.Value] = []
        unbound_values: list[str] = []
        for j, value_pattern in enumerate(self.pattern.outputs):
            if value_pattern.name is not None:
                if value_pattern.name in self._match.bindings:
                    output_values.append(self._match.bindings[value_pattern.name])
                else:
                    unbound_values.append(value_pattern.name)
            elif isinstance(value_pattern, NodeOutputPattern):
                i = value_pattern.output_index
                node = value_pattern.producer()
                if node in self._matched:
                    output_values.append(self._matched[node].outputs[i])
                else:
                    unbound_values.append(f"output_{j}")
            elif isinstance(value_pattern, Constant):
                raise NotImplementedError("Constant values as return-values not supported.")
        if unbound_values:
            self._match.fail(f"Error: Output values not found: {unbound_values}")
            return None
        return output_values

    def _match_single_output_node(
        self,
        model: ir.Model,
        graph_or_function: ir.Graph | ir.Function,
        node: ir.Node,
        check_removable: bool,
    ) -> MatchResult:
        del model
        del graph_or_function

        pattern = self.pattern
        match = self._match

        if not pattern.has_single_output_node:
            return match.fail(
                "Internal Error: SimplePatternMatcher should not be used for patterns with multiple output nodes."
            )

        if not self._match_node(pattern.output_node, node):
            return match

        output_values = self._get_output_values()
        if output_values is None:
            # TODO(rama): Is this a valid (useful) case?
            return match
        if check_removable and not _valid_to_replace(match.nodes, output_values):
            # TODO(rama): Match status should be updated to reflect failure reason.
            return match.fail("Matched nodes have other uses preventing replacement.")

        match.outputs.extend(output_values)
        return match

    def _multi_match(self, candidate: Iterable[ir.Node], check_removable: bool) -> MatchResult:
        """Find a match for a pattern with multiple output nodes.

        For a pattern with K output nodes, the input candidate should specify K nodes
        in the graph that will be matched against the pattern output nodes.

        Args:
            candidate: An iterable of nodes that will be matched against the pattern output nodes.
            check_removable: If True, check that the matched nodes can be removed (that is, that
                they are not used elsewhere in the graph).
        """
        match = self._match
        for pattern_node, node in zip(self.pattern.output_nodes, candidate):
            if not self._match_node(pattern_node, node):
                return match
        output_values = self._get_output_values()
        if output_values is None:
            return match

        if check_removable and not _valid_to_replace(match.nodes, output_values):
            return match.fail("Matched nodes have other uses preventing replacement.")

        match.outputs.extend(output_values)
        return match

    def match(
        self,
        model: ir.Model,
        graph_or_function: ir.Graph | ir.Function,
        node: ir.Node,
        *,
        verbose: int = 0,
        remove_nodes: bool = True,
        tracer: MatchingTracer | None = None,
    ) -> MatchResult:
        """Match the pattern against the subgraph ending at the given node.

        For patterns with multiple output nodes, the given node is matched
        against the first output node in the pattern. For the remaining
        output nodes in the pattern, we use a brute-force algorithm that
        enumerates all possible combinations of nodes from the graph (with
        a filter based on op-type).

        TODO: Consider omitting parameters model and graph_or_function. With
        the new IR, the graph can be obtained from the node, and the model is
        not used. But this is a shared abstract method of the Matcher interface,
        so other matcher implementation also needs to be updated. More importantly,
        matching in the presence of subgraphs (control-flow) can introduce some
        complications which require careful consideration.
        """
        self._tracer = tracer
        if self.pattern.has_single_output_node:
            self._init_match(verbose)
            return self._match_single_output_node(
                model, graph_or_function, node, check_removable=remove_nodes
            )
        else:
            # Note: This is a potentially expensive algorithm for matching patterns with
            # multiple output nodes. For patterns with N output nodes, we try all possible
            # combinations of N nodes from the graph, and check if they match the pattern.
            # The first node is fixed to the node argument in this method call. We do
            # some simple filtering by restricting the candidates for each remaining
            # output nodes to graph nodes with the same op_type as the corresponding pattern
            # node. For now, this is intended to be a simple, but robust, implementation
            # that can be used for debugging and testing. The GenericPatternMatcher is a
            # more sophisticated implementation, but incomplete.
            pattern_output_nodes = self.pattern.output_nodes
            op_to_nodes: dict[tuple[str, str, str], list[ir.Node]] = {}
            for n in graph_or_function:
                op_to_nodes.setdefault(n.op_identifier(), []).append(n)
            all_nodes = iter(graph_or_function)

            def get_nodes(pattern_node):
                id = pattern_node.op_identifier()
                if id is None:
                    return all_nodes
                return op_to_nodes.get(id, [])

            candidates = [iter([node])] + [get_nodes(pn) for pn in pattern_output_nodes[1:]]
            match = None
            for combination in itertools.product(*candidates):
                self._init_match(verbose)
                match = self._multi_match(combination, check_removable=remove_nodes)
                if match:
                    return match
            if match is None:
                return MatchResult().fail("No match found.")
            return match


class RewriteRule:
    def __init__(
        self,
        target_pattern: GraphPattern | Callable,
        replacement_pattern: ReplacementPatternFunction | Callable,
        condition_function: Callable | None = None,
        matcher: PatternMatcher | Callable[[GraphPattern], PatternMatcher] | None = None,
        verbose: int = 0,
        name: str | None = None,
        remove_nodes: bool = True,
        graph_pre_visitor: Callable[[], None] | None = None,
        graph_post_visitor: Callable[[], None] | None = None,
        as_function: bool = False,
    ) -> None:
        """Create a rewrite rule.

        Args:
            target_pattern: The GraphPattern that will be matched against the IR.
                If a callable is provided, it will be converted to a GraphPattern.
            replacement_pattern: The ReplacementPatternFunction that will be used to
                replace the matched pattern. If a callable is provided, it will be
                converted to a ReplacementPatternFunction.
            condition_function: The condition function that will be used to check if
                the pattern match found should be rewritten.
            matcher: The pattern matcher that will be used to match the pattern.
                If not provided, a default matcher will be used.
            verbose: The verbosity level of the rule.
            name: An optional name for the pattern that will show up in verbose logging.
            remove_nodes: If True, the matched nodes will be removed from the graph.
            graph_pre_visitor: A function that will be called before applying the
                rewriting to the top-level graph or a function.
            graph_post_visitor: A function that will be called after the rewriting
                is complete for a graph or function.
            as_function: If True, the matched nodes will be extracted into a model
                local function. This is only supported when remove_nodes=True and
                when the replacement subgraph has a single node, representing the
                function call.
        """
        if as_function and not remove_nodes:
            raise ValueError("as_function=True is only supported when remove_nodes=True.")
        if not isinstance(target_pattern, GraphPattern):
            target_pattern = _to_graph_pattern(target_pattern)
        self._target_pattern = target_pattern

        if not isinstance(replacement_pattern, ReplacementPatternFunction):
            replacement_pattern = ReplacementPatternFunction(replacement_pattern)
        self._replacement_pattern = replacement_pattern
        self._condition_function = condition_function or always_true
        if isinstance(matcher, PatternMatcher):
            self._matcher = matcher
        elif matcher is None:
            if target_pattern.has_single_output_node:
                self._matcher = SimplePatternMatcher(self._target_pattern)
            else:
                import onnxscript.rewriter.generic_pattern as generic_pattern

                self._matcher = generic_pattern.GenericPatternMatcher(self._target_pattern)
        else:
            self._matcher = matcher(self._target_pattern)
        self._verbose = verbose
        self.name = name
        self.remove_nodes = remove_nodes
        self.graph_pre_visitor = graph_pre_visitor
        self.graph_post_visitor = graph_post_visitor
        self.as_function = as_function

    def __str__(self) -> str:
        return self.name if self.name else "Anonymous Rule"

    def try_rewrite(
        self,
        model: ir.Model,
        graph_or_function: ir.Graph | ir.Function,
        node: ir.Node,
        *,
        verbose: int | None = None,
        tracer: MatchingTracer | None = None,
    ) -> ReplacementSubgraph | None:
        """If the node matches the pattern, then replace the node with the replacement pattern."""
        if verbose and verbose > 2:
            print(f"[try_rewrite] {self}")
        verbose = verbose if verbose is not None else self._verbose
        match = self._matcher.match(
            model, graph_or_function, node, verbose=verbose, remove_nodes=self.remove_nodes
        )
        if match:
            context = None  # TODO(rama)
            for var in self._target_pattern.inputs:
                if var.name is not None:
                    if var.name not in match.bindings:
                        match.bindings[var.name] = None
            if not self._condition_function(context, **match.bindings):
                if tracer:
                    tracer.log(
                        self, graph_or_function, node, match, MatchStatus.CONDITION_FAILED
                    )
                return None
            replacement_subgraph = self._replacement_pattern.get_replacement(match)
            if replacement_subgraph is None:
                if tracer:
                    tracer.log(
                        self, graph_or_function, node, match, MatchStatus.REPLACEMENT_FAILED
                    )
                return None
            if len(replacement_subgraph.new_outputs) != self._target_pattern.num_outputs:
                raise ValueError(
                    f"Number of outputs from replacement function does not match the number of outputs from the target pattern. "
                    f"Expected {self._target_pattern.num_outputs}, but got {len(replacement_subgraph.new_outputs)}."
                )
            # TODO(rama): Remove the opset imports from deleted nodes?
            _update_opset_imports(graph_or_function, replacement_subgraph)
            _update_opset_imports(model.graph, replacement_subgraph)
            if tracer:
                tracer.log(self, graph_or_function, node, match, MatchStatus.SUCCESS)
            return replacement_subgraph
        if tracer:
            tracer.log(self, graph_or_function, node, match, MatchStatus.NO_MATCH)
        return None

    def apply_to_model(
        self,
        model: ir.Model,
        *,
        commute: bool = False,
        verbose: int | None = None,
        debug: bool = False,
    ):
        # A convenience method to apply the rule to a model. We use a RewriteRuleSet to
        # handle commutative rules.
        return RewriteRuleSet([self], commute=commute).apply_to_model(
            model, verbose=verbose, debug=debug
        )

    def commute(self) -> Sequence[RewriteRule]:
        def replace_pattern(new_pattern):
            """Return a shallow copy of self with node_pattern replaced by new_pattern."""
            # TODO(rama): Maybe we should use a better alternative to construct new matcher.
            matcher_class = type(self._matcher)
            return RewriteRule(
                new_pattern,
                self._replacement_pattern,
                self._condition_function,
                matcher_class(new_pattern),
                self._verbose,
                self.name,
                self.remove_nodes,
                self.graph_pre_visitor,
                self.graph_post_visitor,
            )

        return [replace_pattern(p) for p in self._target_pattern.commute()]


class RewriteRuleAsClass:
    """Defines a class grouping method pattern, rewrite, check.
    This class is then given to function :func:`make_rewrite_rule_from_class`
    to define a new rule.
    """

    @classmethod
    def pattern(cls, op, *_) -> Any:
        raise NotImplementedError("Method 'pattern' must be overwritten.")

    @classmethod
    def rewrite(cls, op, *_) -> Any:
        raise NotImplementedError("Method 'rewrite' must be overwritten.")

    @classmethod
    def check(cls, context, *_, **__) -> bool:
        return True


def make_rewrite_rule_from_class(
    rule_class: type | RewriteRuleAsClass, generic: bool = False
) -> RewriteRule:
    """Creates a RewriteRule from a class defining the function
    pattern, rewrite, check with class method. It makes it is easier
    to read when a module contains multiple patterns.

    Example::

        class TransposeIdentity(RewriteRuleAsClass):
            @classmethod
            def pattern(cls, op, x, perm):
                return op.Transpose(x, perm=perm)

            @classmethod
            def check(cls, context, x: ir.Value, perm: ir.Attr | ir.RefAttr) -> bool:
                if isinstance(perm, ir.RefAttr):
                    return False
                if perm.type == ir.AttributeType.INTS:
                    if perm.value == list(range(len(perm.value))):
                        return True
                return False

            @classmethod
            def rewrite(cls, op, x: ir.Value, perm: ir.Attr | None = None):
                return op.Identity(x)

        transpose_identity_rule = make_rewrite_rule_from_class(TransposeIdentity)
    """
    assert hasattr(rule_class, "pattern"), f"Method 'pattern' is missing from {rule_class!r}."
    assert hasattr(rule_class, "rewrite"), f"Method 'rewrite' is missing from {rule_class!r}."
    assert hasattr(rule_class, "check"), f"Method 'check' is missing from {rule_class!r}."
    if generic:
        import onnxscript.rewriter.generic_pattern as orpp

        return RewriteRule(
            rule_class.pattern,
            rule_class.rewrite,
            rule_class.check,
            orpp.GenericPatternMatcher,
            name=rule_class.__name__,  # type: ignore[union-attr]
        )
    return RewriteRule(
        rule_class.pattern,
        rule_class.rewrite,
        rule_class.check,
        name=rule_class.__name__,  # type: ignore[union-attr]
    )


# Variation of RewriteRuleAsClass that is based on instance methods instead of class methods.
# Useful to implement a family of rules to support pattern variations.
# TODO: cleanup the naming conventions for these inter-related classes.
class RewriteRuleClassBase:
    @classmethod
    def rule(cls, *args, **kwargs):
        instance = cls(*args, **kwargs)
        setup = instance.setup if hasattr(instance, "setup") else None
        cleanup = instance.cleanup if hasattr(instance, "cleanup") else None
        return RewriteRule(
            instance.pattern,
            instance.rewrite,
            instance.check,
            name=instance.name,
            remove_nodes=instance.remove_nodes,
            graph_pre_visitor=setup,
            graph_post_visitor=cleanup,
        )

    def __init__(self, name: str | None = None, remove_nodes: bool = True) -> None:
        self.name = name or self.__class__.__name__
        self.remove_nodes = remove_nodes

    def pattern(self, op, *args, **kwargs):
        raise NotImplementedError("Method 'pattern' must be implemented by derived class.")

    def check(self, op, *args, **kwargs):
        # Default check function that always returns True.
        return True

    def rewrite(self, op, *args, **kwargs):
        raise NotImplementedError("Method 'rewrite' must be implemented by derived class.")


def _copy_for_function(
<<<<<<< HEAD
    inputs: Sequence[ir.Value], nodes: Sequence[ir.Node], outputs: Sequence[ir.Value]
=======
    inputs: Sequence[ir.Value | None], nodes: Sequence[ir.Node], outputs: Sequence[ir.Value]
>>>>>>> c93e25fc
):
    """Utility function to extract a subgraph out as a function."""
    value_map: dict[ir.Value, ir.Value] = {}
    function_inputs: list[ir.Value] = []
    for input in inputs:
        # Create a function input (formal-parameter value) to represent this value:
<<<<<<< HEAD
=======
        if input is None:
            raise NotImplementedError("None inputs not supported.")
>>>>>>> c93e25fc
        new_value = ir.Value(
            name=input.name,
            shape=input.shape,
            type=input.type,
            doc_string=input.doc_string,
        )
        value_map[input] = new_value
        function_inputs.append(new_value)

    def copy_value(value: ir.Value | None) -> ir.Value | None:
        if value is None:
            return None
        if value not in value_map:
            raise ValueError(f"Value {value} not found in value_map.")
        return value_map[value]

    def copy_attr_value(attr: ir.Attr | ir.RefAttr) -> ir.Attr | ir.RefAttr:
        if not isinstance(attr, ir.Attr):
<<<<<<< HEAD
            raise ValueError("RefAttr not supported.")
        if attr.type in {ir.AttributeType.GRAPH, ir.AttributeType.GRAPHS}:
            raise ValueError("Graph attributes not supported.")
        return ir.Attr(attr.name, attr.type, attr.value, doc_string=attr.doc_string)
=======
            # No need to support this currently, as rewriting inside a function is
            # not used, as it has several challenges.
            raise NotImplementedError("RefAttr not supported.")
        if attr.type in {ir.AttributeType.GRAPH, ir.AttributeType.GRAPHS}:
            # No need to support this currently, as rewriting control-flow constructs
            # is not used and has several challenges.
            raise NotImplementedError("Graph attributes not supported.")
        # Primitive attributes are immutable by design and can be shared.
        return attr
>>>>>>> c93e25fc

    def copy_node(node: ir.Node) -> ir.Node:
        new_inputs = [copy_value(v) for v in node.inputs]
        new_attributes = [copy_attr_value(v) for v in node.attributes.values()]
        new_node = ir.Node(
            node.domain,
            node.op_type,
            new_inputs,
            new_attributes,
            overload=node.overload,
            num_outputs=len(node.outputs),
            graph=None,
            name=node.name,
            doc_string=node.doc_string,  # type: ignore
            metadata_props=node.metadata_props.copy(),
        )
        new_outputs = new_node.outputs
        for i, output in enumerate(node.outputs):
            value_map[output] = new_outputs[i]
            if output.name is not None:
                new_outputs[i].name = output.name
        return new_node

    function_nodes = [copy_node(node) for node in nodes]
    function_outputs = [copy_value(v) for v in outputs]
    return (function_inputs, function_nodes, function_outputs)


def _get_new_overload(model: ir.Model, domain: str, name: str) -> str:
    """Get a new overload for the given domain and name.

    Args:
        model: The model to which the new overload will be added.
        domain: The domain of the new overload.
        name: The opname of the new overload.

    Returns:
        The new overload name.
    """
    existing_functions = model.functions
    # Just a simple implementation for now
    overload = 1
    while True:
        overload_name = str(overload)
        if (domain, name, overload_name) not in existing_functions:
            return overload_name
        overload += 1


class RewriteRuleSet:
    def __init__(self, rules: Sequence[RewriteRule], *, commute: bool = False) -> None:
        if commute:
            rules = list(itertools.chain.from_iterable([rule.commute() for rule in rules]))
        self.rules = rules

    def _apply_to_graph_or_function(
        self,
        model: ir.Model,
        graph_or_function: ir.Graph | ir.Function,
        *,
        verbose: int | None,
        tracer: MatchingTracer | None = None,
    ) -> int:
        """
        Apply the rewrite rules to the given graph or function.

        Args:
            model: The model to which the rewrite rules are applied.
            graph_or_function: The graph or function to which the rewrite rules are applied.
            verbose: The verbosity level. Defaults to None.
            tracer: The tracer for debugging. Defaults to None.

        Returns:
            The number of rewrite rules applied.
        """
        count = 0

        # NOTE: Rules should be prioritized in the order they are added to the RewriteRuleSet.
        # And the graph is applied in order.
        for rule in self.rules:
            if rule.graph_pre_visitor:
                rule.graph_pre_visitor()
            for node in graph_or_function:
                delta = rule.try_rewrite(
                    model, graph_or_function, node, verbose=verbose, tracer=tracer
                )
                if delta is None or tracer is not None:
                    continue
                assert isinstance(delta, ReplacementSubgraph)
                if delta.new_initializers:
                    if isinstance(graph_or_function, ir.Function):
                        # TODO(rama): Can't add initializers to functions. But currently this is not
                        # an issue, as we apply inlining before applying rewrite rules.
                        if verbose:
                            print(
                                f"Rewrites adding initializers not supported for functions: {rule}"
                            )
                        continue
                    initializers = graph_or_function.initializers
                    for initializer in delta.new_initializers:
                        if initializer.name in initializers:
                            if verbose:
                                print(f"Initializer {initializer.name} already exists.")
                            continue
                    for initializer in delta.new_initializers:
                        initializers[initializer.name] = initializer  # type: ignore[index]
                # TODO: This does not yet handle the problem of determining the correct insertion point
                # for inserted nodes in the case of patterns with multiple output-nodes. The following
                # is sufficient for patterns with a single output-node "node", which can serve as the
                # insertion-point.
                onnxscript.optimizer.basic_constant_propagation(delta.new_nodes)
                if rule.as_function:
                    # Create a function out of a copy of the matched nodes
                    if len(delta.new_nodes) != 1:
                        raise ValueError(
                            "as_function=True is only supported for patterns with a single replacement node."
                        )
                    call_node = delta.new_nodes[0]
                    domain = call_node.domain
                    name = call_node.op_type
                    overload = _get_new_overload(model, domain, name)
                    call_node.overload = overload

                    # Create topologically sorted list of nodes to be replaced.
                    unsorted_nodes = set(delta.match.nodes)
                    original_nodes = [n for n in graph_or_function if n in unsorted_nodes]
                    # Create new inputs/nodes/outputs for the function
                    inputs, nodes, outputs = _copy_for_function(
                        call_node.inputs, original_nodes, delta.match.outputs
                    )

<<<<<<< HEAD
                    used_domains: set[str] = set(node.domain for node in original_nodes)
=======
                    used_domains: set[str] = {node.domain for node in original_nodes}
>>>>>>> c93e25fc
                    parent_opset_imports = graph_or_function.opset_imports
                    used_opset_imports = {
                        k: v for k, v in parent_opset_imports.items() if k in used_domains
                    }

                    graph = ir.Graph(
                        inputs, outputs, nodes=nodes, opset_imports=used_opset_imports
                    )
<<<<<<< HEAD
                    f = ir.Function(domain, name, overload, graph=graph, attributes={})
=======
                    f = ir.Function(domain, name, overload, graph=graph, attributes=())
>>>>>>> c93e25fc
                    model.functions[f.identifier()] = f
                _convenience.replace_nodes_and_values(
                    graph_or_function,
                    node,
                    delta.match.nodes if rule.remove_nodes else [],
                    delta.new_nodes,
                    delta.match.outputs,
                    delta.new_outputs,
                )

                count += 1
            if rule.graph_post_visitor:
                rule.graph_post_visitor()

        return count

    def apply_to_model(
        self, model: ir.Model, *, verbose: int | None = None, debug: bool = False
    ) -> int:
        """Apply the rewrite rules in the set to the model.

        Args:
            model: The model to which the rewrite rules are applied.
            verbose: The verbosity level of messages. Defaults to None.
            debug: Whether to enable debugging. Defaults to False. In the
                debug mode, no changes are made to the model, only a report is produced at
                the end about the best matches found.

        Returns:
            The number of applications of rewrite rules.
        """
        assert isinstance(model, ir.Model)
        tracer = MatchingTracer() if debug else None
        onnxscript.optimizer.basic_constant_propagation(model.graph)
<<<<<<< HEAD
=======
        # Rewriting may introduce new functions. In the following loop,
        # we restrict rewriting to original functions, not newly introduced ones.
>>>>>>> c93e25fc
        original_functions = list(model.functions.values())
        count = self._apply_to_graph_or_function(
            model, model.graph, verbose=verbose, tracer=tracer
        )
        for function in original_functions:
            onnxscript.optimizer.basic_constant_propagation(function)
            count += self._apply_to_graph_or_function(
                model, function, verbose=verbose, tracer=tracer
            )
        if tracer:
            tracer.report()
        return count

    def __iter__(self):
        yield from self.rules


class MatchStatus(enum.IntEnum):
    """The status of a pattern-matching operation."""

    NO_MATCH = 0  # No successful match found for entire pattern graph
    CONDITION_FAILED = 1  # Subsequent validation check failed
    REPLACEMENT_FAILED = 2  # Replacement subgraph could not be created
    SUCCESS = 3  # A successful match was found


@dataclasses.dataclass
class MatchInfo:
    """The status of a pattern-matching operation. An extension of MatchResult."""

    match_result: MatchResult
    root_node: ir.Node
    container: ir.Graph | ir.Function
    status: MatchStatus

    def score(self) -> int:
        """Return a score for the match."""
        return len(self.match_result.nodes) + int(self.status.value) * 100


class MatchingTracer:
    """A debugging helper class to trace the matching of a pattern against a graph.

    This is used to track the best matches found for each rule, and to report the
    results at the end of the matching.
    """

    def __init__(self) -> None:
        self._log: dict[RewriteRule, list[MatchInfo]] = defaultdict(list)

    def log(
        self,
        rule: RewriteRule,
        container: ir.Graph | ir.Function,
        node: ir.Node,
        match_result: MatchResult,
        status: MatchStatus,
    ) -> None:
        this_match = MatchInfo(match_result, node, container, status)
        this_score = this_match.score()
        if this_score == 0:
            return
        best_matches = self._log[rule]
        if best_matches:
            if this_score < best_matches[0].score():
                return
            if this_score > best_matches[0].score():
                best_matches.clear()
        best_matches.append(this_match)

    def report(self) -> None:
        import onnxscript.rewriter._ir_utils as ir_utils

        print("===")
        for rule, matches in self._log.items():
            if not matches:
                continue
            print(f"Rule: {rule}")
            print(f"Best score: {matches[0].score()}")
            for match in matches:
                print(f"Status: {match.status}")
                if match.status == MatchStatus.NO_MATCH:
                    print("Graph matching failed: " + match.match_result.reason)
                    node = match.match_result._failure_node
                    if node:
                        print("Failure at or around node:")
                        node.display()
                print("Matched nodes:")
                ir_utils.display_nodes(match.match_result.nodes)
                print("===")<|MERGE_RESOLUTION|>--- conflicted
+++ resolved
@@ -1537,22 +1537,15 @@
 
 
 def _copy_for_function(
-<<<<<<< HEAD
-    inputs: Sequence[ir.Value], nodes: Sequence[ir.Node], outputs: Sequence[ir.Value]
-=======
     inputs: Sequence[ir.Value | None], nodes: Sequence[ir.Node], outputs: Sequence[ir.Value]
->>>>>>> c93e25fc
 ):
     """Utility function to extract a subgraph out as a function."""
     value_map: dict[ir.Value, ir.Value] = {}
     function_inputs: list[ir.Value] = []
     for input in inputs:
         # Create a function input (formal-parameter value) to represent this value:
-<<<<<<< HEAD
-=======
         if input is None:
             raise NotImplementedError("None inputs not supported.")
->>>>>>> c93e25fc
         new_value = ir.Value(
             name=input.name,
             shape=input.shape,
@@ -1571,12 +1564,6 @@
 
     def copy_attr_value(attr: ir.Attr | ir.RefAttr) -> ir.Attr | ir.RefAttr:
         if not isinstance(attr, ir.Attr):
-<<<<<<< HEAD
-            raise ValueError("RefAttr not supported.")
-        if attr.type in {ir.AttributeType.GRAPH, ir.AttributeType.GRAPHS}:
-            raise ValueError("Graph attributes not supported.")
-        return ir.Attr(attr.name, attr.type, attr.value, doc_string=attr.doc_string)
-=======
             # No need to support this currently, as rewriting inside a function is
             # not used, as it has several challenges.
             raise NotImplementedError("RefAttr not supported.")
@@ -1586,7 +1573,6 @@
             raise NotImplementedError("Graph attributes not supported.")
         # Primitive attributes are immutable by design and can be shared.
         return attr
->>>>>>> c93e25fc
 
     def copy_node(node: ir.Node) -> ir.Node:
         new_inputs = [copy_value(v) for v in node.inputs]
@@ -1718,11 +1704,7 @@
                         call_node.inputs, original_nodes, delta.match.outputs
                     )
 
-<<<<<<< HEAD
-                    used_domains: set[str] = set(node.domain for node in original_nodes)
-=======
                     used_domains: set[str] = {node.domain for node in original_nodes}
->>>>>>> c93e25fc
                     parent_opset_imports = graph_or_function.opset_imports
                     used_opset_imports = {
                         k: v for k, v in parent_opset_imports.items() if k in used_domains
@@ -1731,11 +1713,7 @@
                     graph = ir.Graph(
                         inputs, outputs, nodes=nodes, opset_imports=used_opset_imports
                     )
-<<<<<<< HEAD
-                    f = ir.Function(domain, name, overload, graph=graph, attributes={})
-=======
                     f = ir.Function(domain, name, overload, graph=graph, attributes=())
->>>>>>> c93e25fc
                     model.functions[f.identifier()] = f
                 _convenience.replace_nodes_and_values(
                     graph_or_function,
@@ -1770,11 +1748,8 @@
         assert isinstance(model, ir.Model)
         tracer = MatchingTracer() if debug else None
         onnxscript.optimizer.basic_constant_propagation(model.graph)
-<<<<<<< HEAD
-=======
         # Rewriting may introduce new functions. In the following loop,
         # we restrict rewriting to original functions, not newly introduced ones.
->>>>>>> c93e25fc
         original_functions = list(model.functions.values())
         count = self._apply_to_graph_or_function(
             model, model.graph, verbose=verbose, tracer=tracer
