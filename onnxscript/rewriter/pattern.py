--- conflicted
+++ resolved
@@ -14,13 +14,8 @@
     torch_module_op,
 )
 from onnxscript.rewriter._rewrite_rule import (
-<<<<<<< HEAD
-    PatternBase,
-    PatternImpl,
-=======
     Pattern,
     PatternBase,
->>>>>>> 727210bb
     RewriteRule,
     RewriteRuleClassBase,
     RewriteRuleSet,
@@ -35,11 +30,7 @@
     "OpsetPatternBuilder",
     "pattern_builder",
     "PatternBase",
-<<<<<<< HEAD
-    "PatternImpl",
-=======
     "Pattern",
->>>>>>> 727210bb
     "RewriteRule",
     "RewriteRuleClassBase",
     "RewriteRuleSet",
