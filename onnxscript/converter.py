--- conflicted
+++ resolved
@@ -15,7 +15,7 @@
 from . import analysis as analysis
 from . import type_annotation as ta
 from . import values as values
-from .onnx_opset import opset15
+from .onnx_opset import opset16
 from .values import (
     ConstValue, AttrRef, Dynamic, OnnxFunction, Op, DynamicKind,
     DebugInfo)
@@ -188,6 +188,7 @@
         self.pure_modules = ["onnxscript"]
         self.this_module = opset
         self.default_opset_ = default_opset
+        self.map_optional_to_tensor = {}
 
     @property
     def default_opset(self):
@@ -196,7 +197,7 @@
                 raise RuntimeError("Unable to return a default opset, None was detected yet.")
             warn("No default opset was defined or detected in function %r, "
                  "the converter uses opset 15." % (self.current_fn.name, ))
-            return opset15
+            return opset16
         return self.default_opset_
 
     def set_default_opset(self, opset, node):
@@ -241,6 +242,8 @@
         self.locals[0][name] = val
 
     def lookup(self, name, info, raise_exception=True):
+        if self.map_optional_to_tensor and name in self.map_optional_to_tensor:
+            name = self.map_optional_to_tensor[name]
         for scope in self.locals:
             if name in scope:
                 return scope[name]
@@ -325,9 +328,9 @@
 
     def emit_const(self, pyvalue, suggested_name, info):
         ovar = self.generate_unique_name(suggested_name)
-        # if pyvalue is None:
-        #     self.emit([ovar], Op(default_opset, "OptionalHasElement"), [suggested_name], [])
-        #     return
+        if pyvalue is None:
+            self.emit([ovar], Op(self.default_opset, "OptionalHasElement"), [suggested_name], [])
+            return
 
         tensor = pyvalue_to_tensor(ovar, pyvalue, self)
         attr = self.ir_builder.attr("value", tensor)
@@ -426,6 +429,8 @@
             if isinstance(target, str):
                 result = self.generate_unique_name(target)
                 callee, args, attrs = r
+                if callee.opname == "OptionalHasElement":
+                    self.map_optional_to_tensor = {args[0]: args[0] + "_tensor"}
                 self.emit([result], callee, args, attrs)
                 return ConverterExpression(result, kind)
             results = [self.generate_unique_name(x) for x in target]
@@ -449,7 +454,6 @@
         attrs = [self.translate_attr(x.arg, x.value) for x in node.keywords]
         return callee, args, attrs
 
-<<<<<<< HEAD
     def translate_bool_op_expr(self, node):
         op = type(node.op)
         if op not in primop_map:
@@ -457,8 +461,8 @@
         opname = primop_map[op]
         left = self.translate_expr(node.values[0])
         right = self.translate_expr(node.values[1])
-        return Op(default_opset, opname), [left, right], []
-=======
+        return Op(self.default_opset, opname), [left, right], []
+
     def _cast_like_binary_expression(self, left, right):
         if left.is_const() and not right.is_const():
             right = right.name
@@ -474,7 +478,6 @@
             left = left.name
             right = right.name
         return left, right
->>>>>>> ac84d647
 
     def translate_bin_op_expr(self, node):
         op = type(node.op)
@@ -507,7 +510,7 @@
         left = self.translate_expr(node.left)
 
         def left_is_input(left):
-            if any(left == i.name for i in self.current_fn.inputs):
+            if any(left.name == i.name for i in self.current_fn.inputs):
                 return True
             for outer in self.outer:
                 if any(left == i.name for i in outer.inputs):
@@ -517,7 +520,7 @@
         if left_is_input(left):
             if isinstance(node.comparators[0], ast.NameConstant) and\
                 node.comparators[0].value is None:
-                return Op(default_opset, "OptionalHasElement"), [left], []
+                return Op(self.default_opset, "OptionalHasElement"), [left.name], []
 
         right = self.translate_expr(node.comparators[0])
         left, right = self._cast_like_binary_expression(left, right)
@@ -663,6 +666,7 @@
         live_defs = list(stmt.live_out.intersection(analysis.defs(stmt)))
         test = self.translate_expr(stmt.test, "cond").name
         lineno = DebugInfo(stmt, self).lineno
+
         thenGraph, sub_fct_then = self.translate_block(
             stmt.body, "thenGraph_%d" % lineno, live_defs, parent_stmt=stmt)
         thenAttr = self.ir_builder.attr("then_branch", thenGraph)
@@ -752,6 +756,17 @@
     def translate_block(self, stmts, name, live_defs, parent_stmt=None):
         info_stmt = stmts[0] if len(stmts) > 0 else parent_stmt
         self.enter_scope(name, None)
+
+        if len(self.map_optional_to_tensor) > 0 and name.startswith("thenGraph_"):
+            optional_get_input = list(self.map_optional_to_tensor.keys())[0]
+            optional_get_output = list(self.map_optional_to_tensor.values())[0]
+            self.emit(
+                [optional_get_output],
+                Op(self.default_opset, "OptionalGetElement"),
+                [optional_get_input], [])
+            self.locals[len(self.locals) - 1][optional_get_output] = Dynamic(
+                optional_get_output, DynamicKind.Intermediate, DebugInfo(info_stmt, self))
+
         for s in stmts:
             self.translate_stmt(s)
         for pvar in live_defs:
