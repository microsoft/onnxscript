--- conflicted
+++ resolved
@@ -705,13 +705,9 @@
                 # The code can only be exported as a function.
                 typeinfo = None
             if ta.is_attr(typeinfo):
-<<<<<<< HEAD
-                self.ir_builder.add_attr(self.current_fn, x.arg, typeinfo, default_value)
-                self.bind(x.arg, AttrRef(x.arg, typeinfo, DebugInfo(x)))
-=======
-                self.ir_builder.add_attr(self.current_fn, x.arg, typeinfo, DebugInfo(x, self))
+                self.ir_builder.add_attr(
+                    self.current_fn, x.arg, typeinfo, DebugInfo(x, self), default_value)
                 self.bind(x.arg, AttrRef(x.arg, typeinfo, DebugInfo(x, self)))
->>>>>>> 978b143e
             else:
                 self.ir_builder.add_input(self.current_fn, x.arg, typeinfo, DebugInfo(x, self))
                 self.bind(x.arg, Dynamic(x.arg, DynamicKind.Input, DebugInfo(x, self)))
