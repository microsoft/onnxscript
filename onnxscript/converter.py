# -------------------------------------------------------------------------
# Copyright (c) Microsoft Corporation. All rights reserved.
# Licensed under the MIT License.
# --------------------------------------------------------------------------

import ast
import logging
from enum import IntEnum
import numpy
import onnx
import onnx.helper as helper
import typing
from . import onnx_types as types
from .irbuilder import IRBuilder
from . import analysis as analysis
from . import type_annotation as ta
from . import values as values
from .values import (
    ConstValue, AttrRef, Dynamic, OnnxFunction, Op, DynamicKind,
    DebugInfo)


logger = logging.getLogger("onnx-script")


# Python-to-IR converter:


def not_allowed(construct):
    return construct + "not supported."


class TranslationError(Exception):
    def __init__(self, *args: object) -> None:
        super().__init__(*args)


def warn(msg):
    logger.warning(msg)


def fail(msg):
    raise TranslationError(msg)


def fail_if(cond, msg):
    if cond:
        raise TranslationError(msg)


def ignore(cond, msg):
    if cond:
        warn(msg)


# Utility to convert a python value to TensorProto:
def py_type_to_onnx_type(pytype: type, converter, info: DebugInfo):
    if pytype is bool:
        return onnx.TensorProto.BOOL
    if pytype is int:
        return onnx.TensorProto.INT64
    if pytype is float:
        return onnx.TensorProto.FLOAT
    if pytype is str:
        return onnx.TensorProto.STRING
    fail(info.msg(
        f"Tensor conversion of element of type {pytype} is not implemented"))


def pyvalue_to_tensor(tensor_name: str, pyvalue, converter, info: DebugInfo):
    if pyvalue is None:
        fail(info.msg("Cannot convert None to tensor."))
    if isinstance(pyvalue, list):
        if len(pyvalue) == 0:
            fail(info.msg(
                "Cannot convert an empty list to tensor"))
        pytype = type(pyvalue[0])
        if not all([isinstance(e, pytype) for e in pyvalue]):
            fail(info.msg(
                "Cannot convert an list with elements of different types to tensor"))
        return helper.make_tensor(
            tensor_name, py_type_to_onnx_type(pytype, converter, info),
            [len(pyvalue)], pyvalue)

    onnx_type = py_type_to_onnx_type(type(pyvalue), converter, info)
    if onnx_type is onnx.TensorProto.BOOL:
        return helper.make_tensor(
            tensor_name, onnx_type, [], [int(pyvalue)])
    if onnx_type is onnx.TensorProto.STRING:
        return helper.make_tensor(
            tensor_name, onnx_type, [], vals=[pyvalue.encode('utf-8')])

    return helper.make_tensor(tensor_name, onnx_type, [], [pyvalue])


# map from python operators to ONNX ops
primop_map = {
    ast.Add: "Add",
    ast.And: "And",
    ast.BitAnd: "And",
    ast.BitOr: "Or",
    ast.Div: "Div",
    ast.Eq: "Equal",
    ast.Gt: "Greater",
    ast.GtE: "GreaterOrEqual",
    ast.Lt: "Less",
    ast.LtE: "LessOrEqual",
    ast.MatMult: "MatMul",
    ast.Mod: "Mod",
    ast.Mult: "Mul",
    ast.Not: "Not",
    ast.NotEq: 'NotEqual',
    ast.Or: "Or",
    ast.Pow: "Pow",
    ast.Sub: "Sub",
    ast.USub: "Neg",
}


def _known_modules():
    import onnxscript
    import onnxscript.onnx_types
    import onnxscript.onnx_opset
    res = {
        'numpy': numpy,
        'np': numpy,
        'onnx': onnx,
        'onnx.helper': onnx.helper,
        'onnxscript': onnxscript,
        'onnxscript.onnx_opset': onnxscript.onnx_opset,
        'onnxscript.values': onnxscript.values,
        'onnxscript.onnx_types': onnxscript.onnx_types,
    }
    for att in dir(onnxscript.onnx_opset):
        if att.startswith('opset'):
            res['onnxscript.onnx_opset.%s' % att] = getattr(onnxscript.onnx_opset, att)
    return res


class ConverterExpressionKind(IntEnum):
    ANY = 0
    CONST = 1
    ASSIGN = 2


class ConverterExpression:

    def __init__(self, name: typing.Union[str, typing.List[str]],
                 kind: ConverterExpressionKind, args=None):
        self.name = name
        self.kind = kind
        self.args = args

    def is_const(self):
        return self.kind == ConverterExpressionKind.CONST

    def __str__(self):
        return self.name

    def __repr__(self):
        if self.args is None:
            return f"ConverterExpression({self.name}, {self.kind})"
        return f"ConverterExpression({self.name}, {self.kind}, ...)"


class Converter:
    """
    Main class to translate python code into ONNX operators.

    :param ir_builder: convert AST node into ONNX structures,
        if None, class :class:`onnxscript.irbuilder.IRBuilder` is used

    The class uses logger `onnx-script`. Logging can be enabled with the following code:

    ::

        import logging
        logging.basicConfig(level=logging.DEBUG)

    Or if you need to enable only the logger used by this module:

    ::

        import logging
        logger = logging.getLogger('onnx-script')
        logger.setLevel(logging.DEBUG)
        console = logging.StreamHandler()
        logger.addHandler(console)
    """

    def __init__(self, ir_builder=None, opset=None, global_names=None, source=None,
                 default_opset=None):
        self.ir_builder = ir_builder or IRBuilder()
        self.known_modules = _known_modules()
        self.source = source
        if global_names is None:
            # TODO: Cleanup: This should be eventually removed.
            self.globals = {"int": int, "float": float, "str": str}
        else:
            # We make a copy in case function eval modifies it.
            self.globals = global_names.copy()
        self.pure_modules = ["onnxscript"]
        self.this_module = opset
        self.default_opset_ = default_opset

    @property
    def default_opset(self):
        if self.default_opset_ is None:
            if self.current_fn is None:
                raise RuntimeError("Unable to return a default opset, None was detected yet.")
            warn("No default opset was defined or detected in function %r, "
                 "the converter uses opset 15." % (self.current_fn.name, ))
            from .onnx_opset import opset15
            return opset15
        return self.default_opset_

    def set_default_opset(self, opset, node):
        if opset.domain != '':
            return
        if self.default_opset_ is not None:
            if (opset.domain != self.default_opset_.domain or
                    opset.version != self.default_opset_.version):
                fail(DebugInfo(node, self).msg(
                    "Two distincts opset were used (%r != %r)." % (
                        opset, self.default_opset_)))
        else:
            self.default_opset_ = opset

    def init_function_translation(self):
        """Initialize self for translating a new function."""
        self.outer = []
        self.current_fn = None
        self.nextvar = 0
        self.used_vars = set()
        self.locals = [{}]

    def enter_scope(self, name, parent_node):
        self.outer.insert(0, self.current_fn)
        self.current_fn = self.ir_builder.new_function(name)
        self.locals.insert(0, {})
        logger.debug("Converter:enter_scope:%d:node:%s", len(self.locals), type(parent_node))

    def exit_scope(self):
        logger.debug("Converter:exit_scope:%d", len(self.locals))
        graph = self.current_fn
        self.current_fn = self.outer[0]
        self.outer.pop(0)
        self.locals.pop(0)
        return graph

    def current_scope(self):
        return self.locals[0]

    def bind(self, name, val):
        logger.debug("Converter:bind:%s:%r", name, val)
        self.locals[0][name] = val

    def lookup(self, name, info, raise_exception=True):
        for scope in self.locals:
            if name in scope:
                return scope[name]
        if name in self.globals:
            return self.globals[name]
        if raise_exception:
            raise ValueError(info.msg(f"Unbound name: {name}."))
        return None

    def generate_unique_name(self, candidate="tmp"):
        r = candidate
        while r in self.used_vars:
            r = candidate + "_" + str(self.nextvar)
            self.nextvar = self.nextvar + 1
        self.used_vars.add(r)
        return r

    def to_onnx_attr_ref(self, val: AttrRef):
        pytype = val.typeinfo
        attrname = None
        if pytype is float:
            attrname = "value_float"
        elif pytype is int:
            attrname = "value_int"
        elif pytype is str:
            attrname = "value_string"
        elif pytype is typing.List[int]:
            attrname = "value_ints"
        else:
            fail(DebugInfo(val, self).msg(f"Unsupported attribute type: {pytype}"))
        return self.ir_builder.attr_ref(attrname, val.value, pytype)

    def to_onnx_var(self, val, target=None, info=None):
        if isinstance(val, AttrRef):
            # promote attribute to value
            result = self.generate_unique_name(target if target else "tmp")
            attr = self.to_onnx_attr_ref(val)
            self.emit([result], Op(self.default_opset, "Constant"), [], [attr])
            return result
        if isinstance(val, ConstValue) and isinstance(val.value, float):  # TODO
            result = self.generate_unique_name(target if target else "tmp")
            return self.emit_const(val.value, result, info)
        if isinstance(val, Dynamic):
            return val.value
        # Assume value is a python-value convertible to a tensor
        # TODO: check if value is convertible to a TensorProto, so that we can
        # produce a better error message otherwise
        return self.emit_const(val, target if target else "tmp", info)

    def py_var_to_onnx_var(self, py_var, info):
        return self.to_onnx_var(self.lookup(py_var, info), info=info)

    def emit_docstring(self, docstring):
        self.ir_builder.add_docstring(self.current_fn, docstring)

    def emit(self, outputs, callee, inputs, attrs, sub_functions=None):
        if callee.opname == 'NotEqual':
            if len(attrs) != 0:
                raise RuntimeError(
                    "Operator %r does not support attributes." % callee.opname)
            tmp = self.generate_unique_name()
            self.ir_builder.add_stmt(
                self.current_fn, [tmp], callee.opset, "Equal", inputs, attrs)
            self.ir_builder.add_stmt(
                self.current_fn, outputs, callee.opset, "Not", [tmp], attrs)
        else:
            self.ir_builder.add_stmt(
                self.current_fn, outputs, callee.opset,
                callee.opname, inputs, attrs, sub_functions)

    def emit_loop(self, outputs, callee, inputs, attrs, info, sub_functions=None):
        def rename(x):
            r = self.generate_unique_name(x)
            self.bind(x, Dynamic(r, DynamicKind.Output, info))
            return r

        # [ self.to_onnx_var(self.lookup(pvar)) for pvar in inputs ]
        onnx_inputs = inputs
        onnx_outputs = [rename(x) for x in outputs]
        self.emit(onnx_outputs, Op(self.default_opset, callee), onnx_inputs, attrs,
                  sub_functions=sub_functions)

    def emit_const(self, pyvalue, suggested_name, info):
        ovar = self.generate_unique_name(suggested_name)
        tensor = pyvalue_to_tensor(ovar, pyvalue, self, info)
        attr = self.ir_builder.attr("value", tensor)
        self.emit([ovar], Op(self.default_opset, "Constant"), [], [attr])
        return ConverterExpression(ovar, ConverterExpressionKind.CONST)

    def is_pure_module(self, m):
        return (m in self.pure_modules)

    def is_constant_expr(self, node):
        if isinstance(node, ast.Name):
            val = self.lookup(node.id, DebugInfo(node, self), raise_exception=False)
            if val is None:
                # A function...
                return False
            return isinstance(val, ConstValue) and self.is_pure_module(val.value)
        if isinstance(node, (ast.Call, ast.BinOp, ast.UnaryOp, ast.Compare,
                             ast.Num, ast.Str, ast.Attribute, ast.List, ast.Load,
                             ast.NameConstant, ast.Constant, ast.Str)):
            return all([self.is_constant_expr(c) for c in ast.iter_child_nodes(node)])
        return False

    def eval_constant_expr(self, node):
        # TODO: assert (self.is_constant_expr(node))
        locals = {}  # TODO
        expr = ast.Expression(node)
        cpl = compile(expr, filename="<ast>", mode="eval")
        try:
            return eval(cpl, self.globals, locals)
        except NameError as e:
            raise NameError(
                DebugInfo(node).msg(
                    "Missing names, globals contains %r, locals %r." % (
                        list(self.globals), list(locals)))) from e

    def eval_attr(self, node):
        if isinstance(node, ast.Num):
            return node.n
        if isinstance(node, ast.Str):
            return node.s
        if isinstance(node, ast.NameConstant):
            if not isinstance(node.value, bool):
                raise ValueError(f"Unsupported NameConstant attribute: {node.value}.")
            return 1 if node.value else 0
        if isinstance(node, ast.List):
            return [self.eval_attr(x) for x in node.elts]
        if isinstance(node, (ast.Call, ast.Attribute, ast.UnaryOp)):
            try:
                return self.eval_constant_expr(node)
            except NameError as e:
                raise NameError(DebugInfo(node, self).msg(
                    "Unable to evaluate a constant in node type %r "
                    "due to %r." % (type(node), str(e))))
        raise ValueError(DebugInfo(node).msg(
            f"Unsupported attribute type '{type(node).__name__}'."))

    def translate_attr(self, attr_name, node):
        '''
        Translate an (attribute-name, value) pair.
        node must represent an AST that evaluates to a python-value that can be mapped
        into an ONNX attribute value or it must be an attribute-reference.
        '''
        if isinstance(node, ast.Name):
            val = self.lookup(node.id, DebugInfo(node, self))
            if (isinstance(val, AttrRef)):
                return self.ir_builder.attr_ref(attr_name, val.value, val.typeinfo)
        return self.ir_builder.attr(attr_name, self.eval_constant_expr(node))

    def translate_docstring(self, node):
        if hasattr(node.value, 'value'):
            # python 3.8+
            return self.emit_docstring(node.value.value)
        if hasattr(node.value, 's'):
            # python 3.7
            return self.emit_docstring(node.value.s)
        raise TypeError("Unexpected type %r for node. "
                        "Unsupoorted version of python." % type(node))

    # Expression-translation generates "IR statements/nodes" that compute the value of
    # the expression into a target-variable, and returns the variable that is
    # assigned this value.
    def translate_expr(self, node, target="tmp"):
        if isinstance(node, ast.Call):
            r = self.translate_call_expr(node)
        elif isinstance(node, (ast.BinOp, ast.BoolOp, ast.BitAnd, ast.BitOr)):
            r = self.translate_bin_op_expr(node)
        elif isinstance(node, ast.UnaryOp):
            r = self.translate_unary_op_expr(node)
        elif isinstance(node, ast.Compare):
            r = self.translate_compare_expr(node)
        elif isinstance(node, ast.Name):
            r = self.translate_name_expr(node)
        elif self.is_constant_expr(node):
            cst = self.eval_constant_expr(node)
            if cst is None:
                fail(DebugInfo(node).msg(
                    "None is not allowed as a constant, node type is %r." % type(node)))
            r = self.emit_const(cst, target, DebugInfo(node, self))
        else:
            raise ValueError(DebugInfo(node, self).msg(
                f"Unsupported expression type: {type(node).__name__}."))
        if isinstance(r, ConverterExpression):
            return r
        if isinstance(r, tuple):
            if isinstance(target, str):
                result = self.generate_unique_name(target)
                callee, args, attrs = r
                self.emit([result], callee, args, attrs)
                return ConverterExpression(result, ConverterExpressionKind.ANY)
            results = [self.generate_unique_name(x) for x in target]
            callee, args, attrs = r
            self.emit(results, callee, args, attrs)
            return ConverterExpression(results, ConverterExpressionKind.ANY)
        return ConverterExpression(r, ConverterExpressionKind.ANY)

    # Translation of an expression where "None" is permitted (eg., for an optional argument)
    def translate_opt_expr(self, node, target="tmp"):
        # None is represented as a NameConstant in Python 3.7 and Constant in Python 3.9
        if isinstance(node, (ast.NameConstant, ast.Constant)) and (node.value is None):
            return ConverterExpression(None, ConverterExpressionKind.ANY)
        return self.translate_expr(node, target)

    def translate_call_expr(self, node):
        # TODO: for now, we map named arguments to attributes, and positional
        # arguments to inputs.
        callee = self.translate_callee_expr(node.func)
        args = [self.translate_opt_expr(x).name for x in node.args]
        attrs = [self.translate_attr(x.arg, x.value) for x in node.keywords]
        return callee, args, attrs

    def _cast_like_binary_expression(self, left, right):
        if left.is_const() and not right.is_const():
            right = right.name
            tmp = self.generate_unique_name(left.name + "_cast")
            self.emit([tmp], Op(self.default_opset, 'CastLike'), [left.name, right], [])
            left = tmp
        elif not left.is_const() and right.is_const():
            left = left.name
            tmp = self.generate_unique_name(right.name + "_cast")
            self.emit([tmp], Op(self.default_opset, 'CastLike'), [right.name, left], [])
            right = tmp
        else:
            left = left.name
            right = right.name
        return left, right

    def translate_bin_op_expr(self, node):
        op = type(node.op)
        if op not in primop_map:
            raise ValueError(DebugInfo(node, self).msg("Unsupported operator %r." % op))
        opname = primop_map[op]
        if hasattr(node, 'left'):
            # operation
            left = self.translate_expr(node.left)
            right = self.translate_expr(node.right)
        else:
            # and, or
            left = self.translate_expr(node.values[0])
            right = self.translate_expr(node.values[1])
        left, right = self._cast_like_binary_expression(left, right)
        return Op(self.default_opset, opname), [left, right], []

    def translate_unary_op_expr(self, node):
        op = type(node.op)
        if op not in primop_map:
            raise ValueError(DebugInfo(node, self).msg("Unsupported operator %r." % op))
        if self.is_constant_expr(node.operand):
            # This function changed the constant node.operand
            # and returns it. The function calling this one
            # should intercept this call and replace node
            # by node.operand.
            # This mechanism does not handle somthing like `(-(-5))`.
            if hasattr(node.operand, 'value'):
                # python 3.8+
                val = node.operand.value
            elif hasattr(node.operand, 'n'):
                # python 3.7
                val = float(node.operand.n)
            else:
                raise TypeError(
                    "Unable to guess constant value from type %r and attributes %r."
                    "" % (type(node.operand), dir(node.operand)))
            if op == ast.USub:
                cst = ast.Constant(-val, lineno=node.lineno, col_offset=node.col_offset)
                return self.translate_expr(cst)
            if op == ast.UAdd:
                return self.translate_expr(node.operand)
        opname = primop_map[op]
        operand = self.translate_expr(node.operand)
        return Op(self.default_opset, opname), [operand], []

    def translate_compare_expr(self, node):
        # TODO: handle multiple comparisons in one expression
        assert len(node.ops) == 1
        assert len(node.comparators) == 1
        op = type(node.ops[0])
        if op not in primop_map:
            raise ValueError(DebugInfo(node, self).msg("Unsupported operator %r." % op))
        opname = primop_map[op]
        left = self.translate_expr(node.left)
        right = self.translate_expr(node.comparators[0])
        left, right = self._cast_like_binary_expression(left, right)
        return Op(self.default_opset, opname), [left, right], []

    def translate_name_expr(self, node):
        return self.py_var_to_onnx_var(node.id, DebugInfo(node, self))

    def translate_opset_expr(self, node) -> values.Opset:
        """Return an Opset"""
        if isinstance(node, ast.Name):
            val = self.lookup(node.id, DebugInfo(node, self), raise_exception=False)
            if isinstance(val, ConstValue):  # TODO
                val = val.value
            if isinstance(val, values.Opset):
                return val
            fail(DebugInfo(node).msg(f"'{node.id}' is not an instance of type Opset."))
        elif isinstance(node, ast.Attribute):
            fail(DebugInfo(node, self).msg("Nested module unimplemented."))  # TODO
        else:
            fail(DebugInfo(node, self).msg("Invalid opset expression."))

    def translate_callee_expr(self, node) -> values.Op:
        """Return an Op"""
        if isinstance(node, ast.Attribute):
            module = self.translate_opset_expr(node.value)
            self.set_default_opset(module, node)
            opname = node.attr
            if opname in module:
                return Op(module, node.attr)
            warn(f"'{opname}' is not a known op in '{str(module)}'")
            return Op(module, node.attr)
        if isinstance(node, ast.Name):
            function_name = node.id
            found = self.lookup(function_name, DebugInfo(node, self), raise_exception=False)
            if isinstance(found, OnnxFunction):
                self.current_fn.append_function(found)
                return found
            if isinstance(found, Op):
                return found
            if not found:
                if function_name not in self.default_opset:
                    warn(f"Unknown function name {node.id}. The ONNX graph may not work.")
                return Op(self.default_opset, node.id)
        fail(DebugInfo(node, self).msg("Invalid callee"))

    def translate_stmt(self, node, index_of_stmt=None):
        """
        Statement translation: A single Python statement is mapped into a
        sequence of IR statements.
        """
        if isinstance(node, (ast.Assign, ast.AugAssign)):
            return self.translate_assign_stmt(node)
        if isinstance(node, ast.AnnAssign):
            return self.translate_assign_stmt(node)
        if isinstance(node, ast.Return):
            return self.translate_return_stmt(node)
        if isinstance(node, ast.If):
            return self.translate_if_stmt(node)
        if isinstance(node, ast.For):
            return self.translate_for_stmt(node)
        if isinstance(node, ast.Expr):
            if index_of_stmt == 0 and hasattr(node, 'value'):
                if hasattr(node.value, 'value') and isinstance(node.value.value, str):
                    # python 3.8+
                    return self.translate_docstring(node)
                if hasattr(node.value, 's') and isinstance(node.value.s, str):
                    # python 3.7
                    return self.translate_docstring(node)
        try:
            if node.value.func.id == 'print':
                # Any call to print function are ignored.
                return None
        except (TypeError, AttributeError):
            pass
        raise ValueError(DebugInfo(node, self).msg(
            f"Unsupported statement type: {type(node).__name__}."))

    def translate_assign_stmt(self, stmt: typing.Union[ast.Assign, ast.AnnAssign]):
        def assign(lhs, rhs):
            info = DebugInfo(lhs, self)
            if isinstance(lhs, ast.Name):
                lhs = lhs.id
                if self.is_constant_expr(rhs):
                    self.bind(lhs, ConstValue(self.eval_constant_expr(rhs), info))
                else:
                    t = self.translate_expr(rhs, lhs).name
                    if isinstance(stmt, ast.AnnAssign):
                        var = Dynamic(t, DynamicKind.Intermediate, info,
                                      typeinfo=self.eval_constant_expr(stmt.annotation))
                    else:
                        var = Dynamic(t, DynamicKind.Intermediate, info)
                    self.bind(lhs, var)
                    return var
            if isinstance(lhs, ast.Tuple):
                def id(x):
                    assert isinstance(x, ast.Name)
                    return x.id
                ids = [id(x) for x in lhs.elts]
                onnxids = self.translate_expr(rhs, ids).name
                for x, y in zip(ids, onnxids):
                    self.bind(x, Dynamic(y, DynamicKind.Intermediate, info))
                return None
            fail(DebugInfo(stmt, self).msg("Unsupported construct in LHS of assignment."))

        if isinstance(stmt, ast.Assign):
            targets = stmt.targets
        else:
            targets = [stmt.target]
        assert len(targets) == 1, "Multi-assignment not supported."
        lhs = targets[0]
        rhs = stmt.value
        if isinstance(rhs, ast.Tuple):
            assert isinstance(lhs, ast.Tuple)
            assert len(lhs.elts) == len(rhs.elts), \
                "Expected same number of elements on lhs and rhs of assignments."
            for p, r in zip(lhs.elts, rhs.elts):
                assign(p, r)
            var = None
        else:
            var = assign(lhs, rhs)
        if isinstance(lhs, ast.Tuple):
            return None
        return ConverterExpression(
            lhs.id, ConverterExpressionKind.ASSIGN, args=dict(var=var))

    def translate_return_stmt(self, stmt: ast.Return):
        def ret(exp, suffix=""):
            ovar = self.translate_expr(exp, "return_val" + suffix).name
            if self.returntype is None:
                t = None
            else:
                t = self.returntype[self.num_outputs]
            self.ir_builder.add_output(self.current_fn, ovar, t, DebugInfo(stmt, self))
            self.num_outputs += 1
            return ovar

        val = stmt.value
        assert val is not None, "Return statement without return-value not supported."
        if (isinstance(val, ast.Tuple)):
            return [ret(exp, str(i)) for i, exp in enumerate(val.elts)]
        else:
            return ret(val)

    def translate_if_stmt(self, stmt: ast.If):
        live_defs = list(stmt.live_out.intersection(analysis.defs(stmt)))
        test = self.translate_expr(stmt.test, "cond").name
        lineno = DebugInfo(stmt, self).lineno
        thenGraph, sub_fct_then = self.translate_block(
            stmt.body, "thenGraph_%d" % lineno, live_defs, parent_stmt=stmt)
        thenAttr = self.ir_builder.attr("then_branch", thenGraph)
        elseGraph, sub_fct_else = self.translate_block(
            stmt.orelse, "elseGraph_%d" % lineno, live_defs, parent_stmt=stmt)
        elseAttr = self.ir_builder.attr("else_branch", elseGraph)

        def rename(x):
            r = self.generate_unique_name(x)
            self.bind(x, Dynamic(r, DynamicKind.Intermediate, DebugInfo(stmt, self)))
            return r

        renamed = [rename(x) for x in live_defs]
        sub_functions = {}
        sub_functions.update(sub_fct_then)
        sub_functions.update(sub_fct_else)
        self.emit(renamed, Op(self.default_opset, "If"), [test], [thenAttr, elseAttr],
                  sub_functions=sub_functions)

    def translate_for_stmt(self, for_stmt: ast.For):
        # loop-variable
        assert isinstance(for_stmt.target, ast.Name), \
            "For loop target must be a single variable."
        p_loop_var = for_stmt.target.id
        # iter
        iter = for_stmt.iter
        assert isinstance(iter, ast.Call), "Loop bound not a call."
<<<<<<< HEAD
        assert isinstance(iter.func, ast.Name), "Unsupported loop bound."
        if iter.func.id == 'range':
            if not iter.args or len(iter.args) != 1:
                fail(DebugInfo(for_stmt, self).msg(
                    f"Unsupported number of arguments for function {iter.func.id!r}."))
        elif iter.func.id == 'conditional_range':
            if not iter.args or len(iter.args) != 2:
                fail(DebugInfo(for_stmt, self).msg(
                    f"Unsupported number of arguments for function {iter.func.id!r}."))
        else:
            fail(DebugInfo(for_stmt, self).msg(
                f"Unsupported loop function {iter.func.id!r}."))
        if iter.keywords:
            fail(DebugInfo(for_stmt, self).msg(
                f"Unsupported keywords {iter.keywords!r}."))
        if (iter.args[0] is None or (
                isinstance(iter.args[0], (ast.Constant, ast.NameConstant)) and
                iter.args[0].value is None)):
            # loop stop based on a condition
            o_loop_bound = ""
        else:
            o_loop_bound = self.translate_expr(iter.args[0], "loop_bound").name

=======
        if not isinstance(iter.func, ast.Name):
            fail(DebugInfo(for_stmt).msg("Unsupported loop bound %r." % iter.func))
        if iter.func.id != 'range':
            fail(DebugInfo(for_stmt).msg(
                "Unsupported loop bound, only function 'range' is allowed."))
        if not iter.args or len(iter.args) != 1:
            fail(DebugInfo(for_stmt).msg(
                "Unsupported loop bound, it should be 'range(?)'."))
        assert not iter.keywords, "Unsupported loop bound."
        o_loop_bound = self.translate_expr(iter.args[0], "loop_bound").name
>>>>>>> 6d1de0d2
        # analyze loop body
        exposed_uses = analysis.exposed_uses(for_stmt.body, self)
        vars_def_in_loop = analysis.defs(for_stmt.body)
        loop_state_vars = vars_def_in_loop.intersection(
            exposed_uses | for_stmt.live_out)
        scan_outputs = set()  # TODO
        outputs = list(loop_state_vars | scan_outputs)

        # loop-condition:
        o_true = self.emit_const(True, "true", DebugInfo(for_stmt, self))
        o_cond_var = None
        has_end_condition = False
        if iter.func.id == 'conditional_range' and isinstance(iter.args[1], ast.Name):
            o_cond_var = iter.args[1].id
            self.generate_unique_name("cond")
            o_cond_out = self.generate_unique_name("%s_out" % o_cond_var)
            has_end_condition = True
        if o_cond_var is None:
            o_cond_var = self.generate_unique_name("cond_in")
            o_cond_out = self.generate_unique_name("cond_out")

        # build loop_body
        self.enter_scope("loop_body", for_stmt)
        o_loop_var = self.generate_unique_name(p_loop_var)
        self.ir_builder.add_input(
            self.current_fn, o_loop_var, types.INT64, DebugInfo(for_stmt, self))
        self.bind(p_loop_var, Dynamic(
            o_loop_var, DynamicKind.Loop, DebugInfo(for_stmt, self)))

        self.ir_builder.add_input(
            self.current_fn, o_cond_var, types.BOOL, DebugInfo(for_stmt, self))
        for pv in loop_state_vars:
            ov = self.generate_unique_name(pv)
            # TODO: retrieve the annotation for variable pv is any is specified.
            # typeinfo = self.eval_constant_expr(pv.annotation)
            typeinfo = None
            self.ir_builder.add_input(
                self.current_fn, ov, typeinfo, DebugInfo(for_stmt, self))
            self.bind(pv, Dynamic(ov, DynamicKind.Loop, DebugInfo(for_stmt, self)))
        updated_condition = None
        for s in for_stmt.body:
            r = self.translate_stmt(s)
            if (has_end_condition and isinstance(r, ConverterExpression) and
                    r.name == o_cond_var):
                var = r.args['var']
                assert isinstance(var, Dynamic)
                updated_condition = var.value

        if has_end_condition:
            if updated_condition is None:
                fail(DebugInfo(for_stmt, self).msg(
                    "Condition %r is not modified in the loop body. "
                    "It should be removed." % o_cond_var))
            self.emit([o_cond_out], Op(self.default_opset, "Identity"),
                      [updated_condition], [])
        else:
            self.emit([o_cond_out], Op(self.default_opset, "Identity"),
                      [o_cond_var], [])

        self.ir_builder.add_output(
            self.current_fn, o_cond_out, types.BOOL, DebugInfo(for_stmt, self))
        for pv in loop_state_vars:
            ov = self.py_var_to_onnx_var(pv, DebugInfo(for_stmt, self))
            # TODO: retrieve variable type for the annotation if any.
            typeinfo = None
            self.ir_builder.add_output(
                self.current_fn, ov, typeinfo, DebugInfo(for_stmt, self))
        body = self.exit_scope()

        inputs = [o_loop_bound, o_true] + \
                 [self.py_var_to_onnx_var(
                     pv, DebugInfo(for_stmt, self)) for pv in loop_state_vars]
        graph, sub_functions = body.to_graph_proto()
        attrs = [self.ir_builder.attr("body", graph)]
        return self.emit_loop(outputs, "Loop", inputs, attrs,
                              sub_functions=sub_functions,
                              info=DebugInfo(for_stmt, self))

    def translate_block(self, stmts, name, live_defs, parent_stmt=None):
        """
        Translation of a statement-block to GraphProto attribute.
        """
        info_stmt = stmts[0] if len(stmts) > 0 else parent_stmt
        self.enter_scope(name, None)
        for s in stmts:
            self.translate_stmt(s)
        for pvar in live_defs:
            if pvar in self.current_scope():
                pv_val = self.current_scope()[pvar]
                output = self.to_onnx_var(pv_val, pvar)
                self.ir_builder.add_output(
                    self.current_fn, output, pv_val.typeinfo, DebugInfo(info_stmt, self))
            else:
                pv_val = None
                for scope in self.locals:  # TODO: skip current_scope
                    if pvar in scope:
                        pv_val = scope[pvar]
                        break
                if pv_val is None:
                    fail(DebugInfo(stmts[0], self).msg(
                        f"Variable {pvar} is not assigned a value along a conditional "
                        f"branch, known variables: {list(self.locals)}."))
                # introduce a copy
                ovar = self.generate_unique_name(pvar)
                self.emit([ovar], Op(self.default_opset, "Identity"),
                          [self.to_onnx_var(pv_val, pvar)], [])
                # TODO: retrieve the annotation if any.
                typeinfo = None
                self.ir_builder.add_output(
                    self.current_fn, ovar, typeinfo, DebugInfo(info_stmt, self))
        graph = self.exit_scope()
        return graph.to_graph_proto()

    def translate_function_def(self, fn: ast.FunctionDef):
        logger.debug("Converter:translate_function_def:%s", fn.name)
        if fn.name in self.this_module.function_defs:
            warn(f"{fn.name}: Already defined.")
        args = fn.args
        if args.vararg or args.kwonlyargs or args.kw_defaults or args.kwarg:
            warn(f"{fn.name}: Unsupported feature in function signature.")
        domain = self.this_module.domain
        self.current_fn = self.ir_builder.new_function(fn.name, domain, True)
        for i, x in enumerate(args.args):
            arg_with_default_start_index = len(args.args) - len(args.defaults)
            if args.defaults and i >= arg_with_default_start_index:
                # ast.Num does not have 'value' property in python 3.7
                if hasattr(args.defaults[i - arg_with_default_start_index], 'value'):
                    default_value = args.defaults[i - arg_with_default_start_index].value
                elif hasattr(args.defaults[i - arg_with_default_start_index], 'n'):
                    default_value = args.defaults[i - arg_with_default_start_index].n
                else:
                    default_value = None
            else:
                default_value = None
            if x.annotation:
                typeinfo = self.eval_constant_expr(x.annotation)
            else:
                # The code can only be exported as a function.
                typeinfo = None
            if ta.is_attr(typeinfo):
                self.ir_builder.add_attr(
                    self.current_fn, x.arg, typeinfo, DebugInfo(x, self), default_value)
                self.bind(x.arg, AttrRef(x.arg, typeinfo, DebugInfo(x, self)))
            else:
                self.ir_builder.add_input(self.current_fn, x.arg, typeinfo, DebugInfo(x, self))
                self.bind(x.arg, Dynamic(x.arg, DynamicKind.Input, DebugInfo(x, self)))
        if fn.returns:
            returntype = self.eval_constant_expr(fn.returns)
            if isinstance(returntype, tuple):
                assert all([ta.is_valid(t) for t in returntype])
                self.returntype = returntype
            else:
                assert ta.is_valid(returntype)
                self.returntype = (returntype,)
        else:
            self.returntype = None
        self.num_outputs = 0
        for i, s in enumerate(fn.body):
            self.translate_stmt(s, index_of_stmt=i)
        if self.returntype is not None:
            if self.num_outputs != len(self.returntype):
                raise SyntaxError(DebugInfo(fn, self).msg(
                    "Mismatch in number of return values and types. "
                    "Keyword 'return' cannot be used in a subgraph (test, loop). "
                    " returntype is %r, self.num_outputs=%r." % (
                        returntype, self.num_outputs)))
        return self.current_fn

    def do_import(self, alias):
        logger.debug("Importing %r as %r.", alias.name, alias.asname)
        fail_if(alias.name not in self.known_modules,
                f"Import: unsupported module {alias.name}")
        asname = alias.asname if alias.asname else alias.name
        self.globals[asname] = self.known_modules[alias.name]

    def top_level_stmt(self, stmt):
        if isinstance(stmt, ast.FunctionDef):
            self.init_function_translation()
            analysis.do_liveness_analysis(stmt, self)
            fn_ir = self.translate_function_def(stmt)
            fn_ir.debug_print()
            self.this_module.add_function_def(fn_ir)
            return fn_ir
        if isinstance(stmt, ast.If):
            # Skips it.
            return None
        raise ValueError(f"Unsupported top-level statement type: {type(stmt).__name__}.")<|MERGE_RESOLUTION|>--- conflicted
+++ resolved
@@ -713,8 +713,8 @@
         # iter
         iter = for_stmt.iter
         assert isinstance(iter, ast.Call), "Loop bound not a call."
-<<<<<<< HEAD
-        assert isinstance(iter.func, ast.Name), "Unsupported loop bound."
+        if not isinstance(iter.func, ast.Name):
+            fail(DebugInfo(for_stmt, self).msg("Unsupported loop bound %r." % iter.func))
         if iter.func.id == 'range':
             if not iter.args or len(iter.args) != 1:
                 fail(DebugInfo(for_stmt, self).msg(
@@ -737,18 +737,6 @@
         else:
             o_loop_bound = self.translate_expr(iter.args[0], "loop_bound").name
 
-=======
-        if not isinstance(iter.func, ast.Name):
-            fail(DebugInfo(for_stmt).msg("Unsupported loop bound %r." % iter.func))
-        if iter.func.id != 'range':
-            fail(DebugInfo(for_stmt).msg(
-                "Unsupported loop bound, only function 'range' is allowed."))
-        if not iter.args or len(iter.args) != 1:
-            fail(DebugInfo(for_stmt).msg(
-                "Unsupported loop bound, it should be 'range(?)'."))
-        assert not iter.keywords, "Unsupported loop bound."
-        o_loop_bound = self.translate_expr(iter.args[0], "loop_bound").name
->>>>>>> 6d1de0d2
         # analyze loop body
         exposed_uses = analysis.exposed_uses(for_stmt.body, self)
         vars_def_in_loop = analysis.defs(for_stmt.body)
