"""Test op correctness by comparing with PyTorch results."""
from __future__ import annotations

import copy
import dataclasses
import unittest
import warnings
from typing import Any, Callable, Collection, Iterable, Optional, Sequence, TypeVar

import numpy as np
import onnx
import parameterized
import torch
from torch.testing._internal import common_device_type, common_methods_invocations
from torch.testing._internal.opinfo import core as opinfo_core
from torch.utils import _pytree as pytree

import onnxscript
from onnxscript.function_libs.torch_aten.ops import core as core_ops
from onnxscript.function_libs.torch_aten.ops import nn as nn_ops
from onnxscript.function_libs.torch_aten.ops import special as special_ops
from onnxscript.tests.common import version_utils
from onnxscript.tests.function_libs.torch_aten import extra_opinfo

T = TypeVar("T")

# Test only float32 inputs. All dtypes will be tested on the generated symbolic functions.
TESTED_DTYPES = (torch.float32,)

# Convenience tuples for creating dtype lists when skipping or xfailing tests

BOOL_TYPES = (torch.bool,)

INT_TYPES = (
    torch.int8,
    torch.int16,
    torch.int32,
    torch.int64,
    torch.uint8,
)

FLOAT_TYPES = (
    torch.float16,
    torch.float32,
    torch.float64,
)


def dtypes_except(*dtypes: torch.dtype) -> Sequence[torch.dtype]:
    """Returns all dtypes except the ones specified."""
    return tuple(dtype for dtype in TESTED_DTYPES if dtype not in dtypes)


@dataclasses.dataclass
class DecorateMeta:
    """A dataclass for storing information about a test case to skip or xfail.

    Adapted from functorch: functorch/test/common_utils.py
    """

    op_name: str
    variant_name: str
    decorator: Callable[..., Any]
    dtypes: Optional[Collection[torch.dtype]]
    reason: str
    matcher: Optional[Callable[[Any], bool]] = None


def xfail(
    op_name: str,
    variant_name: str = "",
    *,
    reason: str,
    dtypes: Optional[Collection[torch.dtype]] = None,
) -> DecorateMeta:
    """Expects an OpInfo test to fail.

    Args:
        op_name: The name of the operator.
        variant_name: Optional OpInfo variant_test_name.
        dtypes: The dtypes to expect the failure.
        reason: The reason for the failure.
    """
    return DecorateMeta(
        op_name=op_name,
        variant_name=variant_name,
        decorator=unittest.expectedFailure,
        dtypes=dtypes,
        reason=reason,
    )


def skip(
    op_name: str,
    variant_name: str = "",
    *,
    reason: str,
    dtypes: Optional[Collection[torch.dtype]] = None,
    matcher: Optional[Callable[[Any], Any]] = None,
) -> DecorateMeta:
    """Skips an OpInfo test.

    Args:
        op_name: The name of the operator.
        variant_name: Optional OpInfo variant_test_name.
        dtypes: The dtypes to skip.
        reason: The reason for skipping.
        matcher: A function that matches the test sample input. It is used only when
            xfail is in the SKIP_SUBTESTS list.
    """
    return DecorateMeta(
        op_name=op_name,
        variant_name=variant_name,
        decorator=unittest.skip(f"Skip: {reason}"),
        dtypes=dtypes,
        reason=reason,
        matcher=matcher,
    )


def add_decorate_info(
    all_opinfos: Sequence[opinfo_core.OpInfo],
    test_class_name: str,
    base_test_name: str,
    skip_or_xfails: Iterable[DecorateMeta],
) -> Callable[[T], T]:
    """Decorates OpInfo tests with decorators based on the skip_or_xfails list."""
    ops_mapping = {(info.name, info.variant_test_name): info for info in all_opinfos}
    for decorate_meta in skip_or_xfails:
        opinfo = ops_mapping.get((decorate_meta.op_name, decorate_meta.variant_name))
        assert (
            opinfo is not None
        ), f"Couldn't find OpInfo for {decorate_meta}. Did you need to specify variant_name?"
        decorators = list(opinfo.decorators)
        new_decorator = opinfo_core.DecorateInfo(
            decorate_meta.decorator,
            test_class_name,
            base_test_name,
            dtypes=decorate_meta.dtypes,
        )
        decorators.append(new_decorator)
        opinfo.decorators = tuple(decorators)

    # This decorator doesn't modify fn in any way
    def wrapped(fn):
        return fn

    return wrapped


def duplicate_opinfo(opinfos: list[opinfo_core.OpInfo], name: str, new_names: tuple[str, ...]):
    """Duplicate an opinfo in the opinfo database and give it a new name."""
    duplicated = []
    all_info_names = {opinfo.name for opinfo in opinfos}
    for opinfo in opinfos:
        if opinfo.name == name:
            for new_name in new_names:
                if new_name in all_info_names:
                    # NOTE: Avoid duplicating an opinfo that already exists in the database.
                    # New opinfos are expected to be added in torch-nightly.
                    warnings.warn(f"OpInfo {new_name} already exists in the database.")
                    continue
                new_opinfo = copy.deepcopy(opinfo)
                new_opinfo.name = new_name
                duplicated.append(new_opinfo)
    opinfos.extend(duplicated)


# Create a copy of the op_db to modify
OPS_DB = copy.deepcopy(common_methods_invocations.op_db)

# Append extra op_db into the op database for testing
OPS_DB.extend(extra_opinfo.OP_DB)

# Modify this section ##########################################################


def _cat_input_wrangler(
    args: list[Any], kwargs: dict[str, Any]
) -> tuple[list[Any], dict[str, Any]]:
    # Remove the self argument
    if len(args) == 2:
        kwargs["dim"] = args.pop()
    return args, kwargs


def _embedding_input_wrangler(
    args: list[Any], kwargs: dict[str, Any]
) -> tuple[list[Any], dict[str, Any]]:
    """Remove arguments not present in the aten op signature."""
    if "max_norm" in kwargs:
        del kwargs["max_norm"]
    if "norm_type" in kwargs:
        del kwargs["norm_type"]
    return args, kwargs


def _full_input_wrangler(
    args: list[Any], kwargs: dict[str, Any]
) -> tuple[list[Any], dict[str, Any]]:
    # Remove the self argument
    if version_utils.torch_older_than("2.0"):
        args.pop(0)
    return args, kwargs


def _upsample_input_wrangler(
    args: list[Any], kwargs: dict[str, Any]
) -> tuple[list[Any], dict[str, Any]]:
    if "scale_factor" in kwargs:
        kwargs["scales_h"] = kwargs["scale_factor"]
        kwargs["scales_w"] = kwargs["scale_factor"]
        del kwargs["scale_factor"]
    if "size" in kwargs:
        kwargs["size"] = np.array(kwargs["size"])
    return args, kwargs


def _sum_input_wrangler(
    args: list[Any], kwargs: dict[str, Any]
) -> tuple[list[Any], dict[str, Any]]:
    if kwargs.get("dim") is not None:
        kwargs["dim"] = np.array(kwargs["dim"], dtype=np.int64)
    return args, kwargs


def _where_input_wrangler(
    args: list[Any], kwargs: dict[str, Any]
) -> tuple[list[Any], dict[str, Any]]:
    # The aten::where op takes condition, x, y as inputs
    # Swap the first two inputs
    args[0], args[1] = args[1], args[0]
    return args, kwargs


# Ops to be tested for numerical consistency between onnx and pytorch
# Find the names of the OpInfos in torch/testing/_internal/common_methods_invocations.py

# Split the scripted and traced ops to make sure we don't forget to script an op
OPINFO_FUNCTION_MAPPING_SCRIPTED: dict[
    str,
    onnxscript.OnnxFunction
    | Callable[..., Any]
    | tuple[
        onnxscript.OnnxFunction | Callable[..., Any],
        Callable[[list[Any], dict[str, Any]], tuple[list[Any], dict[str, Any]]],
    ],
] = {
    "abs": core_ops.aten_abs,
    "acos": core_ops.aten_acos,
    "acosh": core_ops.aten_acosh,
    "add": core_ops.aten_add,
    "addmm": core_ops.aten_addmm,
    "asin": core_ops.aten_asin,
    "asinh": core_ops.aten_asinh,
    "atan": core_ops.aten_atan,
    "atanh": core_ops.aten_atanh,
    "bmm": core_ops.aten_bmm,
    "broadcast_to": core_ops.aten_broadcast_to,
    "cat": (core_ops.aten_cat, _cat_input_wrangler),
    "ceil": core_ops.aten_ceil,
    "clamp_max": core_ops.aten_clamp_max,
    "clamp_min": core_ops.aten_clamp_min,
    "clone": core_ops.aten_clone,
    "cos": core_ops.aten_cos,
    "cosh": core_ops.aten_cosh,
    # "detach": core_ops.aten_detach,  # detach is not in OP-TEST-DB
    "div": core_ops.aten_div,
    "dot": core_ops.aten_dot,
    "empty": core_ops.aten_empty,
    "eq": core_ops.aten_eq,
    "equal": core_ops.aten_equal,
    "exp": core_ops.aten_exp,
    "exp2": core_ops.aten_exp2,
    "expand": core_ops.aten_expand,
    "erf": core_ops.aten_erf,
    "fmod": core_ops.aten_fmod,
    "full": (core_ops.aten_full, _full_input_wrangler),
    "full_like": core_ops.aten_full_like,
    "ge": core_ops.aten_ge,
    "gt": core_ops.aten_gt,
    "isinf": core_ops.aten_isinf,
    "log": core_ops.aten_log,
    "le": core_ops.aten_le,
    "log10": core_ops.aten_log10,
    "log1p": core_ops.aten_log1p,
    "log_softmax": special_ops.aten_special_log_softmax,
    "log2": core_ops.aten_log2,
    "logaddexp": core_ops.aten_logaddexp,
    "logaddexp2": core_ops.aten_logaddexp2,
    "logcumsumexp": core_ops.aten_logcumsumexp,
    "logdet": core_ops.aten_logdet,
    "logsumexp": core_ops.aten_logsumexp,
    "lt": core_ops.aten_lt,
    "matmul": core_ops.aten_matmul,
    "maximum": core_ops.aten_maximum,
    "minimum": core_ops.aten_minimum,
    "mm": core_ops.aten_mm,
    "mul": core_ops.aten_mul,
    "ne": core_ops.aten_ne,
    "neg": core_ops.aten_neg,
    "new_full": core_ops.aten_new_full,
    "nn.functional.adaptive_avg_pool1d": nn_ops.aten_adaptive_avg_pool1d,
    "nn.functional.adaptive_avg_pool2d": nn_ops.aten_adaptive_avg_pool2d,
    "nn.functional.adaptive_avg_pool3d": nn_ops.aten_adaptive_avg_pool3d,
    "nn.functional.celu": nn_ops.aten_celu,
    "nn.functional.elu": nn_ops.aten_elu,
    "nn.functional.embedding": (core_ops.aten_embedding, _embedding_input_wrangler),
    "nn.functional.leaky_relu": nn_ops.aten_leaky_relu,
    "nn.functional.logsigmoid": nn_ops.aten_log_sigmoid,
    "nn.functional.relu": nn_ops.aten_relu,
    "nn.functional.relu6": nn_ops.aten_relu6,
    "nn.functional.selu": core_ops.aten_selu,
    "nn.functional.upsample_nearest2d": (
        nn_ops.aten_upsample_nearest2d,
        _upsample_input_wrangler,
    ),
    "nonzero": core_ops.aten_nonzero,
    "ones": core_ops.aten_ones,
    "permute": core_ops.aten_permute,
    "pow": core_ops.aten_pow,
    "reciprocal": core_ops.aten_reciprocal,
    "remainder": core_ops.aten_remainder,
    "repeat": core_ops.aten_repeat,
    "reshape": core_ops.aten_reshape,
    "round": core_ops.aten_round,
    "rsqrt": core_ops.aten_rsqrt,
    "rsub": core_ops.aten_rsub,
    "sigmoid": core_ops.aten_sigmoid,
    "sign": core_ops.aten_sign,
    "sin": core_ops.aten_sin,
    "sinh": core_ops.aten_sinh,
    "softmax": special_ops.aten_special_softmax,
    "split": core_ops.aten_split,
    "sqrt": core_ops.aten_sqrt,
    "sub": core_ops.aten_sub,
    "t": core_ops.aten_t,
    "tan": core_ops.aten_tan,
    "tanh": core_ops.aten_tanh,
    "topk": core_ops.aten_topk,
    "unsqueeze": core_ops.aten_unsqueeze,
    "view": core_ops.aten_view,
    "where": (core_ops.aten_where, _where_input_wrangler),
    "xlogy": special_ops.aten_special_xlogy,
    "zeros": core_ops.aten_zeros,
}


OPINFO_FUNCTION_MAPPING_TRACE_ONLY: dict[
    str,
    Callable[..., Any] | tuple[Callable[..., Any], Callable[..., Any]],
] = {
    "amax": core_ops.aten_amax,
    "amin": core_ops.aten_amin,
    "arange_start_step": core_ops.aten_arange_start_step,
    "arange_start": core_ops.aten_arange_start,
    "arange": core_ops.aten_arange,
    "argmax": core_ops.aten_argmax,
    "argmin": core_ops.aten_argmin,
    "clamp": core_ops.aten_clamp,
<<<<<<< HEAD
    "empty_like": core_ops.aten_empty_like,
=======
    "convolution": core_ops.aten_convolution,
>>>>>>> cfea6f91
    "index_select": core_ops.aten_index_select,
    "native_layer_norm": core_ops.aten_native_layer_norm,
    "nn.functional.conv2d": core_ops.aten_conv2d,
    "nn.functional.gelu": nn_ops.aten_gelu,
    "nn.functional.linear": nn_ops.aten_linear,
    "ones_like": core_ops.aten_ones_like,
    "slice": core_ops.aten_slice,
    "sum": (core_ops.aten_sum_dim_IntList, _sum_input_wrangler),
    "transpose": core_ops.aten_transpose,
    "zeros_like": core_ops.aten_zeros_like,
}

OPINFO_FUNCTION_MAPPING: dict[
    str,
    onnxscript.OnnxFunction
    | Callable[..., Any]
    | tuple[
        onnxscript.OnnxFunction | Callable[..., Any],
        Callable[[list[Any], dict[str, Any]], tuple[list[Any], dict[str, Any]]],
    ],
] = {**OPINFO_FUNCTION_MAPPING_SCRIPTED, **OPINFO_FUNCTION_MAPPING_TRACE_ONLY}

TESTED_OPS = frozenset(OPINFO_FUNCTION_MAPPING)

EXPECTED_SKIPS_OR_FAILS = (
    skip("empty", reason="Using zeros to simulate empty"),
    skip("empty_like", reason="Using zeros_like to simulate empty_like"),
    xfail("logcumsumexp", reason="naive implementation not numerically stable"),
    xfail("logsumexp", reason="ONNX Runtime 1.13 does not support ReduceLogSumExp-18"),
    xfail(
        "nn.functional.upsample_nearest2d",
        reason="enable when ONNX Runtime does support opset18",
    ),
    xfail("round", variant_name="decimals_0", reason="The op does not support decimals"),
    xfail("round", variant_name="decimals_3", reason="The op does not support decimals"),
    xfail("round", variant_name="decimals_neg_3", reason="The op does not support decimals"),
)


SKIP_SUBTESTS: tuple[DecorateMeta, ...] = (
    skip(
        "arange",
        matcher=lambda sample: len(sample.args) != 0,
        reason="arange overload takes single argument",
    ),
    skip(
        "arange",
        matcher=lambda sample: sample.kwargs.get("end") is not None,
        reason="arange overload does not support positional 'end' argument",
    ),
    skip(
        "arange_start",
        matcher=lambda sample: len(sample.args) != 1,
        reason="arange_start overload takes two arguments (input, start)",
    ),
    skip(
        "arange_start_step",
        matcher=lambda sample: len(sample.args) != 2,
        reason="arange_start_step overload takes three arguments (input, start, step)",
    ),
    skip(
        "cat",
        matcher=lambda sample: sample.input[0].equal(torch.tensor([])),
        reason="cat does not support zero-dim tensors yet",
    ),
    skip(
        "div",
        matcher=lambda sample: sample.kwargs.get("rounding_mode") is not None,
        reason="rounding_mode is not yet supported",
    ),
    skip(
        "expand",
        matcher=lambda sample: (np.array(sample.args[0]) > 0).all() is np.bool_(False),
        reason="Negative value is not supported",
    ),
    skip(
        "nonzero",
        matcher=lambda sample: sample.kwargs.get("as_tuple") is not None,
        reason="as_tuple=True is not supported",
    ),
    skip(
        "nn.functional.adaptive_avg_pool1d",
        # Shape should be [N, C, D1]
        matcher=lambda sample: sample.args[0] not in {1, (1,)},
        reason="only global pooling is supported; only batched inputs are supported",
    ),
    skip(
        "nn.functional.adaptive_avg_pool2d",
        matcher=lambda sample: sample.args[0] != (1, 1),
        reason="only global pooling is supported; only batched inputs are supported",
    ),
    skip(
        "nn.functional.adaptive_avg_pool3d",
        matcher=lambda sample: sample.args[0] != (1, 1, 1),
        reason="only global pooling is supported; only batched inputs are supported",
    ),
    skip(
        "nn.functional.conv2d",
        matcher=lambda sample: isinstance(sample.kwargs.get("padding"), str),
        reason="String padding is not accepted by aten::conv2d",
    ),
    skip(
        "nn.functional.upsample_nearest2d",
        # Shape should be [N, C, H, W]
        matcher=lambda sample: len(sample.input.shape) != 2 + 2,
        reason="only test on 2d inputs",
    ),
    skip(
        "nn.functional.upsample_nearest2d",
        matcher=lambda sample: "scale_factor" in sample.kwargs,
        reason="fixme: the scale_factor tests",
    ),
    skip(
        "permute",
        matcher=lambda sample: len(list(filter(lambda v: v < 0, sample.args[0]))) > 0,
        reason="Negative value in perm is not supported",
    ),
    skip(
        "permute",
        matcher=lambda sample: len(sample.args[0]) == 0,
        reason="Empty perm is not supported",
    ),
)

duplicate_opinfo(
    OPS_DB,
    "arange",
    (
        "arange_start",
        "arange_start_step",
    ),
)

duplicate_opinfo(
    OPS_DB,
    "nn.functional.upsample_nearest",
    (
        "nn.functional.upsample_nearest1d",
        "nn.functional.upsample_nearest2d",
        "nn.functional.upsample_nearest3d",
    ),
)

duplicate_opinfo(OPS_DB, "new_full", ("full",))

# END OF SECTION TO MODIFY #####################################################


OP_WITH_SKIPPED_SUBTESTS = frozenset(meta.op_name for meta in SKIP_SUBTESTS)
ALL_OPS_IN_DB = frozenset(op_info.name for op_info in OPS_DB)
# Assert all ops in OPINFO_FUNCTION_MAPPING are in the OPS_DB
assert TESTED_OPS.issubset(ALL_OPS_IN_DB), f"{TESTED_OPS - ALL_OPS_IN_DB} not in OPS_DB"


TORCH_TYPE_TO_ONNX = {
    torch.bool: onnx.TensorProto.BOOL,
    torch.uint8: onnx.TensorProto.UINT8,
    torch.int8: onnx.TensorProto.INT8,
    torch.int16: onnx.TensorProto.INT16,
    torch.int32: onnx.TensorProto.INT32,
    torch.int64: onnx.TensorProto.INT64,
    torch.float16: onnx.TensorProto.FLOAT16,
    torch.float32: onnx.TensorProto.FLOAT,
    torch.float64: onnx.TensorProto.DOUBLE,
    torch.complex64: onnx.TensorProto.COMPLEX64,
    torch.complex128: onnx.TensorProto.COMPLEX128,
    torch.bfloat16: onnx.TensorProto.BFLOAT16,
}


def _convert_tensor_to_numpy(input: Any) -> Any:
    if isinstance(input, torch.Tensor):
        return input.detach().cpu().numpy()
    if isinstance(input, (tuple, list)):
        if len(input) == 0:
            return np.array((), dtype=np.int64)
        if isinstance(input[0], torch.Tensor):
            return [_convert_tensor_to_numpy(x) for x in input]
        if isinstance(input[0], bool):
            return np.array(input, dtype=np.bool_)

        # Just a sequence of numbers
        if isinstance(input[0], int):
            return np.array(input, dtype=np.int64)
        if isinstance(input[0], float):
            return np.array(input)

    return input


def _convert_kwargs_for_onnx(kwargs: dict[str, Any]) -> dict[str, Any]:
    """Converts kwargs to be compatible with ONNX Runtime.

    ONNX Runtime doesn't support torch.bool, so we convert them to torch.uint8.
    """
    new_kwargs = {}
    for key, value in kwargs.items():
        if key == "device":
            continue
        if key == "dtype":
            value = TORCH_TYPE_TO_ONNX[value]
        new_kwargs[key] = value
    return new_kwargs


def _should_skip_test_sample(op_name: str, sample) -> Optional[str]:
    """Returns a reason if a test sample should be skipped."""
    if op_name not in OP_WITH_SKIPPED_SUBTESTS:
        return None
    for decorator_meta in SKIP_SUBTESTS:
        # Linear search on SKIP_SUBTESTS. That's fine because the list is small.
        if decorator_meta.op_name == op_name:
            assert decorator_meta.matcher is not None, "Matcher must be defined"
            if decorator_meta.matcher(sample):
                return decorator_meta.reason
    return None


class TestFunctionValidity(unittest.TestCase):
    def test_all_script_functions_are_onnx_functions(self):
        for func_with_wrangler in OPINFO_FUNCTION_MAPPING_SCRIPTED.values():
            if isinstance(func_with_wrangler, tuple):
                func = func_with_wrangler[0]
            else:
                func = func_with_wrangler
            if not isinstance(func, onnxscript.OnnxFunction):
                raise AssertionError(
                    f"'{func}' is not an OnnxFunction. Was it decorated with '@torch_op'? "
                    "If the function is trace_only, please move it to the "
                    "'OPINFO_FUNCTION_MAPPING_TRACE_ONLY' dict."
                )

    def test_all_trace_only_functions_are_not_onnx_functions(self):
        for func_with_wrangler in OPINFO_FUNCTION_MAPPING_TRACE_ONLY.values():
            if isinstance(func_with_wrangler, tuple):
                func = func_with_wrangler[0]
            else:
                func = func_with_wrangler
            if isinstance(func, onnxscript.OnnxFunction):
                raise AssertionError(
                    f"'{func.name}' is an OnnxFunction. "
                    "If the function is not trace_only, please move it to the "
                    "'OPINFO_FUNCTION_MAPPING_SCRIPTED' dict."
                )

    @parameterized.parameterized.expand(list(OPINFO_FUNCTION_MAPPING_SCRIPTED.items()))
    @unittest.skipIf(
        version_utils.onnx_older_than("1.14"),
        "Function checker is not available before ONNX 1.14",
    )
    def test_script_function_passes_checker(self, _, func_with_wrangler):
        if isinstance(func_with_wrangler, tuple):
            func = func_with_wrangler[0]
        else:
            func = func_with_wrangler
        function_proto = func.to_function_proto()
        onnx.checker.check_function(function_proto)  # type: ignore[attr-defined]


class TestOutputConsistency(unittest.TestCase):
    """Test output consistency between exported ONNX models and PyTorch eager mode.

    This is a parameterized test suite.
    """

    def setUp(self) -> None:
        torch.manual_seed(42)
        np.random.seed(42)

    @common_device_type.ops(  # type: ignore[misc]
        [info for info in OPS_DB if info.name in TESTED_OPS],
        allowed_dtypes=TESTED_DTYPES,
    )
    @add_decorate_info(
        OPS_DB,
        "TestOutputConsistency",
        "test_output_match",
        skip_or_xfails=EXPECTED_SKIPS_OR_FAILS,
    )
    def test_output_match(self, device: str, dtype: torch.dtype, op):
        """Base test method for testing each opset, used by instantiate_device_type_tests."""
        # device is provided by instantiate_device_type_tests, but we only want to run in cpu.
        assert device == "cpu"

        samples = op.sample_inputs(
            device,
            dtype,
            requires_grad=False,
        )

        onnx_function_and_wrangler = OPINFO_FUNCTION_MAPPING[op.name]
        input_wrangler = None
        if isinstance(onnx_function_and_wrangler, tuple):
            # Obtain the input_wrangler that manipulates the OpInfo inputs
            # to match the aten operator signature
            # An example is nn.functional.upsample_nearest2d, which has a different signature
            # than the aten operator upsample_nearest2d
            onnx_function, input_wrangler = onnx_function_and_wrangler
        else:
            assert callable(onnx_function_and_wrangler)
            onnx_function = onnx_function_and_wrangler

        for (i, cpu_sample) in enumerate(samples):
            inputs = (cpu_sample.input, *cpu_sample.args)
            # Provide the repr to subtest because tensors are not serializable in parallel test runs
            with self.subTest(
                sample_num=i,
                inputs=repr(inputs),
                kwargs=repr(cpu_sample.kwargs),
            ):
                skip_reason = _should_skip_test_sample(op.name, cpu_sample)
                if skip_reason is not None:
                    # Cannot use self.skip because pytest would skip the entire test
                    warnings.warn(f"skipped sample {i}. Reason: {skip_reason}")
                    continue
                input_onnx = [_convert_tensor_to_numpy(x) for x in inputs]
                kwargs_onnx = _convert_kwargs_for_onnx(cpu_sample.kwargs)
                if input_wrangler:
                    input_onnx, kwargs_onnx = input_wrangler(input_onnx, kwargs_onnx)
                torch_output = op(*inputs, **cpu_sample.kwargs)
                function_output = onnx_function(*input_onnx, **kwargs_onnx)

                # TODO: add pytree structure comparison.
                flattened_torch_outputs, _ = pytree.tree_flatten(torch_output)
                flattened_function_outputs, _ = pytree.tree_flatten(function_output)

                assert flattened_torch_outputs
                assert len(flattened_torch_outputs) == len(flattened_function_outputs)

                for torch_output, function_output in zip(
                    flattened_torch_outputs, flattened_function_outputs
                ):
                    if dtype == torch.float32:
                        # Relax atol and rtol for float32 based on empirical results
                        # The current most relaxed values are for aten::native_layer_norm
                        rtol = 3.7e-5
                        atol = 1.8e-4
                    else:
                        rtol = None
                        atol = None

                    if not isinstance(function_output, np.ndarray):
                        # An onnxscript tensor
                        function_output = function_output.value

                    # Use torch.testing as opposed to np.testing to ensure dtypes and shapes match
                    torch.testing.assert_close(
                        torch.tensor(function_output).cpu(),
                        torch_output.cpu()
                        if isinstance(torch_output, torch.Tensor)
                        else torch.tensor(torch_output).cpu(),
                        rtol=rtol,
                        atol=atol,
                    )


common_device_type.instantiate_device_type_tests(
    TestOutputConsistency, globals(), only_for="cpu"
)


if __name__ == "__main__":
    unittest.main()<|MERGE_RESOLUTION|>--- conflicted
+++ resolved
@@ -358,11 +358,8 @@
     "argmax": core_ops.aten_argmax,
     "argmin": core_ops.aten_argmin,
     "clamp": core_ops.aten_clamp,
-<<<<<<< HEAD
+    "convolution": core_ops.aten_convolution,
     "empty_like": core_ops.aten_empty_like,
-=======
-    "convolution": core_ops.aten_convolution,
->>>>>>> cfea6f91
     "index_select": core_ops.aten_index_select,
     "native_layer_norm": core_ops.aten_native_layer_norm,
     "nn.functional.conv2d": core_ops.aten_conv2d,
