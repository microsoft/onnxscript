"""Test op correctness by comparing with PyTorch results.

## How to add a new operator test

This test use PyTorch's OpInfo mechanism to generate test cases for each operator.
You may find all OpInfos in https://github.com/pytorch/pytorch/blob/7ec0d6f006fdd2c9b978dc6aa4923144684a3f51/torch/testing/_internal/common_methods_invocations.py#L8804

1. To enable test cases for an operator
    1a. If the op is not `trace_only`, add an entry to the
    `OPINFO_FUNCTION_MAPPING_SCRIPTED` map.
    1b. If the op is `trace_only`, add an entry to the
    `OPINFO_FUNCTION_MAPPING_TRACE_ONLY` map.

    The entries are <op_info_name: function> pairs.
2. Edit `EXPECTED_SKIPS_OR_FAILS` and/or `SKIP_SUBTESTS` to skip or xfail tests.
Prefer xfail over skip when possible.
    2a. If a test is now failing because of xpass, because some previous errors
    are now fixed, removed the corresponding xfail.
3. If sample inputs of the OpInfo needs to be adjusted to fit the aten signature, create an input
wrangler function. See `_cat_input_wrangler` for an example.
4. To test different ONNX functions that are registered as overloads of the same
    op, use `duplicate_opinfo` to create new OpInfo with new names and map each
    to one overload.
"""
from __future__ import annotations

import copy
import dataclasses
import pprint
import unittest
import warnings
from typing import Any, Callable, Collection, Iterable, Optional, Sequence, TypeVar

import numpy as np
import onnx
import onnxruntime as ort
import onnxruntime.capi.onnxruntime_pybind11_state
import parameterized
import torch
from torch.testing._internal import common_device_type, common_methods_invocations
from torch.testing._internal.opinfo import core as opinfo_core
from torch.utils import _pytree as pytree

import onnxscript
import onnxscript.evaluator
from onnxscript.function_libs.torch_aten import graph_building
from onnxscript.function_libs.torch_aten.ops import core as core_ops
from onnxscript.function_libs.torch_aten.ops import nn as nn_ops
from onnxscript.function_libs.torch_aten.ops import special as special_ops
from onnxscript.tests.common import version_utils
from onnxscript.tests.function_libs.torch_aten import extra_opinfo

T = TypeVar("T")

# Test only float32 inputs. All dtypes will be tested on the generated symbolic functions.
TESTED_DTYPES = (torch.float32,)

# Convenience tuples for creating dtype lists when skipping or xfailing tests

BOOL_TYPES = (torch.bool,)

INT_TYPES = (
    torch.int8,
    torch.int16,
    torch.int32,
    torch.int64,
    torch.uint8,
)

FLOAT_TYPES = (
    torch.float16,
    torch.float32,
    torch.float64,
)

TEST_OPSET_VERSION = 18


def dtypes_except(*dtypes: torch.dtype) -> Sequence[torch.dtype]:
    """Returns all dtypes except the ones specified."""
    return tuple(dtype for dtype in TESTED_DTYPES if dtype not in dtypes)


@dataclasses.dataclass
class DecorateMeta:
    """A dataclass for storing information about a test case to skip or xfail.

    Adapted from functorch: functorch/test/common_utils.py
    """

    op_name: str
    variant_name: str
    decorator: Callable[..., Any]
    dtypes: Optional[Collection[torch.dtype]]
    reason: str
    matcher: Optional[Callable[[Any], bool]] = None
    enabled_if: bool = True
    # The test_class_name to apply the decorator to. If None, the decorator is
    # applied to all test classes.
    test_class_name: Optional[str] = None


def xfail(
    op_name: str,
    variant_name: str = "",
    *,
    reason: str,
    dtypes: Optional[Collection[torch.dtype]] = None,
    enabled_if: bool = True,
    test_class_name: Optional[str] = None,
) -> DecorateMeta:
    """Expects an OpInfo test to fail.

    Args:
        op_name: The name of the operator.
        variant_name: Optional OpInfo variant_test_name.
        reason: The reason for the failure.
        dtypes: The dtypes to expect the failure.
        enabled_if: Whether the xfail is enabled.
        test_class_name: The test class name to apply the xfail to. If None, the
            xfail is applied to all test classes.
    """
    return DecorateMeta(
        op_name=op_name,
        variant_name=variant_name,
        decorator=unittest.expectedFailure,
        dtypes=dtypes,
        reason=reason,
        enabled_if=enabled_if,
        test_class_name=test_class_name,
    )


def skip(
    op_name: str,
    variant_name: str = "",
    *,
    reason: str,
    dtypes: Optional[Collection[torch.dtype]] = None,
    matcher: Optional[Callable[[Any], Any]] = None,
    enabled_if: bool = True,
    test_class_name: Optional[str] = None,
) -> DecorateMeta:
    """Skips an OpInfo test.

    Args:
        op_name: The name of the operator.
        variant_name: Optional OpInfo variant_test_name.
        reason: The reason for skipping.
        dtypes: The dtypes to skip.
        matcher: A function that matches the test sample input. It is used only when
            the skip is in the SKIP_SUBTESTS list.
        enabled_if: Whether the skip is enabled.
        test_class_name: The test class name to apply the skip to. If None, the skip
            is applied to all test classes.
    """
    return DecorateMeta(
        op_name=op_name,
        variant_name=variant_name,
        decorator=unittest.skip(f"Skip: {reason}"),
        dtypes=dtypes,
        reason=reason,
        matcher=matcher,
        enabled_if=enabled_if,
        test_class_name=test_class_name,
    )


def add_decorate_info(
    all_opinfos: Sequence[opinfo_core.OpInfo],
    test_class_name: str,
    base_test_name: str,
    skip_or_xfails: Iterable[DecorateMeta],
) -> Callable[[T], T]:
    """Decorates OpInfo tests with decorators based on the skip_or_xfails list."""
    ops_mapping = {(info.name, info.variant_test_name): info for info in all_opinfos}
    for decorate_meta in skip_or_xfails:
        opinfo = ops_mapping.get((decorate_meta.op_name, decorate_meta.variant_name))
        assert (
            opinfo is not None
        ), f"Couldn't find OpInfo for {decorate_meta}. Did you need to specify variant_name?"
        decorators = list(opinfo.decorators)
        new_decorator = opinfo_core.DecorateInfo(
            decorate_meta.decorator,
            decorate_meta.test_class_name or test_class_name,
            base_test_name,
            dtypes=decorate_meta.dtypes,
            active_if=decorate_meta.enabled_if,
        )
        decorators.append(new_decorator)
        opinfo.decorators = tuple(decorators)

    # This decorator doesn't modify fn in any way
    def wrapped(fn):
        return fn

    return wrapped


def duplicate_opinfo(opinfos: list[opinfo_core.OpInfo], name: str, new_names: tuple[str, ...]):
    """Duplicate an opinfo in the opinfo database and give it a new name."""
    duplicated = []
    all_info_names = {opinfo.name for opinfo in opinfos}
    for opinfo in opinfos:
        if opinfo.name == name:
            for new_name in new_names:
                if new_name in all_info_names:
                    # NOTE: Avoid duplicating an opinfo that already exists in the database.
                    # New opinfos are expected to be added in torch-nightly.
                    warnings.warn(f"OpInfo {new_name} already exists in the database.")
                    continue
                new_opinfo = copy.deepcopy(opinfo)
                new_opinfo.name = new_name
                duplicated.append(new_opinfo)
    opinfos.extend(duplicated)


# Create a copy of the op_db to modify
OPS_DB = copy.deepcopy(common_methods_invocations.op_db)

# Append extra op_db into the op database for testing
OPS_DB.extend(extra_opinfo.OP_DB)

# Modify this section ##########################################################


def _amin_amax_input_wrangler(
    args: list[Any], kwargs: dict[str, Any]
) -> tuple[list[Any], dict[str, Any]]:
    if "dim" not in kwargs:
        # Supply an empty dim to match the aten signature
        kwargs["dim"] = np.array([], dtype=np.int64)
    else:
        # Convert dim to a numpy array
        kwargs["dim"] = np.array(kwargs["dim"], dtype=np.int64).reshape((-1,))
    return args, kwargs


def _cat_input_wrangler(
    args: list[Any], kwargs: dict[str, Any]
) -> tuple[list[Any], dict[str, Any]]:
    # Remove the self argument
    if len(args) == 2:
        kwargs["dim"] = args.pop()
    return args, kwargs


def _cross_entropy_input_wrangler(
    args: list[Any], kwargs: dict[str, Any]
) -> tuple[list[Any], dict[str, Any]]:
    if "reduction" in kwargs:
        reduction_vals = ["none", "mean", "sum"]
        value = kwargs["reduction"]
        idx = reduction_vals.index(value)
        kwargs["reduction"] = idx
    return args, kwargs


def _dropout_input_wrangler(
    args: list[Any], kwargs: dict[str, Any]
) -> tuple[list[Any], dict[str, Any]]:
    if "training" in kwargs:
        kwargs["train"] = kwargs["training"]
        kwargs.pop("training")
    return args, kwargs


def _embedding_input_wrangler(
    args: list[Any], kwargs: dict[str, Any]
) -> tuple[list[Any], dict[str, Any]]:
    """Remove arguments not present in the aten op signature."""
    if "max_norm" in kwargs:
        del kwargs["max_norm"]
    if "norm_type" in kwargs:
        del kwargs["norm_type"]
    return args, kwargs


def _empty_input_wrangler(
    args: list[Any], kwargs: dict[str, Any]
) -> tuple[list[Any], dict[str, Any]]:
    """Remove arguments not present in the aten op signature."""
    if "requires_grad" in kwargs:
        del kwargs["requires_grad"]
    return args, kwargs


<<<<<<< HEAD
def _gather_input_wrangler(
    args: list[Any], kwargs: dict[str, Any]
) -> tuple[list[Any], dict[str, Any]]:
    # Make the dim argument an attribute
    kwargs["dim"] = args.pop(1)
=======
def _mse_loss_input_wrangler(
    args: list[Any], kwargs: dict[str, Any]
) -> tuple[list[Any], dict[str, Any]]:
    if "reduction" in kwargs:
        reduction_vals = ["none", "mean", "sum"]  # [0,1,2], default=1
        value = kwargs["reduction"]
        idx = reduction_vals.index(value)
        kwargs["reduction"] = idx
>>>>>>> 21849add
    return args, kwargs


def _nll_loss_input_wrangler(
    args: list[Any], kwargs: dict[str, Any]
) -> tuple[list[Any], dict[str, Any]]:
    if "reduction" in kwargs:
        # aten_nll_loss can only accept integer argument instead of string
        reduction_vals = ["none", "mean", "sum"]
        value = kwargs["reduction"]
        kwargs["reduction"] = reduction_vals.index(value)
    return args, kwargs


def _upsample_input_wrangler(
    args: list[Any], kwargs: dict[str, Any]
) -> tuple[list[Any], dict[str, Any]]:
    if "scale_factor" in kwargs:
        kwargs["scales_h"] = kwargs["scale_factor"]
        kwargs["scales_w"] = kwargs["scale_factor"]
        del kwargs["scale_factor"]
    if "size" in kwargs:
        kwargs["size"] = np.array(kwargs["size"], dtype=np.int64)
    return args, kwargs


def _permute_input_wrangler(
    args: list[Any], kwargs: dict[str, Any]
) -> tuple[list[Any], dict[str, Any]]:
    # Change the dims argument back to a list because ONNX Transpose does not
    # support dynamic perms
    kwargs["dims"] = args.pop()
    kwargs["dims"] = kwargs["dims"].tolist()
    return args, kwargs


def _sum_input_wrangler(
    args: list[Any], kwargs: dict[str, Any]
) -> tuple[list[Any], dict[str, Any]]:
    if kwargs.get("dim") is not None:
        kwargs["dim"] = np.array(kwargs["dim"], dtype=np.int64)
    return args, kwargs


def _where_input_wrangler(
    args: list[Any], kwargs: dict[str, Any]
) -> tuple[list[Any], dict[str, Any]]:
    # The aten::where op takes condition, x, y as inputs
    # Swap the first two inputs
    args[0], args[1] = args[1], args[0]
    return args, kwargs


# Ops to be tested for numerical consistency between onnx and pytorch
# Find the names of the OpInfos in torch/testing/_internal/common_methods_invocations.py

# Split the scripted and traced ops to make sure we don't forget to script an op
OPINFO_FUNCTION_MAPPING_SCRIPTED: dict[
    str,
    onnxscript.OnnxFunction
    | Callable[..., Any]
    | tuple[
        onnxscript.OnnxFunction | Callable[..., Any],
        Callable[[list[Any], dict[str, Any]], tuple[list[Any], dict[str, Any]]],
    ],
] = {
    "all_dim": core_ops.aten_all_dim,
    "allclose": core_ops.aten_allclose,
    "all": core_ops.aten_all,
    "abs": core_ops.aten_abs,
    "acos": core_ops.aten_acos,
    "acosh": core_ops.aten_acosh,
    "add": core_ops.aten_add,
    "addmm": core_ops.aten_addmm,
    # "alias": core_ops.aten_alias,  # alias is not in OP-TEST-DB
    "amax": (core_ops.aten_amax, _amin_amax_input_wrangler),
    "amin": (core_ops.aten_amin, _amin_amax_input_wrangler),
    "asin": core_ops.aten_asin,
    "asinh": core_ops.aten_asinh,
    "atan": core_ops.aten_atan,
    "atanh": core_ops.aten_atanh,
    "baddbmm": core_ops.aten_baddbmm,
    "bmm": core_ops.aten_bmm,
    "broadcast_to": core_ops.aten_broadcast_to,
    "cat": (core_ops.aten_cat, _cat_input_wrangler),
    "ceil": core_ops.aten_ceil,
    "chunk": core_ops.aten_chunk,
    "clamp_max": core_ops.aten_clamp_max,
    "clamp_min": core_ops.aten_clamp_min,
    "clone": core_ops.aten_clone,
    "constant_pad_nd": core_ops.aten_constant_pad_nd,
    # "copy": core_ops.aten_copy,  # copy is not in OPS_DB
    "cos": core_ops.aten_cos,
    "cosh": core_ops.aten_cosh,
    "cross": core_ops.aten_cross,
    # "detach": core_ops.aten_detach,  # detach is not in OP-TEST-DB
    "div": core_ops.aten_div,
    "dot": core_ops.aten_dot,
    "empty": (core_ops.aten_empty, _empty_input_wrangler),
    # "empty_strided": core_ops.aten_empty_strided,  # empty_strided is not in OPS_DB
    "eq": core_ops.aten_eq,
    "equal": core_ops.aten_equal,
    "exp": core_ops.aten_exp,
    "exp2": core_ops.aten_exp2,
    "expand": core_ops.aten_expand,
    "expand_as": core_ops.aten_expand_as,
    "erf": core_ops.aten_erf,
    "fill": core_ops.aten_fill,
    "fmod": core_ops.aten_fmod,
    "full": core_ops.aten_full,
    "full_like": core_ops.aten_full_like,
    "gather": (core_ops.aten_gather, _gather_input_wrangler),
    "ge": core_ops.aten_ge,
    # "greater_equal": core_ops.aten_greater_equal,  # no test case in OPS_DB
    # "greater": core_ops.aten_greater,  # no test case in OPS_DB
    "gt": core_ops.aten_gt,
    # "is_same_size": core_ops.aten_is_same_size,  # no test case in OPS_DB
    # "is_nonzero": core_ops.aten_is_nonzero,  # no test case in OPS_DB
    "index_put_bool": core_ops.aten_index_put_bool,
    "index_put": core_ops.aten_index_put,
    "isclose": core_ops.aten_isclose,
    "isfinite": core_ops.aten_isfinite,
    "isinf": core_ops.aten_isinf,
    "isnan": core_ops.aten_isnan,
    "isneginf": core_ops.aten_isneginf,
    "isposinf": core_ops.aten_isposinf,
    "log": core_ops.aten_log,
    "le": core_ops.aten_le,
    "log10": core_ops.aten_log10,
    "log1p": core_ops.aten_log1p,
    "log_softmax": special_ops.aten_special_log_softmax,
    "log2": core_ops.aten_log2,
    "logaddexp": core_ops.aten_logaddexp,
    "logaddexp2": core_ops.aten_logaddexp2,
    "logcumsumexp": core_ops.aten_logcumsumexp,
    "logdet": core_ops.aten_logdet,
    "logsumexp": core_ops.aten_logsumexp,
    "lt": core_ops.aten_lt,
    "masked_fill": core_ops.aten_masked_fill,
    "matmul": core_ops.aten_matmul,
    "maximum": core_ops.aten_maximum,
    "min_dim": core_ops.aten_min_dim,
    "min_other": core_ops.aten_min_other,
    "min": core_ops.aten_min,
    "minimum": core_ops.aten_minimum,
    "mm": core_ops.aten_mm,
    "mul": core_ops.aten_mul,
    "narrow": core_ops.aten_narrow,
    # "native_dropout": core_ops.aten_native_dropout,  # native_dropout is not in OPS_DB
    "ne": core_ops.aten_ne,
    "neg": core_ops.aten_neg,
    "new_full": core_ops.aten_new_full,
    "new_ones_dtype": core_ops.aten_new_ones_dtype,
    "new_ones": core_ops.aten_new_ones,
    "new_zeros_dtype": core_ops.aten_new_zeros_dtype,
    "new_zeros": core_ops.aten_new_zeros,
    "nn.functional.adaptive_avg_pool1d": nn_ops.aten_adaptive_avg_pool1d,
    "nn.functional.adaptive_avg_pool2d": nn_ops.aten_adaptive_avg_pool2d,
    "nn.functional.adaptive_avg_pool3d": nn_ops.aten_adaptive_avg_pool3d,
    "nn.functional.celu": nn_ops.aten_celu,
    "nn.functional.dropout": (core_ops.aten_dropout, _dropout_input_wrangler),
    "nn.functional.elu": nn_ops.aten_elu,
    "nn.functional.embedding": (core_ops.aten_embedding, _embedding_input_wrangler),
    "nn.functional.leaky_relu": nn_ops.aten_leaky_relu,
    "nn.functional.logsigmoid": nn_ops.aten_log_sigmoid,
    "nn.functional.nll_loss_weight": (nn_ops.aten_nll_loss_weight, _nll_loss_input_wrangler),
    "nn.functional.nll_loss": (nn_ops.aten_nll_loss, _nll_loss_input_wrangler),
    "nn.functional.relu": nn_ops.aten_relu,
    "nn.functional.relu6": nn_ops.aten_relu6,
    "nn.functional.selu": core_ops.aten_selu,
    "nn.functional.mse_loss": (nn_ops.aten_mse_loss, _mse_loss_input_wrangler),
    "nonzero": core_ops.aten_nonzero,
    "normal": core_ops.aten_normal,
    "ones": core_ops.aten_ones,
    "permute": (core_ops.aten_permute, _permute_input_wrangler),
    "pow": core_ops.aten_pow,
    "reciprocal": core_ops.aten_reciprocal,
    "remainder": core_ops.aten_remainder,
    "repeat": core_ops.aten_repeat,
    "reshape": core_ops.aten_reshape,
    "resolve_conj": core_ops.aten_resolve_conj,
    "resolve_neg": core_ops.aten_resolve_neg,
    "round": core_ops.aten_round,
    "rsqrt": core_ops.aten_rsqrt,
    "rsub": core_ops.aten_rsub,
    "select": core_ops.aten_select,
    # "scalar_tensor": core_ops.aten_scalar_tensor,  # no test case in OPS_DB
    "sigmoid": core_ops.aten_sigmoid,
    "sign": core_ops.aten_sign,
    "sin": core_ops.aten_sin,
    "sinh": core_ops.aten_sinh,
    "softmax": special_ops.aten_special_softmax,
    "split_with_sizes": core_ops.aten_split_with_sizes,
    "split": core_ops.aten_split,
    "sqrt": core_ops.aten_sqrt,
    "squeeze_dim": core_ops.aten_squeeze_dim,
    "squeeze": core_ops.aten_squeeze,
    "stack": core_ops.aten_stack,
    "sub": core_ops.aten_sub,
    "t": core_ops.aten_t,
    "tan": core_ops.aten_tan,
    "tanh": core_ops.aten_tanh,
    "topk": core_ops.aten_topk,
    "trunc": core_ops.aten_trunc,
    "unsqueeze": core_ops.aten_unsqueeze,
    "view": core_ops.aten_view,
    "where": (core_ops.aten_where, _where_input_wrangler),
    "xlogy": special_ops.aten_special_xlogy,
    "zeros": core_ops.aten_zeros,
}


OPINFO_FUNCTION_MAPPING_TRACE_ONLY: dict[
    str,
    Callable[..., Any] | tuple[Callable[..., Any], Callable[..., Any]],
] = {
    "any": core_ops.aten_any,  # TODO: add more testcase which element is [0.0, 0.1, -0.1, 0.0] etc.
    "arange_start_step": core_ops.aten_arange_start_step,
    "arange_start": core_ops.aten_arange_start,
    "arange": core_ops.aten_arange,
    "argmax": core_ops.aten_argmax,
    "argmin": core_ops.aten_argmin,
    "clamp": core_ops.aten_clamp,
    "cumsum": core_ops.aten_cumsum,
    "contiguous": core_ops.aten_contiguous,
    "convolution": core_ops.aten_convolution,
    "empty_like": core_ops.aten_empty_like,
    "index_select": core_ops.aten_index_select,
    "layer_norm": core_ops.aten_layer_norm,
    "max": core_ops.aten_max,
    "native_layer_norm": core_ops.aten_native_layer_norm,
    "new_empty": core_ops.aten_new_empty,
    "new_empty_strided": core_ops.aten_new_empty_strided,
    "nn.functional.conv1d": core_ops.aten_conv1d,
    "nn.functional.conv2d": core_ops.aten_conv2d,
    "nn.functional.conv3d": core_ops.aten_conv3d,
    # use cross_entropy as test case instead of cross_entropy_loss (not in OPS_DB)
    "nn.functional.cross_entropy": (
        nn_ops.aten_cross_entropy_loss,
        _cross_entropy_input_wrangler,
    ),
    "nn.functional.gelu": nn_ops.aten_gelu,
    "nn.functional.linear": nn_ops.aten_linear,
    "nn.functional.upsample_nearest2d": (
        nn_ops.aten_upsample_nearest2d,
        _upsample_input_wrangler,
    ),
    "ones_like": core_ops.aten_ones_like,
    "slice": core_ops.aten_slice,
    "sum": (core_ops.aten_sum_dim_IntList, _sum_input_wrangler),
    "transpose": core_ops.aten_transpose,
    "zeros_like": core_ops.aten_zeros_like,
}

# These ops are not deterministic, so we check shape and dtype only
NONDETERMINISTIC_OPS: frozenset[str] = frozenset(
    (
        "empty_like",
        "empty",
        "new_empty_strided",
        "new_empty",
        "normal",
    )
)

OPINFO_FUNCTION_MAPPING: dict[
    str,
    onnxscript.OnnxFunction
    | Callable[..., Any]
    | tuple[
        onnxscript.OnnxFunction | Callable[..., Any],
        Callable[[list[Any], dict[str, Any]], tuple[list[Any], dict[str, Any]]],
    ],
] = {**OPINFO_FUNCTION_MAPPING_SCRIPTED, **OPINFO_FUNCTION_MAPPING_TRACE_ONLY}

TESTED_OPS = frozenset(OPINFO_FUNCTION_MAPPING)

EXPECTED_SKIPS_OR_FAILS = (
    xfail(
        "any",
        reason="fixme: ORT shape inference error",
        test_class_name="TestOutputConsistencyFullGraph",
    ),
    xfail(
        "chunk", reason="fixme: ORT error", test_class_name="TestOutputConsistencyFullGraph"
    ),
    xfail(
        "index_select",
        reason="fixme: ORT shape inference error on rank-0 input",
        test_class_name="TestOutputConsistencyFullGraph",
    ),
    xfail("logcumsumexp", reason="naive implementation not numerically stable"),
    xfail(
        "max",
        variant_name="binary",
        reason="fixme: current implementation gets shape inference error",
        test_class_name="TestOutputConsistencyFullGraph",
    ),
    xfail(
        "max",
        variant_name="reduction_with_dim",
        reason="fixme: current implementation gets shape inference error",
        test_class_name="TestOutputConsistencyFullGraph",
    ),
    xfail(
        "min_dim",
        variant_name="reduction_with_dim",
        reason="ORT Graph attribute inferencing failed https://github.com/onnx/onnx/issues/4986",
        test_class_name="TestOutputConsistencyFullGraph",
    ),
    xfail(
        "new_full",
        reason="fixme: ORT fails with invalid model: 'ONNX Schema aten_new_full: failed validating the check: !(it.GetName().empty())'",
        test_class_name="TestOutputConsistencyFullGraph",
    ),
    xfail(
        "new_ones",
        reason="fixme: ORT fails with invalid model: 'ONNX Schema aten_new_full: failed validating the check: !(it.GetName().empty())'",
        test_class_name="TestOutputConsistencyFullGraph",
    ),
    xfail(
        "new_ones_dtype",
        reason="fixme: ORT fails with invalid model: 'ONNX Schema aten_new_full: failed validating the check: !(it.GetName().empty())'",
        test_class_name="TestOutputConsistencyFullGraph",
    ),
    xfail(
        "new_zeros",
        reason="fixme: ORT fails with invalid model: 'ONNX Schema aten_new_full: failed validating the check: !(it.GetName().empty())'",
        test_class_name="TestOutputConsistencyFullGraph",
    ),
    xfail(
        "new_zeros_dtype",
        reason="fixme: ORT fails with invalid model: 'ONNX Schema aten_new_full: failed validating the check: !(it.GetName().empty())'",
        test_class_name="TestOutputConsistencyFullGraph",
    ),
    xfail(
        "nn.functional.adaptive_avg_pool1d",
        reason="fixme: ORT fails with invalid model: 'ONNX Schema aten_adaptive_avg_pool1d: failed validating the check: !(it.GetName().empty())'",
        test_class_name="TestOutputConsistencyFullGraph",
    ),
    xfail(
        "nn.functional.adaptive_avg_pool3d",
        reason="fixme: ORT fails with invalid model: 'ONNX Schema aten_adaptive_avg_pool3d: failed validating the check: !(it.GetName().empty())'",
        test_class_name="TestOutputConsistencyFullGraph",
    ),
    xfail(
        "nn.functional.mse_loss",
        reason="fixme: Onnx [ShapeInferenceError] Inferred shape and existing shape differ in rank: (0) vs (1)",
        test_class_name="TestOutputConsistencyFullGraph",
    ),
    xfail(
        "nn.functional.upsample_nearest2d",
        reason="fixme: ORT fails with invalid model: 'INVALID_ARGUMENT : Failed to load model with error: vector::_M_range_check: __n (which is 1) >= this->size() (which is 1)'",
        test_class_name="TestOutputConsistencyFullGraph",
    ),
    xfail(
        "repeat",
        reason="fixme: shape inference error. Enable after onnx/onnx#4982",
        test_class_name="TestOutputConsistencyFullGraph",
    ),
    xfail(
        "round",
        variant_name="decimals_0",
        reason="The op does not support decimals yet",
        test_class_name="TestOutputConsistencyEager",
    ),
    xfail("round", variant_name="decimals_3", reason="The op does not support decimals yet"),
    xfail(
        "round", variant_name="decimals_neg_3", reason="The op does not support decimals yet"
    ),
    xfail(
        "t",
        reason="ORT Graph attribute inferencing failed on rank-1 input",
        test_class_name="TestOutputConsistencyFullGraph",
    ),
)


SKIP_SUBTESTS: tuple[DecorateMeta, ...] = (
    skip(
        "all",
        matcher=lambda sample: not (len(sample.kwargs) == 0),
        reason="this Aten overload only support one tensor as input by design",
    ),
    skip(
        "all_dim",
        matcher=lambda sample: not (len(sample.kwargs) > 0),
        reason="this Aten overload only support one tensor as input and {dim,keepdim} as kwargs by design",
    ),
    skip(
        "amax",
        matcher=lambda sample: len(sample.input.shape) == 0,
        reason="fixme: ORT aborts on scalar inputs to ReduceMax-18",
    ),
    skip(
        "amin",
        matcher=lambda sample: len(sample.input.shape) == 0,
        reason="fixme: ORT aborts on scalar inputs to ReduceMin-18",
    ),
    skip(
        "arange",
        matcher=lambda sample: len(sample.args) != 0,
        reason="arange overload takes single argument",
    ),
    skip(
        "arange",
        matcher=lambda sample: sample.kwargs.get("end") is not None,
        reason="arange overload does not support positional 'end' argument",
    ),
    skip(
        "arange_start",
        matcher=lambda sample: len(sample.args) != 1,
        reason="arange_start overload takes two arguments (input, start)",
    ),
    skip(
        "arange_start_step",
        matcher=lambda sample: len(sample.args) != 2,
        reason="arange_start_step overload takes three arguments (input, start, step)",
    ),
    skip(
        "cat",
        matcher=lambda sample: sample.input[0].equal(torch.tensor([])),
        reason="cat does not support zero-dim tensors yet",
    ),
    skip(
        "div",
        matcher=lambda sample: sample.kwargs.get("rounding_mode") is not None,
        reason="rounding_mode is not yet supported",
    ),
    skip(
        "index_put",
        matcher=lambda sample: not (sample.args[0][0].dtype == torch.int64),
        reason="this Aten overload only support tensor(int) as args",
    ),
    skip(
        "index_put_bool",
        matcher=lambda sample: not (sample.args[0][0].dtype == torch.bool),
        reason="this Aten overload only support tensor(bool) as args",
    ),
    skip(
        "min",  # aten_mean
        matcher=lambda sample: len(sample.args) > 0,
        reason="this ATen overload only supports one tensor as input by design",
    ),
    skip(
        "min_other",  # aten_min_other(self, other)
        matcher=lambda sample: len(sample.args) == 0
        or (len(sample.args) > 0 and isinstance(sample.args[0], int)),
        reason="this ATen overload only support one tensor as input and another tensor as args",
    ),
    skip(
        "min_dim",  # aten_min_dim(self, dim)
        matcher=lambda sample: len(sample.args) == 0
        or (len(sample.args) > 0 and not isinstance(sample.args[0], int)),
        reason="this ATen overload only support one tensor as input and another int as args",
    ),
    skip(
        "new_ones",
        matcher=lambda sample: sample.kwargs.get("dtype") is not None,
        reason="",
    ),
    skip(
        "new_ones_dtype",
        matcher=lambda sample: sample.kwargs.get("dtype") is None,
        reason="",
    ),
    skip(
        "new_zeros",
        matcher=lambda sample: sample.kwargs.get("dtype") is not None,
        reason="",
    ),
    skip(
        "new_zeros_dtype",
        matcher=lambda sample: sample.kwargs.get("dtype") is None,
        reason="",
    ),
    skip(
        "nonzero",
        matcher=lambda sample: sample.kwargs.get("as_tuple") is not None,
        reason="as_tuple=True is not supported",
    ),
    skip(
        "normal",
        matcher=lambda sample: len(sample.args) > 0 and not isinstance(sample.args[0], float),
        reason="ORT only accept float type for args[0] 'mean'",
    ),
    skip(
        "nn.functional.adaptive_avg_pool1d",
        # Shape should be [N, C, D1]
        matcher=lambda sample: sample.args[0] not in {1, (1,)},
        reason="only global pooling is supported; only batched inputs are supported",
    ),
    skip(
        "nn.functional.adaptive_avg_pool2d",
        matcher=lambda sample: sample.args[0] != (1, 1),
        reason="only global pooling is supported; only batched inputs are supported",
    ),
    skip(
        "nn.functional.adaptive_avg_pool3d",
        matcher=lambda sample: sample.args[0] != (1, 1, 1),
        reason="only global pooling is supported; only batched inputs are supported",
    ),
    skip(
        "nn.functional.conv1d",
        matcher=lambda sample: isinstance(sample.kwargs.get("padding"), str),
        reason="String padding is not accepted by aten::conv1d",
    ),
    skip(
        "nn.functional.conv2d",
        matcher=lambda sample: isinstance(sample.kwargs.get("padding"), str),
        reason="String padding is not accepted by aten::conv2d",
    ),
    skip(
        "nn.functional.cross_entropy",
        matcher=lambda sample: not isinstance(sample.kwargs.get("weight"), int),
        reason="ONNX SoftmaxCrossEntropyLoss op only accept argument[weight] is int type",
    ),
    skip(
        "nn.functional.dropout",
        matcher=lambda sample: len(sample.kwargs) == 0 or sample.kwargs.get("p", 0.0) > 0.0,
        reason="dropout is random so the result not match",
    ),
    skip(
        "nn.functional.nll_loss",
        matcher=lambda sample: "weight" in sample.kwargs,
        reason="this Aten overload doesn't accept weight as kwargs",
    ),
    skip(
        "nn.functional.nll_loss_weight",
        matcher=lambda sample: "weight" not in sample.kwargs,
        reason="this Aten overload need weight as kwargs",
    ),
    skip(
        "nn.functional.upsample_nearest2d",
        # Shape should be [N, C, H, W]
        matcher=lambda sample: len(sample.input.shape) != 2 + 2,
        reason="only test on 2d inputs",
    ),
    skip(
        "nn.functional.upsample_nearest2d",
        matcher=lambda sample: "scale_factor" in sample.kwargs,
        reason="fixme: the scale_factor tests",
    ),
    skip(
        "permute",
        matcher=lambda sample: len(list(filter(lambda v: v < 0, sample.args[0]))) > 0,
        reason="Negative value in perm is not supported",
    ),
    skip(
        "permute",
        matcher=lambda sample: len(sample.args[0]) == 0,
        reason="Empty perm is not supported",
    ),
    skip(
        "squeeze",
        matcher=lambda sample: not (len(sample.args) == 0),
        reason="this Aten overload only support one tensor as input by design",
    ),
    skip(
        "squeeze_dim",
        matcher=lambda sample: not (len(sample.args) > 0 and isinstance(sample.args[0], int)),
        reason="this Aten overload only support one tensor as input and one int as args by design",
    ),
)

duplicate_opinfo(OPS_DB, "all", ("all_dim",))

duplicate_opinfo(
    OPS_DB,
    "arange",
    (
        "arange_start",
        "arange_start_step",
    ),
)

duplicate_opinfo(OPS_DB, "index_put", ("index_put_bool",))

duplicate_opinfo(OPS_DB, "new_ones", ("new_ones_dtype",))

duplicate_opinfo(OPS_DB, "new_zeros", ("new_zeros_dtype",))

duplicate_opinfo(OPS_DB, "nn.functional.nll_loss", ("nn.functional.nll_loss_weight",))

duplicate_opinfo(
    OPS_DB,
    "min",
    (
        "min_other",
        "min_dim",
    ),
)

duplicate_opinfo(
    OPS_DB,
    "nn.functional.upsample_nearest",
    (
        "nn.functional.upsample_nearest1d",
        "nn.functional.upsample_nearest2d",
        "nn.functional.upsample_nearest3d",
    ),
)

duplicate_opinfo(OPS_DB, "squeeze", ("squeeze_dim",))


# END OF SECTION TO MODIFY #####################################################


OP_WITH_SKIPPED_SUBTESTS = frozenset(meta.op_name for meta in SKIP_SUBTESTS)
ALL_OPS_IN_DB = frozenset(op_info.name for op_info in OPS_DB)
# Assert all ops in OPINFO_FUNCTION_MAPPING are in the OPS_DB
assert TESTED_OPS.issubset(ALL_OPS_IN_DB), f"{TESTED_OPS - ALL_OPS_IN_DB} not in OPS_DB"
assert NONDETERMINISTIC_OPS.issubset(
    TESTED_OPS
), f"{NONDETERMINISTIC_OPS - TESTED_OPS} not in TESTED_OPS"

TORCH_TYPE_TO_ONNX = {
    torch.bool: onnx.TensorProto.BOOL,
    torch.uint8: onnx.TensorProto.UINT8,
    torch.int8: onnx.TensorProto.INT8,
    torch.int16: onnx.TensorProto.INT16,
    torch.int32: onnx.TensorProto.INT32,
    torch.int64: onnx.TensorProto.INT64,
    torch.float16: onnx.TensorProto.FLOAT16,
    torch.float32: onnx.TensorProto.FLOAT,
    torch.float64: onnx.TensorProto.DOUBLE,
    torch.complex64: onnx.TensorProto.COMPLEX64,
    torch.complex128: onnx.TensorProto.COMPLEX128,
    torch.bfloat16: onnx.TensorProto.BFLOAT16,
}


def _convert_tensor_to_numpy(input: Any) -> Any:
    if isinstance(input, torch.Tensor):
        return input.detach().cpu().numpy()
    if isinstance(input, (tuple, list)):
        if len(input) == 0:
            return np.array((), dtype=np.int64)
        if isinstance(input[0], torch.Tensor):
            return [_convert_tensor_to_numpy(x) for x in input]
        if isinstance(input[0], bool):
            return np.array(input, dtype=np.bool_)

        # Just a sequence of numbers
        if isinstance(input[0], int):
            return np.array(input, dtype=np.int64)
        if isinstance(input[0], float):
            return np.array(input)

    return input


def _convert_kwargs_for_onnx(kwargs: dict[str, Any]) -> dict[str, Any]:
    """Converts kwargs to be compatible with ONNX Runtime.

    ONNX Runtime doesn't support torch.bool, so we convert them to torch.uint8.
    """
    new_kwargs = {}
    for key, value in kwargs.items():
        if key == "device":
            continue
        if key == "dtype":
            value = TORCH_TYPE_TO_ONNX[value]
        if isinstance(value, torch.Tensor):
            value = np.array(value)
        new_kwargs[key] = value
    return new_kwargs


def _should_skip_test_sample(op_name: str, sample) -> Optional[str]:
    """Returns a reason if a test sample should be skipped."""
    if op_name not in OP_WITH_SKIPPED_SUBTESTS:
        return None
    for decorator_meta in SKIP_SUBTESTS:
        # Linear search on SKIP_SUBTESTS. That's fine because the list is small.
        if decorator_meta.op_name == op_name:
            assert decorator_meta.matcher is not None, "Matcher must be defined"
            if decorator_meta.matcher(sample):
                return decorator_meta.reason
    return None


class TestFunctionValidity(unittest.TestCase):
    def test_all_script_functions_are_onnx_functions(self):
        functions = set()
        for func_with_wrangler in OPINFO_FUNCTION_MAPPING_SCRIPTED.values():
            if isinstance(func_with_wrangler, tuple):
                func = func_with_wrangler[0]
            else:
                func = func_with_wrangler
            functions.add(func)

        # TODO(justinchuby): Add from the registry
        for func in functions:
            if not isinstance(func, onnxscript.OnnxFunction):
                raise AssertionError(
                    f"'{func}' is not an OnnxFunction. Was it decorated with '@torch_op'? "
                    "If the function is trace_only, please move it to the "
                    "'OPINFO_FUNCTION_MAPPING_TRACE_ONLY' dict."
                )

    def test_all_trace_only_functions_are_not_onnx_functions(self):
        for func_with_wrangler in OPINFO_FUNCTION_MAPPING_TRACE_ONLY.values():
            if isinstance(func_with_wrangler, tuple):
                func = func_with_wrangler[0]
            else:
                func = func_with_wrangler
            if isinstance(func, onnxscript.OnnxFunction):
                raise AssertionError(
                    f"'{func.name}' is an OnnxFunction. "
                    "If the function is not trace_only, please move it to the "
                    "'OPINFO_FUNCTION_MAPPING_SCRIPTED' dict."
                )

    @parameterized.parameterized.expand(list(OPINFO_FUNCTION_MAPPING_SCRIPTED.items()))
    @unittest.skipIf(
        version_utils.onnx_older_than("1.14"),
        "Function checker is not available before ONNX 1.14",
    )
    def test_script_function_passes_checker(self, _, func_with_wrangler):
        if isinstance(func_with_wrangler, tuple):
            func = func_with_wrangler[0]
        else:
            func = func_with_wrangler
        function_proto = func.to_function_proto()
        onnx.checker.check_function(function_proto)  # type: ignore[attr-defined]


def _graph_executor(
    outputs: Sequence[Any],
) -> Callable[[Callable[..., Any], tuple[Any], dict[str, Any]], None]:
    """Eagerly executes a function."""

    def _capture_graph_and_evaluate_torch_script_evaluator(function: Callable, args, kwargs):
        """Captures the graph of a function and evaluates it using TorchScriptEvaluator."""

        # Initialize the ONNX graph
        onnxscript_graph = graph_building.TorchScriptGraph()
        tracer = graph_building.TorchScriptTracingEvaluator(onnxscript_graph)
        ort_inputs = {}
        onnxscript_args: list[Any] = []
        onnxscript_kwargs = {}
        for i, arg in enumerate(args):
            if isinstance(arg, np.ndarray):
                input_name = f"input_{i}"
                input = onnxscript_graph.add_input(
                    input_name,
                    torch.tensor(arg).shape,
                    torch.tensor(arg).dtype,
                )
                input.value = arg
                onnxscript_args.append(input)
                ort_inputs[input_name] = arg
            elif isinstance(arg, Sequence):
                sequence_input = []
                for j, subarg in enumerate(arg):
                    if isinstance(subarg, np.ndarray):
                        input_name = f"input_{i}_{j}"
                        input = onnxscript_graph.add_input(
                            input_name,
                            torch.tensor(subarg).shape,
                            torch.tensor(subarg).dtype,
                        )
                        input.value = subarg
                        sequence_input.append(input)
                        ort_inputs[input_name] = subarg
                onnxscript_args.append(sequence_input)
            else:
                onnxscript_args.append(arg)
        for key, value in kwargs.items():
            if isinstance(value, np.ndarray):
                input = onnxscript_graph.add_input(
                    key,
                    torch.tensor(value).shape,
                    torch.tensor(value).dtype,
                )
                input.value = value
                ort_inputs[key] = value
                onnxscript_kwargs[key] = input
            else:
                onnxscript_kwargs[key] = value

        with onnxscript.evaluator.default_as(tracer):
            symbolic_outputs = function(*onnxscript_args, **onnxscript_kwargs)
        if not isinstance(symbolic_outputs, Sequence):
            symbolic_outputs = (symbolic_outputs,)

        # We need to set the size of the output tensors for the ONNX model to be valid
        for output, symbolic_output in zip(outputs, symbolic_outputs):
            if isinstance(output, Sequence):
                # Output is a sequence, set the type correctly to ListType
                symbolic_output.dtype = output[0].dtype
                symbolic_output.symbolic_value().setType(torch.ListType.ofTensors())
                continue
            output = (
                output
                if isinstance(output, torch.Tensor)
                else torch.tensor(output, device="cpu")
            )
            symbolic_output.shape = output.shape
            symbolic_output.dtype = output.dtype

        onnxscript_graph.register_outputs(symbolic_outputs)

        onnx_model = onnxscript_graph.to_model_proto(TEST_OPSET_VERSION)
        # Make sure the model is valid
        onnx.checker.check_model(onnx_model, full_check=True)

        # Disable all ORT optimizations
        session_options = onnxruntime.SessionOptions()
        session_options.graph_optimization_level = (
            onnxruntime.GraphOptimizationLevel.ORT_DISABLE_ALL
        )
        try:
            session = ort.InferenceSession(onnx_model.SerializeToString(), session_options)
            return session.run(None, ort_inputs)
        except (
            onnxruntime.capi.onnxruntime_pybind11_state.Fail,  # pylint: disable=c-extension-no-member
            onnxruntime.capi.onnxruntime_pybind11_state.RuntimeException,  # pylint: disable=c-extension-no-member
            onnxruntime.capi.onnxruntime_pybind11_state.InvalidArgument,  # pylint: disable=c-extension-no-member
            onnxruntime.capi.onnxruntime_pybind11_state.InvalidGraph,  # pylint: disable=c-extension-no-member
        ) as e:
            raise AssertionError(
                f"ONNX Runtime failed to evaluate:\n"
                f"Inputs:\n"
                f"{pprint.pformat(ort_inputs)}\n"
                f"Model:\n"
                f"{onnxscript.proto2text(onnx_model)}"
            ) from e

    return _capture_graph_and_evaluate_torch_script_evaluator


def _eager_executor(
    outputs,
) -> Callable[[Callable[..., Any], tuple[Any], dict[str, Any]], None]:
    """Eagerly executes a function."""

    del outputs  # Unused

    def executor(function, args, kwargs):
        return function(*args, **kwargs)

    return executor


def run_test_output_match(
    test_suite: unittest.TestCase,
    device: str,
    dtype: torch.dtype,
    op: opinfo_core.OpInfo,
    function_executor: Callable,
):
    """Base test method for testing each opset, used by instantiate_device_type_tests.

    Args:
        test_suite: The test class instance.
        device: The PyTorch device. instantiate_device_type_tests provides this.
        dtype: The PyTorch dtype. instantiate_device_type_tests provides this.
        op: The OpInfo instance. instantiate_device_type_tests provides this.
        function_executor: The function executor. This is a function that takes
            a function and its arguments and returns the output of the function.
    """
    samples = op.sample_inputs(
        device,
        dtype,
        requires_grad=False,
    )

    onnx_function_and_wrangler = OPINFO_FUNCTION_MAPPING[op.name]
    input_wrangler = None
    if isinstance(onnx_function_and_wrangler, tuple):
        # Obtain the input_wrangler that manipulates the OpInfo inputs
        # to match the aten operator signature
        # An example is nn.functional.upsample_nearest2d, which has a different signature
        # than the aten operator upsample_nearest2d
        onnx_function, input_wrangler = onnx_function_and_wrangler
    else:
        assert callable(onnx_function_and_wrangler)
        onnx_function = onnx_function_and_wrangler

    for i, cpu_sample in enumerate(samples):
        inputs = (cpu_sample.input, *cpu_sample.args)
        # Provide the repr to subtest because tensors are not serializable in parallel test runs
        with test_suite.subTest(
            sample_num=i,
            inputs=repr(inputs),
            kwargs=repr(cpu_sample.kwargs),
        ):
            skip_reason = _should_skip_test_sample(op.name, cpu_sample)
            if skip_reason is not None:
                # Cannot use self.skip because pytest would skip the entire test
                warnings.warn(f"skipped sample {i}. Reason: {skip_reason}")
                continue
            input_onnx = [_convert_tensor_to_numpy(x) for x in inputs]
            kwargs_onnx = _convert_kwargs_for_onnx(cpu_sample.kwargs)
            if input_wrangler:
                input_onnx, kwargs_onnx = input_wrangler(input_onnx, kwargs_onnx)
            torch_output = op(*inputs, **cpu_sample.kwargs)

            reference_torch_outputs, _ = pytree.tree_flatten(torch_output)
            if op.name.startswith("split"):
                # Hack for handling split
                # Split returns a Sequence that should be treats as a single
                # value. So we wrap it into a tuple.
                # TODO(justinchuby): Find a more general solution
                reference_torch_outputs = [reference_torch_outputs]

            function_output = function_executor(reference_torch_outputs)(
                onnx_function, input_onnx, kwargs_onnx
            )
            # Finally we re-flatten everything
            # TODO: add pytree structure comparison.
            flattened_torch_outputs, _ = pytree.tree_flatten(torch_output)
            flattened_function_outputs, _ = pytree.tree_flatten(function_output)

            assert flattened_torch_outputs
            assert len(flattened_torch_outputs) == len(flattened_function_outputs)

            for j, (torch_output, function_output) in enumerate(
                zip(flattened_torch_outputs, flattened_function_outputs)
            ):
                if dtype == torch.float32:
                    # Relax atol and rtol for float32 based on empirical results
                    # The current most relaxed values are for aten::matmul
                    rtol = 3.7e-5
                    atol = 1.8e-4
                else:
                    rtol = None
                    atol = None

                if not isinstance(function_output, np.ndarray):
                    # An onnxscript tensor
                    function_output = function_output.value

                actual = torch.tensor(function_output)
                expected = (
                    torch_output
                    if isinstance(torch_output, torch.Tensor)
                    else torch.tensor(torch_output)
                )

                if op.name in NONDETERMINISTIC_OPS:
                    # Check shape and dtype only for ops that are known to be
                    # nondeterministic
                    test_suite.assertEqual(actual.shape, expected.shape)
                    test_suite.assertEqual(actual.dtype, expected.dtype)
                    continue

                # Use torch.testing as opposed to np.testing to ensure dtypes and shapes match
                try:
                    torch.testing.assert_close(
                        actual,
                        expected,
                        rtol=rtol,
                        atol=atol,
                        check_device=False,
                    )
                except AssertionError as e:
                    if len(flattened_torch_outputs) > 1:
                        raise AssertionError(f"Output {j} mismatch") from e
                    raise


class TestOutputConsistencyEager(unittest.TestCase):
    """Test output consistency between the ONNX op run with ONNX eager mode and PyTorch eager mode.

    This is a parameterized test suite.
    """

    def setUp(self) -> None:
        torch.manual_seed(42)
        np.random.seed(42)
        ort.set_seed(42)

    @add_decorate_info(
        OPS_DB,
        "TestOutputConsistencyEager",
        "test_output_match_opinfo_",
        skip_or_xfails=EXPECTED_SKIPS_OR_FAILS,
    )
    @common_device_type.ops(  # type: ignore[misc]
        [info for info in OPS_DB if info.name in TESTED_OPS],
        allowed_dtypes=TESTED_DTYPES,
    )
    def test_output_match_opinfo_(
        self, device: str, dtype: torch.dtype, op: opinfo_core.OpInfo
    ):
        """Base test method for testing each op with the eager executor, used by instantiate_device_type_tests."""
        run_test_output_match(self, device, dtype, op, _eager_executor)


class TestOutputConsistencyFullGraph(unittest.TestCase):
    """Test output consistency between exported ONNX op run as a graph and PyTorch eager mode.

    This is a parameterized test suite.
    """

    def setUp(self) -> None:
        torch.manual_seed(42)
        np.random.seed(42)
        ort.set_seed(42)

    @add_decorate_info(
        OPS_DB,
        "TestOutputConsistencyFullGraph",
        "test_output_match_opinfo_",
        skip_or_xfails=EXPECTED_SKIPS_OR_FAILS,
    )
    @common_device_type.ops(  # type: ignore[misc]
        [info for info in OPS_DB if info.name in TESTED_OPS],
        allowed_dtypes=TESTED_DTYPES,
    )
    def test_output_match_opinfo_(
        self, device: str, dtype: torch.dtype, op: opinfo_core.OpInfo
    ):
        """Base test method for testing each op by running the full ONNX graph."""
        run_test_output_match(self, device, dtype, op, _graph_executor)


common_device_type.instantiate_device_type_tests(
    TestOutputConsistencyEager, globals(), only_for="cpu"
)

common_device_type.instantiate_device_type_tests(
    TestOutputConsistencyFullGraph, globals(), only_for="cpu"
)

if __name__ == "__main__":
    unittest.main()<|MERGE_RESOLUTION|>--- conflicted
+++ resolved
@@ -285,13 +285,14 @@
     return args, kwargs
 
 
-<<<<<<< HEAD
 def _gather_input_wrangler(
     args: list[Any], kwargs: dict[str, Any]
 ) -> tuple[list[Any], dict[str, Any]]:
     # Make the dim argument an attribute
     kwargs["dim"] = args.pop(1)
-=======
+    return args, kwargs
+
+
 def _mse_loss_input_wrangler(
     args: list[Any], kwargs: dict[str, Any]
 ) -> tuple[list[Any], dict[str, Any]]:
@@ -300,7 +301,6 @@
         value = kwargs["reduction"]
         idx = reduction_vals.index(value)
         kwargs["reduction"] = idx
->>>>>>> 21849add
     return args, kwargs
 
 
