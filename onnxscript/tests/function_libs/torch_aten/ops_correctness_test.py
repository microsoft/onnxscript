"""Test op correctness by comparing with PyTorch results.

## Usage

1. Set the env var CATCH_ORT_SEGFAULT to catch segfaults from ONNX Runtime.

## How to add a new operator test

This test use PyTorch's OpInfo mechanism to generate test cases for each operator.
You may find all OpInfos in https://github.com/pytorch/pytorch/blob/7ec0d6f006fdd2c9b978dc6aa4923144684a3f51/torch/testing/_internal/common_methods_invocations.py#L8804

1. To enable test cases for an operator
    1a. If the op is not `trace_only`, add an entry to the
    `OPINFO_FUNCTION_MAPPING_SCRIPTED` map.
    1b. If the op is `trace_only`, add an entry to the
    `OPINFO_FUNCTION_MAPPING_TRACE_ONLY` map.

    The entries are <op_info_name: function> pairs.
2. Edit `EXPECTED_SKIPS_OR_FAILS` and/or `SKIP_SUBTESTS` to skip or xfail tests.
Prefer xfail over skip when possible.
    2a. If a test is now failing because of xpass, because some previous errors
    are now fixed, removed the corresponding xfail.
3. If sample inputs of the OpInfo needs to be adjusted to fit the aten signature, create an input
wrangler function. See `_cat_input_wrangler` for an example.
4. To test different ONNX functions that are registered as overloads of the same
    op, use `duplicate_opinfo` to create new OpInfo with new names and map each
    to one overload.
"""
from __future__ import annotations

import copy
import dataclasses
import multiprocessing
import os
import pprint
import unittest
import warnings
from typing import (
    Any,
    Callable,
    Collection,
    Iterable,
    Mapping,
    Optional,
    Sequence,
    TypeVar,
)

import numpy as np
import onnx
import onnxruntime as ort
import onnxruntime.capi.onnxruntime_pybind11_state
import parameterized
import torch
from torch.testing._internal import common_device_type, common_methods_invocations
from torch.testing._internal.opinfo import core as opinfo_core
from torch.utils import _pytree as pytree

import onnxscript
import onnxscript.evaluator
from onnxscript._internal import version_utils
from onnxscript.function_libs.torch_aten import graph_building
from onnxscript.function_libs.torch_aten.ops import core as core_ops
from onnxscript.function_libs.torch_aten.ops import nn as nn_ops
from onnxscript.function_libs.torch_aten.ops import special as special_ops
from onnxscript.tests.function_libs.torch_aten import extra_opinfo

T = TypeVar("T")

# Test only float32 inputs. All dtypes will be tested on the generated symbolic functions.
TESTED_DTYPES = (torch.float32,)

# Convenience tuples for creating dtype lists when skipping or xfailing tests

BOOL_TYPES = (torch.bool,)

INT_TYPES = (
    torch.int8,
    torch.int16,
    torch.int32,
    torch.int64,
    torch.uint8,
)

FLOAT_TYPES = (
    torch.float16,
    torch.float32,
    torch.float64,
)

TEST_OPSET_VERSION = 18
IS_WINDOWS = os.name == "nt"


def dtypes_except(*dtypes: torch.dtype) -> Sequence[torch.dtype]:
    """Returns all dtypes except the ones specified."""
    return tuple(dtype for dtype in TESTED_DTYPES if dtype not in dtypes)


@dataclasses.dataclass
class DecorateMeta:
    """A dataclass for storing information about a test case to skip or xfail.

    Adapted from functorch: functorch/test/common_utils.py
    """

    op_name: str
    variant_name: str
    decorator: Callable[..., Any]
    dtypes: Optional[Collection[torch.dtype]]
    reason: str
    matcher: Optional[Callable[[Any], bool]] = None
    enabled_if: bool = True
    # The test_class_name to apply the decorator to. If None, the decorator is
    # applied to all test classes.
    test_class_name: Optional[str] = None


def xfail(
    op_name: str,
    variant_name: str = "",
    *,
    reason: str,
    dtypes: Optional[Collection[torch.dtype]] = None,
    enabled_if: bool = True,
    test_class_name: Optional[str] = None,
) -> DecorateMeta:
    """Expects an OpInfo test to fail.

    Args:
        op_name: The name of the operator.
        variant_name: Optional OpInfo variant_test_name.
        reason: The reason for the failure.
        dtypes: The dtypes to expect the failure.
        enabled_if: Whether the xfail is enabled.
        test_class_name: The test class name to apply the xfail to. If None, the
            xfail is applied to all test classes.
    """
    return DecorateMeta(
        op_name=op_name,
        variant_name=variant_name,
        decorator=unittest.expectedFailure,
        dtypes=dtypes,
        reason=reason,
        enabled_if=enabled_if,
        test_class_name=test_class_name,
    )


def skip(
    op_name: str,
    variant_name: str = "",
    *,
    reason: str,
    dtypes: Optional[Collection[torch.dtype]] = None,
    matcher: Optional[Callable[[Any], Any]] = None,
    enabled_if: bool = True,
    test_class_name: Optional[str] = None,
) -> DecorateMeta:
    """Skips an OpInfo test.

    Args:
        op_name: The name of the operator.
        variant_name: Optional OpInfo variant_test_name.
        reason: The reason for skipping.
        dtypes: The dtypes to skip.
        matcher: A function that matches the test sample input. It is used only when
            the skip is in the SKIP_SUBTESTS list.
        enabled_if: Whether the skip is enabled.
        test_class_name: The test class name to apply the skip to. If None, the skip
            is applied to all test classes.
    """
    return DecorateMeta(
        op_name=op_name,
        variant_name=variant_name,
        decorator=unittest.skip(f"Skip: {reason}"),
        dtypes=dtypes,
        reason=reason,
        matcher=matcher,
        enabled_if=enabled_if,
        test_class_name=test_class_name,
    )


def add_decorate_info(
    all_opinfos: Sequence[opinfo_core.OpInfo],
    test_class_name: str,
    base_test_name: str,
    skip_or_xfails: Iterable[DecorateMeta],
) -> Callable[[T], T]:
    """Decorates OpInfo tests with decorators based on the skip_or_xfails list."""
    ops_mapping = {(info.name, info.variant_test_name): info for info in all_opinfos}
    for decorate_meta in skip_or_xfails:
        opinfo = ops_mapping.get((decorate_meta.op_name, decorate_meta.variant_name))
        assert (
            opinfo is not None
        ), f"Couldn't find OpInfo for {decorate_meta}. Did you need to specify variant_name?"
        decorators = list(opinfo.decorators)
        new_decorator = opinfo_core.DecorateInfo(
            decorate_meta.decorator,
            decorate_meta.test_class_name or test_class_name,
            base_test_name,
            dtypes=decorate_meta.dtypes,
            active_if=decorate_meta.enabled_if,
        )
        decorators.append(new_decorator)
        opinfo.decorators = tuple(decorators)

    # This decorator doesn't modify fn in any way
    def wrapped(fn):
        return fn

    return wrapped


def duplicate_opinfo(opinfos: list[opinfo_core.OpInfo], name: str, new_names: tuple[str, ...]):
    """Duplicate an opinfo in the opinfo database and give it a new name."""
    duplicated = []
    all_info_names = {opinfo.name for opinfo in opinfos}
    for opinfo in opinfos:
        if opinfo.name == name:
            for new_name in new_names:
                if new_name in all_info_names:
                    # NOTE: Avoid duplicating an opinfo that already exists in the database.
                    # New opinfos are expected to be added in torch-nightly.
                    warnings.warn(
                        f"OpInfo {new_name} already exists in the database.", stacklevel=1
                    )
                    continue
                new_opinfo = copy.deepcopy(opinfo)
                new_opinfo.name = new_name
                duplicated.append(new_opinfo)
    opinfos.extend(duplicated)


# Create a copy of the op_db to modify
OPS_DB = copy.deepcopy(common_methods_invocations.op_db)

# Append extra op_db into the op database for testing
OPS_DB.extend(extra_opinfo.OP_DB)

# Modify this section ##########################################################


def _amin_amax_input_wrangler(
    args: list[Any], kwargs: dict[str, Any]
) -> tuple[list[Any], dict[str, Any]]:
    if "dim" not in kwargs:
        # Supply an empty dim to match the aten signature
        kwargs["dim"] = np.array([], dtype=np.int64)
    else:
        # Convert dim to a numpy array
        kwargs["dim"] = np.array(kwargs["dim"], dtype=np.int64).reshape((-1,))
    return args, kwargs


def _avg_pool2d_input_wrangler(
    args: list[Any], kwargs: dict[str, Any]
) -> tuple[list[Any], dict[str, Any]]:
    if "dim" not in kwargs:
        if len(args) > 6:
            kwargs["divisor_override"] = args.pop(6)
        if len(args) > 5:
            kwargs["count_include_pad"] = args.pop(5)
        if len(args) > 4:
            kwargs["ceil_mode"] = args.pop(4)
        if len(args) > 3:
            padding = args.pop(3)
            if isinstance(padding, np.ndarray):
                # Cannot using list(padding) here, because the element will be numpy.int64 instead of int
                padding = padding.tolist()
            kwargs["padding"] = padding
        stride = args.pop(2)
        if isinstance(stride, np.ndarray):
            stride = stride.tolist()
        kwargs["stride"] = stride
        kernel_size = args.pop(1)
        if isinstance(kernel_size, np.ndarray):
            kernel_size = kernel_size.tolist()
        kwargs["kernel_size"] = kernel_size
    return args, kwargs


def _cat_input_wrangler(
    args: list[Any], kwargs: dict[str, Any]
) -> tuple[list[Any], dict[str, Any]]:
    # Remove the self argument
    if len(args) == 2:
        kwargs["dim"] = args.pop()
    return args, kwargs


def _cross_entropy_input_wrangler(
    args: list[Any], kwargs: dict[str, Any]
) -> tuple[list[Any], dict[str, Any]]:
    if "reduction" in kwargs:
        reduction_vals = ["none", "mean", "sum"]
        value = kwargs["reduction"]
        idx = reduction_vals.index(value)
        kwargs["reduction"] = idx
    return args, kwargs


def _dropout_input_wrangler(
    args: list[Any], kwargs: dict[str, Any]
) -> tuple[list[Any], dict[str, Any]]:
    if "training" in kwargs:
        kwargs["train"] = kwargs["training"]
        kwargs.pop("training")
    return args, kwargs


def _embedding_input_wrangler(
    args: list[Any], kwargs: dict[str, Any]
) -> tuple[list[Any], dict[str, Any]]:
    """Remove arguments not present in the aten op signature."""
    if "max_norm" in kwargs:
        del kwargs["max_norm"]
    if "norm_type" in kwargs:
        del kwargs["norm_type"]
    return args, kwargs


def _empty_input_wrangler(
    args: list[Any], kwargs: dict[str, Any]
) -> tuple[list[Any], dict[str, Any]]:
    """Remove arguments not present in the aten op signature."""
    if "requires_grad" in kwargs:
        del kwargs["requires_grad"]
    return args, kwargs


def _flip_input_wrangler(
    args: list[Any], kwargs: dict[str, Any]
) -> tuple[list[Any], dict[str, Any]]:
    # Make the dims as tensor
    kwargs["dims"] = np.array(kwargs["dims"], dtype=np.int64)
    return args, kwargs


def _gather_input_wrangler(
    args: list[Any], kwargs: dict[str, Any]
) -> tuple[list[Any], dict[str, Any]]:
    # Make the dim argument an attribute
    kwargs["dim"] = args.pop(1)
    return args, kwargs


def _max_pool_input_wrangler(
    args: list[Any], kwargs: dict[str, Any]
) -> tuple[list[Any], dict[str, Any]]:
    # Remove return_indices argument because this op doesn't accept it
    if "return_indices" in kwargs:
        del kwargs["return_indices"]
    return args, kwargs


def _mse_loss_input_wrangler(
    args: list[Any], kwargs: dict[str, Any]
) -> tuple[list[Any], dict[str, Any]]:
    if "reduction" in kwargs:
        reduction_vals = ["none", "mean", "sum"]  # [0,1,2], default=1
        value = kwargs["reduction"]
        idx = reduction_vals.index(value)
        kwargs["reduction"] = idx
    return args, kwargs


def _nll_loss_input_wrangler(
    args: list[Any], kwargs: dict[str, Any]
) -> tuple[list[Any], dict[str, Any]]:
    if "reduction" in kwargs:
        # aten_nll_loss can only accept integer argument instead of string
        reduction_vals = ["none", "mean", "sum"]
        value = kwargs["reduction"]
        kwargs["reduction"] = reduction_vals.index(value)
    return args, kwargs


def _randn_input_wrangler(
    args: list[Any], kwargs: dict[str, Any]
) -> tuple[list[Any], dict[str, Any]]:
    # Make the size argument as attribute list[int]
    kwargs["size"] = args.pop(0).tolist()
    return args, kwargs


def _permute_input_wrangler(
    args: list[Any], kwargs: dict[str, Any]
) -> tuple[list[Any], dict[str, Any]]:
    # Change the dims argument back to a list because ONNX Transpose does not
    # support dynamic perms
    kwargs["dims"] = args.pop()
    kwargs["dims"] = kwargs["dims"].tolist()
    return args, kwargs


def _reflection_pad2d_input_wrangler(
    args: list[Any], kwargs: dict[str, Any]
) -> tuple[list[Any], dict[str, Any]]:
    args.pop(2)  # remove 'reflect' arg
    return args, kwargs


def _replication_pad2d_input_wrangler(
    args: list[Any], kwargs: dict[str, Any]
) -> tuple[list[Any], dict[str, Any]]:
    args.pop(2)  # remove 'replicate' arg
    return args, kwargs


def _replication_pad3d_input_wrangler(
    args: list[Any], kwargs: dict[str, Any]
) -> tuple[list[Any], dict[str, Any]]:
    args.pop(2)  # remove 'replicate' arg
    return args, kwargs


def _scatter_add_input_wrangler(
    args: list[Any], kwargs: dict[str, Any]
) -> tuple[list[Any], dict[str, Any]]:
    kwargs["dim"] = args.pop(1)
    return args, kwargs


def _scatter_reduce_input_wrangler(
    args: list[Any], kwargs: dict[str, Any]
) -> tuple[list[Any], dict[str, Any]]:
    # Put the string into kwargs, otherwise FullGraph mode will cannot find get 'reduce' argument
    kwargs["reduce"] = args.pop(4)
    return args, kwargs


def _sum_input_wrangler(
    args: list[Any], kwargs: dict[str, Any]
) -> tuple[list[Any], dict[str, Any]]:
    if kwargs.get("dim") is not None:
        kwargs["dim"] = np.array(kwargs["dim"], dtype=np.int64)
    return args, kwargs


def _upsample_bilinear2d_input_wrangler(
    args: list[Any], kwargs: dict[str, Any]
) -> tuple[list[Any], dict[str, Any]]:
    if "size" in kwargs:
        args.append(np.array(kwargs["size"], dtype=np.int64))
        del kwargs["size"]  # promote tensor type kwargs to args
    if "scale_factor" in kwargs:
        kwargs["scales_h"] = kwargs["scale_factor"]
        kwargs["scales_w"] = kwargs["scale_factor"]
        del kwargs["scale_factor"]  # adapt the function signature
    return args, kwargs


def _upsample_input_wrangler(
    args: list[Any], kwargs: dict[str, Any]
) -> tuple[list[Any], dict[str, Any]]:
    if "scale_factor" in kwargs:
        kwargs["scales_h"] = kwargs["scale_factor"]
        kwargs["scales_w"] = kwargs["scale_factor"]
        del kwargs["scale_factor"]
    if "size" in kwargs:
        kwargs["size"] = np.array(kwargs["size"], dtype=np.int64)
    return args, kwargs


def _unflatten_input_wrangler(
    args: list[Any], kwargs: dict[str, Any]
) -> tuple[list[Any], dict[str, Any]]:
    args[1] = np.array(args[1], dtype=np.int64)
    return args, kwargs


def _where_input_wrangler(
    args: list[Any], kwargs: dict[str, Any]
) -> tuple[list[Any], dict[str, Any]]:
    # The aten::where op takes condition, x, y as inputs
    # Swap the first two inputs
    args[0], args[1] = args[1], args[0]
    return args, kwargs


# Ops to be tested for numerical consistency between onnx and pytorch
# Find the names of the OpInfos in torch/testing/_internal/common_methods_invocations.py

# Split the scripted and traced ops to make sure we don't forget to script an op
OPINFO_FUNCTION_MAPPING_SCRIPTED: dict[
    str,
    onnxscript.OnnxFunction
    | Callable[..., Any]
    | tuple[
        onnxscript.OnnxFunction | Callable[..., Any],
        Callable[[list[Any], dict[str, Any]], tuple[list[Any], dict[str, Any]]],
    ],
] = {
    "all_dim": core_ops.aten_all_dim,
    "allclose": core_ops.aten_allclose,
    "all": core_ops.aten_all,
    "abs": core_ops.aten_abs,
    "acos": core_ops.aten_acos,
    "acosh": core_ops.aten_acosh,
    "add": core_ops.aten_add,
    "addmm": core_ops.aten_addmm,
    # "alias": core_ops.aten_alias,  # alias is not in OP-TEST-DB
    "amax": (core_ops.aten_amax, _amin_amax_input_wrangler),
    "amin": (core_ops.aten_amin, _amin_amax_input_wrangler),
    "asin": core_ops.aten_asin,
    "asinh": core_ops.aten_asinh,
    "atan": core_ops.aten_atan,
    "atanh": core_ops.aten_atanh,
    "baddbmm": core_ops.aten_baddbmm,
    "bmm": core_ops.aten_bmm,
    "broadcast_to": core_ops.aten_broadcast_to,
    "cat": (core_ops.aten_cat, _cat_input_wrangler),
    "ceil": core_ops.aten_ceil,
    "chunk": core_ops.aten_chunk,
    "clamp_max": core_ops.aten_clamp_max,
    "clamp_min": core_ops.aten_clamp_min,
    "clone": core_ops.aten_clone,
    "constant_pad_nd": core_ops.aten_constant_pad_nd,
    # "copy": core_ops.aten_copy,  # copy is not in OPS_DB
    "cos": core_ops.aten_cos,
    "cosh": core_ops.aten_cosh,
    "cross": core_ops.aten_cross,
    # "detach": core_ops.aten_detach,  # detach is not in OP-TEST-DB
    "div": core_ops.aten_div,
    "dot": core_ops.aten_dot,
    "empty": (core_ops.aten_empty, _empty_input_wrangler),
    # "empty_strided": core_ops.aten_empty_strided,  # empty_strided is not in OPS_DB
    "eq": core_ops.aten_eq,
    "equal": core_ops.aten_equal,
    "exp": core_ops.aten_exp,
    "exp2": core_ops.aten_exp2,
    "expand": core_ops.aten_expand,
    "expand_as": core_ops.aten_expand_as,
    "erf": core_ops.aten_erf,
    "fill": core_ops.aten_fill,
    "flip": (core_ops.aten_flip, _flip_input_wrangler),
    "floor": core_ops.aten_floor,
    "fmod": core_ops.aten_fmod,
    "full": core_ops.aten_full,
    "full_like": core_ops.aten_full_like,
    "gather": (core_ops.aten_gather, _gather_input_wrangler),
    "ge": core_ops.aten_ge,
    # "greater_equal": core_ops.aten_greater_equal,  # no test case in OPS_DB
    # "greater": core_ops.aten_greater,  # no test case in OPS_DB
    "gt": core_ops.aten_gt,
    # "is_same_size": core_ops.aten_is_same_size,  # no test case in OPS_DB
    # "is_nonzero": core_ops.aten_is_nonzero,  # no test case in OPS_DB
    "index_put_bool": core_ops.aten_index_put_bool,
    "index_put": core_ops.aten_index_put,
    "isclose": core_ops.aten_isclose,
    "isfinite": core_ops.aten_isfinite,
    "isinf": core_ops.aten_isinf,
    "isnan": core_ops.aten_isnan,
    "isneginf": core_ops.aten_isneginf,
    "isposinf": core_ops.aten_isposinf,
    "log": core_ops.aten_log,
    "le": core_ops.aten_le,
    "log10": core_ops.aten_log10,
    "log1p": core_ops.aten_log1p,
    "log_softmax": special_ops.aten_special_log_softmax,
    "log2": core_ops.aten_log2,
    "logaddexp": core_ops.aten_logaddexp,
    "logaddexp2": core_ops.aten_logaddexp2,
    "logcumsumexp": core_ops.aten_logcumsumexp,
    "logdet": core_ops.aten_logdet,
    "logsumexp": core_ops.aten_logsumexp,
    "lt": core_ops.aten_lt,
    "masked_fill": core_ops.aten_masked_fill,
    "matmul": core_ops.aten_matmul,
    "maximum": core_ops.aten_maximum,
    "min_dim": core_ops.aten_min_dim,
    "min_other": core_ops.aten_min_other,
    "min": core_ops.aten_min,
    "minimum": core_ops.aten_minimum,
    "mm": core_ops.aten_mm,
    "mul": core_ops.aten_mul,
    "narrow": core_ops.aten_narrow,
    # "native_dropout": core_ops.aten_native_dropout,  # native_dropout is not in OPS_DB
    "ne": core_ops.aten_ne,
    "neg": core_ops.aten_neg,
    "new_full": core_ops.aten_new_full,
    "new_ones_dtype": core_ops.aten_new_ones_dtype,
    "new_ones": core_ops.aten_new_ones,
    "new_zeros_dtype": core_ops.aten_new_zeros_dtype,
    "new_zeros": core_ops.aten_new_zeros,
    "nn.functional.adaptive_avg_pool1d": nn_ops.aten_adaptive_avg_pool1d,
    "nn.functional.adaptive_avg_pool2d": nn_ops.aten_adaptive_avg_pool2d,
    "nn.functional.adaptive_avg_pool3d": nn_ops.aten_adaptive_avg_pool3d,
    "nn.functional.celu": nn_ops.aten_celu,
    # use cross_entropy as test case instead of cross_entropy_loss (not in OPS_DB)
    "nn.functional.cross_entropy": (
        nn_ops.aten_cross_entropy_loss,
        _cross_entropy_input_wrangler,
    ),
    "nn.functional.dropout": (core_ops.aten_dropout, _dropout_input_wrangler),
    "nn.functional.elu": nn_ops.aten_elu,
    "nn.functional.embedding": (core_ops.aten_embedding, _embedding_input_wrangler),
    "nn.functional.leaky_relu": nn_ops.aten_leaky_relu,
    "nn.functional.logsigmoid": nn_ops.aten_log_sigmoid,
    "nn.functional.nll_loss_weight": (nn_ops.aten_nll_loss_weight, _nll_loss_input_wrangler),
    "nn.functional.nll_loss": (nn_ops.aten_nll_loss, _nll_loss_input_wrangler),
    "nn.functional.reflection_pad2d": (
        nn_ops.aten_reflection_pad2d,
        _reflection_pad2d_input_wrangler,
    ),
    "nn.functional.relu": nn_ops.aten_relu,
    "nn.functional.relu6": nn_ops.aten_relu6,
    "nn.functional.replication_pad2d": (
        nn_ops.aten_replication_pad2d,
        _replication_pad2d_input_wrangler,
    ),
    "nn.functional.replication_pad3d": (
        nn_ops.aten_replication_pad3d,
        _replication_pad3d_input_wrangler,
    ),
    "nn.functional.selu": core_ops.aten_selu,
    "nn.functional.mse_loss": (nn_ops.aten_mse_loss, _mse_loss_input_wrangler),
    "nonzero": core_ops.aten_nonzero,
    "normal": core_ops.aten_normal,
    "ones": core_ops.aten_ones,
    "permute": (core_ops.aten_permute, _permute_input_wrangler),
    "pow": core_ops.aten_pow,
    # "rand": core_ops.aten_rand,  # no test case in OPS_DB
    "randn": (core_ops.aten_randn, _randn_input_wrangler),
    "reciprocal": core_ops.aten_reciprocal,
    "remainder": core_ops.aten_remainder,
    "repeat": core_ops.aten_repeat,
    "reshape": core_ops.aten_reshape,
    "resolve_conj": core_ops.aten_resolve_conj,
    "resolve_neg": core_ops.aten_resolve_neg,
    "round": core_ops.aten_round,
    "rsqrt": core_ops.aten_rsqrt,
    "rsub": core_ops.aten_rsub,
    "select": core_ops.aten_select,
    # "scalar_tensor": core_ops.aten_scalar_tensor,  # no test case in OPS_DB
    "scatter_add": (core_ops.aten_scatter_add, _scatter_add_input_wrangler),
    "sigmoid": core_ops.aten_sigmoid,
    "sign": core_ops.aten_sign,
    "sin": core_ops.aten_sin,
    "sinh": core_ops.aten_sinh,
    "softmax": special_ops.aten_special_softmax,
    "split_with_sizes": core_ops.aten_split_with_sizes,
    "split": core_ops.aten_split,
    "sqrt": core_ops.aten_sqrt,
    "squeeze_dim": core_ops.aten_squeeze_dim,
    "squeeze": core_ops.aten_squeeze,
    "stack": core_ops.aten_stack,
    "sub": core_ops.aten_sub,
    # "sym_size": core_ops.aten_sym_size,  # no test case in OPS_DB
    "t": core_ops.aten_t,
    "tan": core_ops.aten_tan,
    "tanh": core_ops.aten_tanh,
    "topk": core_ops.aten_topk,
    "tril": core_ops.aten_tril,
    "triu": core_ops.aten_triu,
    "trunc": core_ops.aten_trunc,
    "unflatten": (core_ops.aten_unflatten, _unflatten_input_wrangler),
    "unsqueeze": core_ops.aten_unsqueeze,
    "view": core_ops.aten_view,
    "where": (core_ops.aten_where, _where_input_wrangler),
    "xlogy": special_ops.aten_special_xlogy,
    "zeros": core_ops.aten_zeros,
}


OPINFO_FUNCTION_MAPPING_TRACE_ONLY: dict[
    str,
    Callable[..., Any] | tuple[Callable[..., Any], Callable[..., Any]],
] = {
    "any": core_ops.aten_any,  # TODO: add more testcase which element is [0.0, 0.1, -0.1, 0.0] etc.
    "arange_start_step": core_ops.aten_arange_start_step,
    "arange_start": core_ops.aten_arange_start,
    "arange": core_ops.aten_arange,
    "argmax": core_ops.aten_argmax,
    "argmin": core_ops.aten_argmin,
    "as_strided": core_ops.aten_as_strided,
    "clamp": core_ops.aten_clamp,
    "col2im": nn_ops.aten_col2im,
    "cumsum": core_ops.aten_cumsum,
    "contiguous": core_ops.aten_contiguous,
    "convolution": core_ops.aten_convolution,
    "empty_like": core_ops.aten_empty_like,
    "grid_sampler_2d": core_ops.aten_grid_sampler_2d,
    "index_select": core_ops.aten_index_select,
    "layer_norm": core_ops.aten_layer_norm,
    "max": core_ops.aten_max,
    "native_layer_norm": core_ops.aten_native_layer_norm,
    "new_empty": core_ops.aten_new_empty,
    "new_empty_strided": core_ops.aten_new_empty_strided,
    "nn.functional.avg_pool2d": (nn_ops.aten_avg_pool2d, _avg_pool2d_input_wrangler),
    "nn.functional.conv1d": core_ops.aten_conv1d,
    "nn.functional.conv2d": core_ops.aten_conv2d,
    "nn.functional.conv3d": core_ops.aten_conv3d,
    "nn.functional.gelu": nn_ops.aten_gelu,
    "nn.functional.grid_sample": nn_ops.aten_grid_sample,
    "nn.functional.linear": nn_ops.aten_linear,
    "nn.functional.max_pool2d": (nn_ops.aten_max_pool2d, _max_pool_input_wrangler),
    "nn.functional.max_pool2d_with_indices": (
        nn_ops.aten_max_pool2d_with_indices,
        _max_pool_input_wrangler,
    ),
    "nn.functional.max_pool3d": (nn_ops.aten_max_pool3d, _max_pool_input_wrangler),
    "nn.functional.max_pool3d_with_indices": (
        nn_ops.aten_max_pool3d_with_indices,
        _max_pool_input_wrangler,
    ),
    "nn.functional.scaled_dot_product_attention": nn_ops.aten_scaled_dot_product_attention,
    "nn.functional.scaled_dot_product_attention_bool_mask": nn_ops.aten_scaled_dot_product_attention_bool_mask,
    "nn.functional.upsample_bilinear2d": (
        nn_ops.aten_upsample_bilinear2d,
        _upsample_bilinear2d_input_wrangler,
    ),
    "nn.functional.upsample_nearest2d": (
        nn_ops.aten_upsample_nearest2d,
        _upsample_input_wrangler,
    ),
    "ones_like": core_ops.aten_ones_like,
    "scatter_reduce": (core_ops.aten_scatter_reduce, _scatter_reduce_input_wrangler),
    "slice": core_ops.aten_slice,
    "sum": (core_ops.aten_sum_dim_IntList, _sum_input_wrangler),
    "transpose": core_ops.aten_transpose,
    "var_mean": core_ops.aten_var_mean,
    "var_mean_dim": core_ops.aten_var_mean_dim,
    "var_mean_correction": core_ops.aten_var_mean_correction,
    "zeros_like": core_ops.aten_zeros_like,
}

# These ops are not deterministic, so we check shape and dtype only
NONDETERMINISTIC_OPS: frozenset[str] = frozenset(
    (
        "empty_like",
        "empty",
        "new_empty_strided",
        "new_empty",
        "normal",
        "randn",
    )
)

OPINFO_FUNCTION_MAPPING: dict[
    str,
    onnxscript.OnnxFunction
    | Callable[..., Any]
    | tuple[
        onnxscript.OnnxFunction | Callable[..., Any],
        Callable[[list[Any], dict[str, Any]], tuple[list[Any], dict[str, Any]]],
    ],
] = {**OPINFO_FUNCTION_MAPPING_SCRIPTED, **OPINFO_FUNCTION_MAPPING_TRACE_ONLY}

TESTED_OPS = frozenset(OPINFO_FUNCTION_MAPPING)

EXPECTED_SKIPS_OR_FAILS = (
    xfail(
        "any",
        reason="fixme: ORT shape inference error",
        test_class_name="TestOutputConsistencyFullGraph",
    ),
    xfail(
        "as_strided",
        variant_name="partial_views",
        reason="ONNX doesn't have partial view for tensor",
    ),
    xfail(
        "chunk", reason="fixme: ORT error", test_class_name="TestOutputConsistencyFullGraph"
    ),
    xfail(
        "index_select",
        reason="fixme: ORT shape inference error on rank-0 input",
        test_class_name="TestOutputConsistencyFullGraph",
    ),
    xfail("logcumsumexp", reason="naive implementation not numerically stable"),
    xfail(
        "max",
        variant_name="binary",
        reason="fixme: current implementation gets shape inference error",
        test_class_name="TestOutputConsistencyFullGraph",
    ),
    xfail(
        "max",
        variant_name="reduction_with_dim",
        reason="fixme: current implementation gets shape inference error",
        test_class_name="TestOutputConsistencyFullGraph",
    ),
    xfail(
        "min_dim",
        variant_name="reduction_with_dim",
        reason="ORT Graph attribute inferencing failed https://github.com/onnx/onnx/issues/4986",
        test_class_name="TestOutputConsistencyFullGraph",
    ),
    xfail(
        "new_full",
        reason="fixme: ORT fails with invalid model: 'ONNX Schema aten_new_full: failed validating the check: !(it.GetName().empty())'",
        test_class_name="TestOutputConsistencyFullGraph",
        enabled_if=version_utils.onnxruntime_older_than("1.15"),
    ),
    xfail(
        "new_ones",
        reason="fixme: ORT fails with invalid model: 'ONNX Schema aten_new_full: failed validating the check: !(it.GetName().empty())'",
        test_class_name="TestOutputConsistencyFullGraph",
        enabled_if=version_utils.onnxruntime_older_than("1.15"),
    ),
    xfail(
        "new_ones_dtype",
        reason="fixme: ORT fails with invalid model: 'ONNX Schema aten_new_full: failed validating the check: !(it.GetName().empty())'",
        test_class_name="TestOutputConsistencyFullGraph",
        enabled_if=version_utils.onnxruntime_older_than("1.15"),
    ),
    xfail(
        "new_zeros",
        reason="fixme: ORT fails with invalid model: 'ONNX Schema aten_new_full: failed validating the check: !(it.GetName().empty())'",
        test_class_name="TestOutputConsistencyFullGraph",
        enabled_if=version_utils.onnxruntime_older_than("1.15"),
    ),
    xfail(
        "new_zeros_dtype",
        reason="fixme: ORT fails with invalid model: 'ONNX Schema aten_new_full: failed validating the check: !(it.GetName().empty())'",
        test_class_name="TestOutputConsistencyFullGraph",
        enabled_if=version_utils.onnxruntime_older_than("1.15"),
    ),
    xfail(
        "nn.functional.adaptive_avg_pool1d",
        reason="fixme: ORT fails with invalid model: 'ONNX Schema aten_adaptive_avg_pool1d: failed validating the check: !(it.GetName().empty())'",
        test_class_name="TestOutputConsistencyFullGraph",
        enabled_if=version_utils.onnxruntime_older_than("1.15"),
    ),
    xfail(
        "nn.functional.adaptive_avg_pool3d",
        reason="fixme: ORT fails with invalid model: 'ONNX Schema aten_adaptive_avg_pool3d: failed validating the check: !(it.GetName().empty())'",
        test_class_name="TestOutputConsistencyFullGraph",
        enabled_if=version_utils.onnxruntime_older_than("1.15"),
    ),
    xfail(
        "nn.functional.mse_loss",
        reason="Shape inference error. Remove after ONNX 1.14 release",
        test_class_name="TestOutputConsistencyFullGraph",
        enabled_if=version_utils.onnx_older_than("1.14"),
    ),
    skip(
        "nn.functional.scaled_dot_product_attention",
        reason="fixme: ORT crashes on Windows",
        enabled_if=IS_WINDOWS,
    ),
    skip(
        "nn.functional.scaled_dot_product_attention_bool_mask",
        reason="fixme: ORT crashes on Windows",
        enabled_if=IS_WINDOWS,
    ),
    xfail(
        "nn.functional.upsample_bilinear2d",
        reason="fixme: ORT fails with invalid model: 'INVALID_ARGUMENT : Failed to load model with error: vector::_M_range_check: __n (which is 1) >= this->size() (which is 1)'",
        test_class_name="TestOutputConsistencyFullGraph",
    ),
    xfail(
        "nn.functional.upsample_nearest2d",
        reason="fixme: ORT fails with invalid model: 'INVALID_ARGUMENT : Failed to load model with error: vector::_M_range_check: __n (which is 1) >= this->size() (which is 1)'",
        test_class_name="TestOutputConsistencyFullGraph",
    ),
    xfail(
        "repeat",
        reason="Shape inference error. Remove after ONNX 1.14 release",
        test_class_name="TestOutputConsistencyFullGraph",
        enabled_if=version_utils.onnx_older_than("1.14"),
    ),
    xfail(
        "round",
        variant_name="decimals_0",
        reason="The op does not support decimals yet",
        test_class_name="TestOutputConsistencyEager",
    ),
    xfail("round", variant_name="decimals_3", reason="The op does not support decimals yet"),
    xfail(
        "round", variant_name="decimals_neg_3", reason="The op does not support decimals yet"
    ),
    xfail(
        "scatter_reduce",
        variant_name="mean",
        reason="ONNX doesn't support reduce='mean' option",
    ),
    xfail(
        "t",
        reason="ORT Graph attribute inferencing failed on rank-1 input",
        test_class_name="TestOutputConsistencyFullGraph",
    ),
    xfail(
        "unflatten",
        reason="fixme: ORT fails with invalid model: 'INVALID_ARGUMENT : Failed to load model with error: vector::_M_range_check: __n (which is 1) >= this->size() (which is 1)'",
        test_class_name="TestOutputConsistencyFullGraph",
    ),
)


SKIP_SUBTESTS: tuple[DecorateMeta, ...] = (
    skip(
        "all",
        matcher=lambda sample: not (len(sample.kwargs) == 0),
        reason="this Aten overload only support one tensor as input by design",
    ),
    skip(
        "all_dim",
        matcher=lambda sample: not (len(sample.kwargs) > 0),
        reason="this Aten overload only support one tensor as input and {dim,keepdim} as kwargs by design",
    ),
    skip(
        "amax",
        matcher=lambda sample: len(sample.input.shape) == 0,
        reason="fixme: ORT aborts on scalar inputs to ReduceMax-18",
    ),
    skip(
        "amin",
        matcher=lambda sample: len(sample.input.shape) == 0,
        reason="fixme: ORT aborts on scalar inputs to ReduceMin-18",
    ),
    skip(
        "arange",
        matcher=lambda sample: len(sample.args) != 0,
        reason="arange overload takes single argument",
    ),
    skip(
        "arange",
        matcher=lambda sample: sample.kwargs.get("end") is not None,
        reason="arange overload does not support positional 'end' argument",
    ),
    skip(
        "arange_start",
        matcher=lambda sample: len(sample.args) != 1,
        reason="arange_start overload takes two arguments (input, start)",
    ),
    skip(
        "arange_start_step",
        matcher=lambda sample: len(sample.args) != 2,
        reason="arange_start_step overload takes three arguments (input, start, step)",
    ),
    skip(
        "cat",
        matcher=lambda sample: sample.input[0].equal(torch.tensor([])),
        reason="cat does not support zero-dim tensors yet",
    ),
    skip(
        "div",
        matcher=lambda sample: sample.kwargs.get("rounding_mode") is not None,
        reason="rounding_mode is not yet supported",
    ),
    skip(
        "grid_sampler_2d",
        matcher=lambda sample: sample.args[1] == 2,
        reason="'bicubic' mode in ORT implemented differently with Torch",
    ),
    skip(
        "index_put",
        matcher=lambda sample: not (sample.args[0][0].dtype == torch.int64),
        reason="this Aten overload only support tensor(int) as args",
    ),
    skip(
        "index_put_bool",
        matcher=lambda sample: not (sample.args[0][0].dtype == torch.bool),
        reason="this Aten overload only support tensor(bool) as args",
    ),
    skip(
        "matmul",
        matcher=lambda sample: torch.numel(sample.input) == 0,
        reason="values of matmul of [m, 0] and [0, n] matrices are undefined",
    ),
    skip(
        "min",  # aten_mean
        matcher=lambda sample: len(sample.args) > 0,
        reason="this ATen overload only supports one tensor as input by design",
    ),
    skip(
        "min_other",  # aten_min_other(self, other)
        matcher=lambda sample: len(sample.args) == 0
        or (len(sample.args) > 0 and isinstance(sample.args[0], int)),
        reason="this ATen overload only support one tensor as input and another tensor as args",
    ),
    skip(
        "min_dim",  # aten_min_dim(self, dim)
        matcher=lambda sample: len(sample.args) == 0
        or (len(sample.args) > 0 and not isinstance(sample.args[0], int)),
        reason="this ATen overload only support one tensor as input and another int as args",
    ),
    skip(
        "new_ones",
        matcher=lambda sample: sample.kwargs.get("dtype") is not None,
        reason="",
    ),
    skip(
        "new_ones_dtype",
        matcher=lambda sample: sample.kwargs.get("dtype") is None,
        reason="",
    ),
    skip(
        "new_zeros",
        matcher=lambda sample: sample.kwargs.get("dtype") is not None,
        reason="",
    ),
    skip(
        "new_zeros_dtype",
        matcher=lambda sample: sample.kwargs.get("dtype") is None,
        reason="",
    ),
    skip(
        "nonzero",
        matcher=lambda sample: sample.kwargs.get("as_tuple") is not None,
        reason="as_tuple=True is not supported",
    ),
    skip(
        "normal",
        matcher=lambda sample: len(sample.args) > 0 and not isinstance(sample.args[0], float),
        reason="ORT only accept float type for args[0] 'mean'",
    ),
    skip(
        "nn.functional.adaptive_avg_pool1d",
        # Shape should be [N, C, D1]
        matcher=lambda sample: sample.args[0] not in {1, (1,)},
        reason="only global pooling is supported; only batched inputs are supported",
    ),
    skip(
        "nn.functional.adaptive_avg_pool2d",
        matcher=lambda sample: sample.args[0] != (1, 1),
        reason="only global pooling is supported; only batched inputs are supported",
    ),
    skip(
        "nn.functional.adaptive_avg_pool3d",
        matcher=lambda sample: sample.args[0] != (1, 1, 1),
        reason="only global pooling is supported; only batched inputs are supported",
    ),
    skip(
        "nn.functional.avg_pool2d",
        matcher=lambda sample: len(sample.args) > 5 and sample.args[5] is not None,
        reason="ONNX doesn't support divisor_override argument",
    ),
    skip(
        "nn.functional.conv1d",
        matcher=lambda sample: isinstance(sample.kwargs.get("padding"), str),
        reason="String padding is not accepted by aten::conv1d",
    ),
    skip(
        "nn.functional.conv2d",
        matcher=lambda sample: isinstance(sample.kwargs.get("padding"), str),
        reason="String padding is not accepted by aten::conv2d",
    ),
    skip(
        "nn.functional.cross_entropy",
        matcher=lambda sample: not isinstance(sample.kwargs.get("weight"), int),
        reason="ONNX SoftmaxCrossEntropyLoss op only accept argument[weight] is int type",
    ),
    skip(
        "nn.functional.dropout",
        matcher=lambda sample: len(sample.kwargs) == 0 or sample.kwargs.get("p", 0.0) > 0.0,
        reason="dropout is random so the result not match",
    ),
    skip(
<<<<<<< HEAD
        "nn.functional.grid_sample",
        # FIXME: check why ort's GridSample() return different result than Torch
        matcher=lambda sample: sample.kwargs.get("mode") == "bicubic",
        reason="'bicubic' mode in ORT implemented differently with Torch",
    ),
    skip(
        "nn.functional.grid_sample",
        matcher=lambda sample: len(sample.args[0].shape) != 4,
        reason="'ORT only support rank(tensor)=4 as input",
=======
        "nn.functional.max_pool2d_with_indices",
        matcher=lambda sample: sample.kwargs.get("return_indices") is False,
        reason="this aten overload assume return_indices=True",
    ),
    skip(
        "nn.functional.max_pool2d",
        matcher=lambda sample: sample.kwargs.get("return_indices") is True,
        reason="this aten overload assume return_indices=False",
    ),
    skip(
        "nn.functional.max_pool3d",
        matcher=lambda sample: sample.kwargs.get("ceil_mode") is True
        and sample.kwargs.get("padding") == 1,
        reason="FIXME: After https://github.com/microsoft/onnxruntime/issues/15446 is fixed",
    ),
    skip(
        "nn.functional.max_pool3d",
        matcher=lambda sample: sample.kwargs.get("return_indices") is True,
        reason="this aten overload assume return_indices=False",
    ),
    skip(
        "nn.functional.max_pool3d_with_indices",
        matcher=lambda sample: sample.kwargs.get("ceil_mode") is True
        and sample.kwargs.get("padding") == 1,
        reason="FIXME: After https://github.com/microsoft/onnxruntime/issues/15446 is fixed",
    ),
    skip(
        "nn.functional.max_pool3d_with_indices",
        matcher=lambda sample: sample.kwargs.get("return_indices") is False,
        reason="this aten overload assume return_indices=True",
>>>>>>> 8bd79958
    ),
    skip(
        "nn.functional.nll_loss",
        matcher=lambda sample: "weight" in sample.kwargs,
        reason="this Aten overload doesn't accept weight as kwargs",
    ),
    skip(
        "nn.functional.nll_loss_weight",
        matcher=lambda sample: "weight" not in sample.kwargs,
        reason="this Aten overload need weight as kwargs",
    ),
    skip(
        "nn.functional.reflection_pad2d",
        matcher=lambda sample: not (len(sample.args) > 1 and sample.args[1] == "reflect"),
        reason="this Aten overload need args[1] == 'reflect' for pad mode",
    ),
    skip(
        "nn.functional.replication_pad2d",
        matcher=lambda sample: not (len(sample.args) > 1 and sample.args[1] == "replicate"),
        reason="this Aten overload need args[1] == 'replicate' for pad mode",
    ),
    skip(
        "nn.functional.replication_pad3d",
        matcher=lambda sample: not (
            len(sample.args) > 1
            and sample.args[1] == "replicate"
            and len(sample.input.shape) == 5
        ),
        reason="this Aten overload need args[1] == 'replicate' for pad mode, and 3D tensor",
    ),
    skip(
        "nn.functional.scaled_dot_product_attention",
        matcher=lambda sample: (attn_mask := sample.kwargs.get("attn_mask")) is not None
        and attn_mask.dtype == torch.bool,
        reason="this overload takes a non-boolean mask",
    ),
    skip(
        "nn.functional.scaled_dot_product_attention",
        matcher=lambda sample: sample.kwargs.get("dropout_p") != 0.0,
        reason="dropout is random so the results do not match",
    ),
    skip(
        "nn.functional.scaled_dot_product_attention_bool_mask",
        matcher=lambda sample: (attn_mask := sample.kwargs.get("attn_mask")) is not None
        and attn_mask.dtype != torch.bool,
        reason="this overload takes a boolean mask",
    ),
    skip(
        "nn.functional.scaled_dot_product_attention_bool_mask",
        matcher=lambda sample: sample.kwargs.get("dropout_p") != 0.0,
        reason="dropout is random so the results do not match",
    ),
    skip(
        "nn.functional.upsample_nearest2d",
        # Shape should be [N, C, H, W]
        matcher=lambda sample: len(sample.input.shape) != 2 + 2,
        reason="only test on 2d inputs",
    ),
    skip(
        "nn.functional.upsample_nearest2d",
        matcher=lambda sample: "scale_factor" in sample.kwargs,
        reason="fixme: the scale_factor tests",
    ),
    skip(
        "permute",
        matcher=lambda sample: len(list(filter(lambda v: v < 0, sample.args[0]))) > 0,
        reason="Negative value in perm is not supported",
    ),
    skip(
        "permute",
        matcher=lambda sample: len(sample.args[0]) == 0,
        reason="Empty perm is not supported",
    ),
    skip(
        "scatter_add",
        matcher=lambda sample: len(sample.input.shape) == 0,
        reason="fixme: Rank(0) input will lead ORT failed due to different rank(result) in if-else branch",
    ),
    skip(
        "scatter_reduce",
        # ONNX has not include_self parameter and default is include_self=True mode
        matcher=lambda sample: sample.kwargs.get("include_self") is False,
        reason="ONNX does't support include_self=False option",
    ),
    skip(
        "squeeze",
        matcher=lambda sample: not (len(sample.args) == 0),
        reason="this Aten overload only support one tensor as input by design",
    ),
    skip(
        "squeeze_dim",
        matcher=lambda sample: not (len(sample.args) > 0 and isinstance(sample.args[0], int)),
        reason="this Aten overload only support one tensor as input and one int as args by design",
    ),
    skip(
        "var_mean",
        # kwargs is empty
        matcher=lambda sample: len(sample.kwargs) > 0,
        reason="this Aten overload only support input[0]=tensor and input[1]=bool as input without any kwargs",
    ),
    skip(
        "var_mean_dim",
        # kwargs["dim"] must exist, kwargs["correction"] must not exist
        matcher=lambda sample: not (
            sample.kwargs.get("dim", None) is not None
            and sample.kwargs.get("correction", None) is None
        ),
        reason="this Aten overload only support with 'dim' argument and without 'correction' argument",
    ),
    skip(
        "var_mean_correction",
        # Don't accept input[1]=bool and 'correction' must be in kwargs
        matcher=lambda sample: len(sample.args) > 0 or "correction" not in sample.kwargs,
        reason="this Aten overload only support when correction attribute exists",
    ),
    skip(
        "unflatten",
        matcher=lambda sample: any(dim == 0 for dim in sample.input.shape),
        reason="fixme: Logic not implemented for size 0 inputs in op.Reshape",
    ),
)

duplicate_opinfo(OPS_DB, "all", ("all_dim",))

duplicate_opinfo(
    OPS_DB,
    "arange",
    (
        "arange_start",
        "arange_start_step",
    ),
)

duplicate_opinfo(OPS_DB, "index_put", ("index_put_bool",))

duplicate_opinfo(OPS_DB, "new_ones", ("new_ones_dtype",))

duplicate_opinfo(OPS_DB, "new_zeros", ("new_zeros_dtype",))

duplicate_opinfo(OPS_DB, "nn.functional.nll_loss", ("nn.functional.nll_loss_weight",))

duplicate_opinfo(
    OPS_DB,
    "nn.functional.pad",
    (
        "nn.functional.reflection_pad2d",
        "nn.functional.replication_pad2d",
        "nn.functional.replication_pad3d",
    ),
)

duplicate_opinfo(
    OPS_DB,
    "nn.functional.scaled_dot_product_attention",
    ("nn.functional.scaled_dot_product_attention_bool_mask",),
)

duplicate_opinfo(
    OPS_DB,
    "min",
    (
        "min_other",
        "min_dim",
    ),
)

duplicate_opinfo(
    OPS_DB,
    "nn.functional.upsample_bilinear",
    ("nn.functional.upsample_bilinear2d",),
)

duplicate_opinfo(
    OPS_DB,
    "nn.functional.upsample_nearest",
    (
        "nn.functional.upsample_nearest1d",
        "nn.functional.upsample_nearest2d",
        "nn.functional.upsample_nearest3d",
    ),
)

duplicate_opinfo(OPS_DB, "squeeze", ("squeeze_dim",))

duplicate_opinfo(
    OPS_DB,
    "var_mean",
    (
        "var_mean_dim",
        "var_mean_correction",
    ),
)


# END OF SECTION TO MODIFY #####################################################


OP_WITH_SKIPPED_SUBTESTS = frozenset(meta.op_name for meta in SKIP_SUBTESTS)
ALL_OPS_IN_DB = frozenset(op_info.name for op_info in OPS_DB)
# Assert all ops in OPINFO_FUNCTION_MAPPING are in the OPS_DB
assert TESTED_OPS.issubset(ALL_OPS_IN_DB), f"{TESTED_OPS - ALL_OPS_IN_DB} not in OPS_DB"
assert NONDETERMINISTIC_OPS.issubset(
    TESTED_OPS
), f"{NONDETERMINISTIC_OPS - TESTED_OPS} not in TESTED_OPS"

TORCH_TYPE_TO_ONNX = {
    torch.bool: onnx.TensorProto.BOOL,
    torch.uint8: onnx.TensorProto.UINT8,
    torch.int8: onnx.TensorProto.INT8,
    torch.int16: onnx.TensorProto.INT16,
    torch.int32: onnx.TensorProto.INT32,
    torch.int64: onnx.TensorProto.INT64,
    torch.float16: onnx.TensorProto.FLOAT16,
    torch.float32: onnx.TensorProto.FLOAT,
    torch.float64: onnx.TensorProto.DOUBLE,
    torch.complex64: onnx.TensorProto.COMPLEX64,
    torch.complex128: onnx.TensorProto.COMPLEX128,
    torch.bfloat16: onnx.TensorProto.BFLOAT16,
}


def _convert_tensor_to_numpy(input: Any) -> Any:
    if isinstance(input, torch.Tensor):
        return input.detach().cpu().numpy()
    if isinstance(input, (tuple, list)):
        if len(input) == 0:
            return np.array((), dtype=np.int64)
        if isinstance(input[0], torch.Tensor):
            return [_convert_tensor_to_numpy(x) for x in input]
        if isinstance(input[0], bool):
            return np.array(input, dtype=np.bool_)

        # Just a sequence of numbers
        if isinstance(input[0], int):
            return np.array(input, dtype=np.int64)
        if isinstance(input[0], float):
            return np.array(input)

    return input


def _convert_kwargs_for_onnx(kwargs: dict[str, Any]) -> dict[str, Any]:
    """Converts kwargs to be compatible with ONNX Runtime.

    ONNX Runtime doesn't support torch.bool, so we convert them to torch.uint8.
    """
    new_kwargs = {}
    for key, value in kwargs.items():
        if key == "device":
            continue
        if key == "dtype":
            value = TORCH_TYPE_TO_ONNX[value]
        if isinstance(value, torch.Tensor):
            value = np.array(value)
        new_kwargs[key] = value
    return new_kwargs


def _should_skip_test_sample(op_name: str, sample) -> Optional[str]:
    """Returns a reason if a test sample should be skipped."""
    if op_name not in OP_WITH_SKIPPED_SUBTESTS:
        return None
    for decorator_meta in SKIP_SUBTESTS:
        # Linear search on SKIP_SUBTESTS. That's fine because the list is small.
        if decorator_meta.op_name == op_name:
            assert decorator_meta.matcher is not None, "Matcher must be defined"
            if decorator_meta.matcher(sample):
                return decorator_meta.reason
    return None


class OrtAbortedError(RuntimeError):
    """ONNX Runtime Aborted."""


def _ort_session_run(serialized_model: bytes, ort_inputs: Mapping[str, Any]):
    """Run a model with ONNX Runtime."""

    # Disable all ORT optimizations
    session_options = onnxruntime.SessionOptions()
    session_options.graph_optimization_level = (
        onnxruntime.GraphOptimizationLevel.ORT_DISABLE_ALL
    )
    session = ort.InferenceSession(serialized_model, session_options)
    return session.run(None, ort_inputs)


def _ort_session_run_return_dict(
    serialized_model: bytes, ort_inputs: Mapping[str, Any], return_dict
) -> None:
    """Run a model with ONNX Runtime and store the results in return_dict."""

    try:
        return_dict["results"] = _ort_session_run(serialized_model, ort_inputs)
        return_dict["error"] = None
    except Exception as e:  # pylint: disable=broad-except
        return_dict["results"] = None
        return_dict["error"] = e


def _safe_ort_session_run(serialized_model: bytes, ort_inputs: Mapping[str, Any]):
    """Run a model with ONNX Runtime in a separate process.

    Args:
        serialized_model: Serialized ONNX model proto.
        ort_inputs: Inputs to the model.

    Returns:
        The inference result.

    Raises:
        OrtAbortedError if the process did not execute successfully.
    """
    manager = multiprocessing.Manager()
    return_dict = manager.dict()
    process = multiprocessing.Process(
        target=_ort_session_run_return_dict, args=(serialized_model, ort_inputs, return_dict)
    )
    process.start()
    process.join()
    process.close()
    if not return_dict:
        raise OrtAbortedError()
    if return_dict["error"] is not None:
        raise return_dict["error"]
    return return_dict["results"]


def _format_model_and_input_information(onnx_model, inputs):
    return (
        f"Inputs:\n"
        f"{pprint.pformat(inputs)}\n"
        f"Model:\n"
        f"{onnxscript.proto2text(onnx_model)}"
    )


class TestFunctionValidity(unittest.TestCase):
    def test_all_script_functions_are_onnx_functions(self):
        functions = set()
        for func_with_wrangler in OPINFO_FUNCTION_MAPPING_SCRIPTED.values():
            if isinstance(func_with_wrangler, tuple):
                func = func_with_wrangler[0]
            else:
                func = func_with_wrangler
            functions.add(func)

        # TODO(justinchuby): Add from the registry
        for func in functions:
            if not isinstance(func, onnxscript.OnnxFunction):
                raise AssertionError(
                    f"'{func}' is not an OnnxFunction. Was it decorated with '@torch_op'? "
                    "If the function is trace_only, please move it to the "
                    "'OPINFO_FUNCTION_MAPPING_TRACE_ONLY' dict."
                )

    def test_all_trace_only_functions_are_not_onnx_functions(self):
        for func_with_wrangler in OPINFO_FUNCTION_MAPPING_TRACE_ONLY.values():
            if isinstance(func_with_wrangler, tuple):
                func = func_with_wrangler[0]
            else:
                func = func_with_wrangler
            if isinstance(func, onnxscript.OnnxFunction):
                raise AssertionError(
                    f"'{func.name}' is an OnnxFunction. "
                    "If the function is not trace_only, please move it to the "
                    "'OPINFO_FUNCTION_MAPPING_SCRIPTED' dict."
                )

    @parameterized.parameterized.expand(list(OPINFO_FUNCTION_MAPPING_SCRIPTED.items()))
    @unittest.skipIf(
        version_utils.onnx_older_than("1.14"),
        "Function checker is not available before ONNX 1.14",
    )
    def test_script_function_passes_checker(self, _, func_with_wrangler):
        if isinstance(func_with_wrangler, tuple):
            func = func_with_wrangler[0]
        else:
            func = func_with_wrangler
        function_proto = func.to_function_proto()
        onnx.checker.check_function(function_proto)  # type: ignore[attr-defined]


def _graph_executor(
    outputs: Sequence[Any],
) -> Callable[[Callable[..., Any], tuple[Any], dict[str, Any]], None]:
    """Eagerly executes a function."""

    def _capture_graph_and_evaluate_torch_script_evaluator(function: Callable, args, kwargs):
        """Captures the graph of a function and evaluates it using TorchScriptEvaluator."""

        # Initialize the ONNX graph
        onnxscript_graph = graph_building.TorchScriptGraph()
        tracer = graph_building.TorchScriptTracingEvaluator(onnxscript_graph)
        ort_inputs = {}
        onnxscript_args: list[Any] = []
        onnxscript_kwargs = {}
        for i, arg in enumerate(args):
            if isinstance(arg, np.ndarray):
                input_name = f"input_{i}"
                input = onnxscript_graph.add_input(
                    input_name,
                    torch.tensor(arg).shape,
                    torch.tensor(arg).dtype,
                )
                input.value = arg
                onnxscript_args.append(input)
                ort_inputs[input_name] = arg
            elif isinstance(arg, Sequence):
                sequence_input = []
                for j, subarg in enumerate(arg):
                    if isinstance(subarg, np.ndarray):
                        input_name = f"input_{i}_{j}"
                        input = onnxscript_graph.add_input(
                            input_name,
                            torch.tensor(subarg).shape,
                            torch.tensor(subarg).dtype,
                        )
                        input.value = subarg
                        sequence_input.append(input)
                        ort_inputs[input_name] = subarg
                onnxscript_args.append(sequence_input)
            else:
                onnxscript_args.append(arg)
        for key, value in kwargs.items():
            if isinstance(value, np.ndarray):
                input = onnxscript_graph.add_input(
                    key,
                    torch.tensor(value).shape,
                    torch.tensor(value).dtype,
                )
                input.value = value
                ort_inputs[key] = value
                onnxscript_kwargs[key] = input
            else:
                onnxscript_kwargs[key] = value

        with onnxscript.evaluator.default_as(tracer):
            symbolic_outputs = function(*onnxscript_args, **onnxscript_kwargs)
        if not isinstance(symbolic_outputs, Sequence):
            symbolic_outputs = (symbolic_outputs,)

        # We need to set the size of the output tensors for the ONNX model to be valid
        for output, symbolic_output in zip(outputs, symbolic_outputs):
            if isinstance(output, Sequence):
                # Output is a sequence, set the type correctly to ListType
                symbolic_output.dtype = output[0].dtype
                symbolic_output.symbolic_value().setType(torch.ListType.ofTensors())
                continue
            output = (
                output
                if isinstance(output, torch.Tensor)
                else torch.tensor(output, device="cpu")
            )
            symbolic_output.shape = output.shape
            symbolic_output.dtype = output.dtype

        onnxscript_graph.register_outputs(symbolic_outputs)

        onnx_model = onnxscript_graph.to_model_proto(TEST_OPSET_VERSION)
        # Make sure the model is valid
        try:
            onnx.checker.check_model(onnx_model, full_check=True)
        except onnx.checker.ValidationError as e:
            raise AssertionError(
                f"ONNX model is invalid: {e}. "
                f"Model:\n"
                f"{onnxscript.proto2text(onnx_model)}"
            ) from e

        try:
            if os.environ.get("CATCH_ORT_SEGFAULT") == "1":
                # Use an individual process to run ONNX Runtime to catch segfaults
                return _safe_ort_session_run(onnx_model.SerializeToString(), ort_inputs)

            return _ort_session_run(onnx_model.SerializeToString(), ort_inputs)
        except (
            # pylint: disable=c-extension-no-member
            onnxruntime.capi.onnxruntime_pybind11_state.Fail,
            onnxruntime.capi.onnxruntime_pybind11_state.RuntimeException,
            onnxruntime.capi.onnxruntime_pybind11_state.InvalidArgument,
            onnxruntime.capi.onnxruntime_pybind11_state.InvalidGraph,
            onnxruntime.capi.onnxruntime_pybind11_state.NotImplemented,
            # pylint: enable=c-extension-no-member
        ) as e:
            raise AssertionError(
                "ONNX Runtime failed to evaluate:\n"
                + _format_model_and_input_information(onnx_model, ort_inputs)
            ) from e
        except OrtAbortedError as e:
            raise AssertionError(
                "ONNX Runtime aborted:\n"
                + _format_model_and_input_information(onnx_model, ort_inputs)
            ) from e

    return _capture_graph_and_evaluate_torch_script_evaluator


def _eager_executor(
    outputs,
) -> Callable[[Callable[..., Any], tuple[Any], dict[str, Any]], None]:
    """Eagerly executes a function."""

    del outputs  # Unused

    def executor(function, args, kwargs):
        return function(*args, **kwargs)

    return executor


def run_test_output_match(
    test_suite: unittest.TestCase,
    device: str,
    dtype: torch.dtype,
    op: opinfo_core.OpInfo,
    function_executor: Callable,
):
    """Base test method for testing each opset, used by instantiate_device_type_tests.

    Args:
        test_suite: The test class instance.
        device: The PyTorch device. instantiate_device_type_tests provides this.
        dtype: The PyTorch dtype. instantiate_device_type_tests provides this.
        op: The OpInfo instance. instantiate_device_type_tests provides this.
        function_executor: The function executor. This is a function that takes
            a function and its arguments and returns the output of the function.
    """
    samples = op.sample_inputs(
        device,
        dtype,
        requires_grad=False,
    )

    onnx_function_and_wrangler = OPINFO_FUNCTION_MAPPING[op.name]
    input_wrangler = None
    if isinstance(onnx_function_and_wrangler, tuple):
        # Obtain the input_wrangler that manipulates the OpInfo inputs
        # to match the aten operator signature
        # An example is nn.functional.upsample_nearest2d, which has a different signature
        # than the aten operator upsample_nearest2d
        onnx_function, input_wrangler = onnx_function_and_wrangler
    else:
        assert callable(onnx_function_and_wrangler)
        onnx_function = onnx_function_and_wrangler

    for i, cpu_sample in enumerate(samples):
        inputs = (cpu_sample.input, *cpu_sample.args)
        # Provide the repr to subtest because tensors are not serializable in parallel test runs
        with test_suite.subTest(
            sample_num=i,
            inputs=repr(
                [
                    f"Tensor<{inp.shape}, dtype={inp.dtype}>"
                    if isinstance(inp, torch.Tensor)
                    else inp
                    for inp in inputs
                ]
            ),
            kwargs=repr(cpu_sample.kwargs),
        ):
            skip_reason = _should_skip_test_sample(op.name, cpu_sample)
            if skip_reason is not None:
                # Cannot use self.skip because pytest would skip the entire test
                warnings.warn(f"skipped sample {i}. Reason: {skip_reason}", stacklevel=1)
                continue
            input_onnx = [_convert_tensor_to_numpy(x) for x in inputs]
            kwargs_onnx = _convert_kwargs_for_onnx(cpu_sample.kwargs)
            if input_wrangler:
                input_onnx, kwargs_onnx = input_wrangler(input_onnx, kwargs_onnx)
            torch_output = op(*inputs, **cpu_sample.kwargs)

            reference_torch_outputs, _ = pytree.tree_flatten(torch_output)
            if op.name.startswith("split"):
                # Hack for handling split
                # Split returns a Sequence that should be treats as a single
                # value. So we wrap it into a tuple.
                # TODO(justinchuby): Find a more general solution
                reference_torch_outputs = [reference_torch_outputs]

            function_output = function_executor(reference_torch_outputs)(
                onnx_function, input_onnx, kwargs_onnx
            )
            # Finally we re-flatten everything
            # TODO: add pytree structure comparison.
            flattened_torch_outputs, _ = pytree.tree_flatten(torch_output)
            flattened_function_outputs, _ = pytree.tree_flatten(function_output)

            assert flattened_torch_outputs
            assert len(flattened_torch_outputs) == len(flattened_function_outputs)

            for j, (torch_output, function_output) in enumerate(
                zip(flattened_torch_outputs, flattened_function_outputs)
            ):
                if dtype == torch.float32:
                    # Relax atol and rtol for float32 based on empirical results
                    # The current most relaxed values are for aten::matmul
                    rtol = 3.7e-5
                    atol = 1.8e-4
                else:
                    rtol = None
                    atol = None

                if not isinstance(function_output, np.ndarray):
                    # An onnxscript tensor
                    function_output = function_output.value

                actual = torch.tensor(function_output)
                expected = (
                    torch_output
                    if isinstance(torch_output, torch.Tensor)
                    else torch.tensor(torch_output)
                )

                if op.name in NONDETERMINISTIC_OPS:
                    # Check shape and dtype only for ops that are known to be
                    # nondeterministic
                    test_suite.assertEqual(actual.shape, expected.shape)
                    test_suite.assertEqual(actual.dtype, expected.dtype)
                    continue

                # Use torch.testing as opposed to np.testing to ensure dtypes and shapes match
                try:
                    torch.testing.assert_close(
                        actual,
                        expected,
                        rtol=rtol,
                        atol=atol,
                        check_device=False,
                    )
                except AssertionError as e:
                    if len(flattened_torch_outputs) > 1:
                        raise AssertionError(f"Output {j} mismatch") from e
                    raise


class TestOutputConsistencyEager(unittest.TestCase):
    """Test output consistency between the ONNX op run with ONNX eager mode and PyTorch eager mode.

    This is a parameterized test suite.
    """

    def setUp(self) -> None:
        torch.manual_seed(42)
        np.random.seed(42)
        ort.set_seed(42)

    @add_decorate_info(
        OPS_DB,
        "TestOutputConsistencyEager",
        "test_output_match_opinfo_",
        skip_or_xfails=EXPECTED_SKIPS_OR_FAILS,
    )
    @common_device_type.ops(  # type: ignore[misc]
        [info for info in OPS_DB if info.name in TESTED_OPS],
        allowed_dtypes=TESTED_DTYPES,
    )
    def test_output_match_opinfo_(
        self, device: str, dtype: torch.dtype, op: opinfo_core.OpInfo
    ):
        """Base test method for testing each op with the eager executor, used by instantiate_device_type_tests."""
        run_test_output_match(self, device, dtype, op, _eager_executor)


class TestOutputConsistencyFullGraph(unittest.TestCase):
    """Test output consistency between exported ONNX op run as a graph and PyTorch eager mode.

    This is a parameterized test suite.
    """

    def setUp(self) -> None:
        torch.manual_seed(42)
        np.random.seed(42)
        ort.set_seed(42)

    @add_decorate_info(
        OPS_DB,
        "TestOutputConsistencyFullGraph",
        "test_output_match_opinfo_",
        skip_or_xfails=EXPECTED_SKIPS_OR_FAILS,
    )
    @common_device_type.ops(  # type: ignore[misc]
        [info for info in OPS_DB if info.name in TESTED_OPS],
        allowed_dtypes=TESTED_DTYPES,
    )
    def test_output_match_opinfo_(
        self, device: str, dtype: torch.dtype, op: opinfo_core.OpInfo
    ):
        """Base test method for testing each op by running the full ONNX graph."""
        run_test_output_match(self, device, dtype, op, _graph_executor)


common_device_type.instantiate_device_type_tests(
    TestOutputConsistencyEager, globals(), only_for="cpu"
)

common_device_type.instantiate_device_type_tests(
    TestOutputConsistencyFullGraph, globals(), only_for="cpu"
)

if __name__ == "__main__":
    unittest.main()<|MERGE_RESOLUTION|>--- conflicted
+++ resolved
@@ -1051,7 +1051,6 @@
         reason="dropout is random so the result not match",
     ),
     skip(
-<<<<<<< HEAD
         "nn.functional.grid_sample",
         # FIXME: check why ort's GridSample() return different result than Torch
         matcher=lambda sample: sample.kwargs.get("mode") == "bicubic",
@@ -1061,7 +1060,8 @@
         "nn.functional.grid_sample",
         matcher=lambda sample: len(sample.args[0].shape) != 4,
         reason="'ORT only support rank(tensor)=4 as input",
-=======
+    ),
+    skip(
         "nn.functional.max_pool2d_with_indices",
         matcher=lambda sample: sample.kwargs.get("return_indices") is False,
         reason="this aten overload assume return_indices=True",
@@ -1092,7 +1092,6 @@
         "nn.functional.max_pool3d_with_indices",
         matcher=lambda sample: sample.kwargs.get("return_indices") is False,
         reason="this aten overload assume return_indices=True",
->>>>>>> 8bd79958
     ),
     skip(
         "nn.functional.nll_loss",
