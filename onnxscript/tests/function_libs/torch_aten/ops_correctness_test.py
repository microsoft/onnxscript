--- conflicted
+++ resolved
@@ -327,12 +327,9 @@
     "full_like": core_ops.aten_full_like,
     "ge": core_ops.aten_ge,
     "gt": core_ops.aten_gt,
-<<<<<<< HEAD
     "index_put_bool": core_ops.aten_index_put_bool,
     "index_put": core_ops.aten_index_put,
-=======
     "isfinite": core_ops.aten_isfinite,
->>>>>>> 587afa50
     "isinf": core_ops.aten_isinf,
     "log": core_ops.aten_log,
     "le": core_ops.aten_le,
@@ -530,7 +527,6 @@
         reason="rounding_mode is not yet supported",
     ),
     skip(
-<<<<<<< HEAD
         "index_put",
         matcher=lambda sample: not (sample.args[0][0].dtype == torch.int64),
         reason="this Aten overload only support tensor(int) as args",
@@ -539,7 +535,8 @@
         "index_put_bool",
         matcher=lambda sample: not (sample.args[0][0].dtype == torch.bool),
         reason="this Aten overload only support tensor(bool) as args",
-=======
+    ),
+    skip(
         "min",  # aten_mean
         matcher=lambda sample: len(sample.args) > 0,
         reason="this ATen overload only supports one tensor as input by design",
@@ -555,7 +552,6 @@
         matcher=lambda sample: len(sample.args) == 0
         or (len(sample.args) > 0 and not isinstance(sample.args[0], int)),
         reason="this ATen overload only support one tensor as input and another int as args",
->>>>>>> 587afa50
     ),
     skip(
         "nonzero",
@@ -670,11 +666,8 @@
 
 duplicate_opinfo(OPS_DB, "new_full", ("full",))
 
-<<<<<<< HEAD
-=======
 duplicate_opinfo(OPS_DB, "squeeze", ("squeeze_dim",))
 
->>>>>>> 587afa50
 
 # END OF SECTION TO MODIFY #####################################################
 
