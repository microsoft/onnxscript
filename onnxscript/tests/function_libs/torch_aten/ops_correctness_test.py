--- conflicted
+++ resolved
@@ -404,13 +404,10 @@
     "full_like": core_ops.aten_full_like,
     "ge": core_ops.aten_ge,
     "gt": core_ops.aten_gt,
-<<<<<<< HEAD
     # "is_same_size": core_ops.aten_is_same_size,  # no test case in OPS_DB
     # "is_nonzero": core_ops.aten_is_nonzero,  # no test case in OPS_DB
-=======
     "index_put_bool": core_ops.aten_index_put_bool,
     "index_put": core_ops.aten_index_put,
->>>>>>> bb129e6a
     "isclose": core_ops.aten_isclose,
     "isfinite": core_ops.aten_isfinite,
     "isinf": core_ops.aten_isinf,
