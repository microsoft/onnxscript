"""Test op correctness by comparing with PyTorch results.

## Usage

1. Set the env var CATCH_ORT_SEGFAULT to catch segfaults from ONNX Runtime.

## How to add a new operator test

This test use PyTorch's OpInfo mechanism to generate test cases for each operator.
You may find all OpInfos in https://github.com/pytorch/pytorch/blob/7ec0d6f006fdd2c9b978dc6aa4923144684a3f51/torch/testing/_internal/common_methods_invocations.py#L8804

1. To enable test cases for an operator
    Add a `TorchLibOpInfo` entry to `TORCH_LIB_OPINFO` in `ops_test_data.py`.
    Explicitly specify `trace_only` if the op is trace_only. Specify `complex`
    if the function is designed for complex inputs.

    The `op_info_name` in `TorchLibOpInfo` needs to be unique in the TORCH_LIB_OPINFO
    list, but complex=True ops can share the same name with non-complex ops
    because they are tested separately.

2. Add `.skip` and/or `.xfail` to skip or xfail tests.
    Prefer xfail over skip when possible because that allows us to monitor the behavior
    and update the test will it passes.

    2a. If a test is now failing because of xpass, because some previous errors
    are now fixed, removed the corresponding xfail.

3. If sample inputs of the OpInfo needs to be adjusted to fit the aten signature, create an input
wrangler function. See `_mean_input_wrangler` for an example.

4. To test different ONNX functions that are registered as overloads of the same
    op, use `ops_test_common.duplicate_opinfo` to create new OpInfo with new names and map each
    to one overload.
"""
from __future__ import annotations

import copy
import dataclasses
import functools
from typing import Any, Callable, Collection, Optional

import numpy as np
import torch
from torch.testing._internal import common_methods_invocations
from torch.testing._internal.opinfo import definitions as opinfo_definitions
from typing_extensions import Self

from onnxscript._internal import version_utils
from onnxscript.function_libs.torch_lib.ops import core as core_ops
from onnxscript.function_libs.torch_lib.ops import fft as fft_ops
from onnxscript.function_libs.torch_lib.ops import linalg as linalg_ops
from onnxscript.function_libs.torch_lib.ops import nn as nn_ops
from onnxscript.function_libs.torch_lib.ops import special as special_ops
from onnxscript.tests.function_libs.torch_lib import extra_opinfo, ops_test_common

# Create a copy of the op_db to modify
OPS_DB = copy.deepcopy(common_methods_invocations.op_db)

# Append extra op_db into the op database for testing
OPS_DB.extend(opinfo_definitions.signal.op_db)
OPS_DB.extend(opinfo_definitions.special.op_db)
OPS_DB.extend(extra_opinfo.OP_DB)


@dataclasses.dataclass
class TorchLibOpInfo:
    """A dataclass to store the information to test an torchlib op."""

    # The name of the op_info, e.g. "add"
    op_info_name: str
    # The torchlib ONNX Function to test
    op: Callable[..., Any]
    # Explicitly specify when the op is trace_only
    trace_only: bool = False
    # The input wrangler function to adjust the input to fit the aten signature
    input_wrangler: Optional[
        Callable[[list[Any], dict[str, Any]], tuple[list[Any], dict[str, Any]]]
    ] = None
    # Whether the op is non-deterministic
    nondeterministic: bool = False
    # Whether to compare the shape only for the output[index]
    # For example: (1,2) means compare value for output[0] and shape for output[1] and [2]
    # We may be able to combine this with the nondeterministic option
    compare_shape_only_for_output: tuple[int, ...] = ()
    # Whether the function is designed for complex inputs
    complex: bool = False
    # The acceptable tolerance of the inference result difference between PyTorch and ORT.
    # Format: {dtype: (rtol, atol)}.
    # For example: {torch.float16: (1e-3, 1e-3)}
    tolerance: dict[torch.dtype, tuple[float, float]] = dataclasses.field(default_factory=dict)
    # Expected skips or fails for the test and/or subtests
    skips_or_fails: list[ops_test_common.DecorateMeta] = dataclasses.field(
        default_factory=list
    )

    def get_tolerance(self, dtype: torch.dtype) -> tuple[float | None, float | None]:
        """Returns the (rtol, atol) tolerance for the given dtype."""
        if (tolerance := self.tolerance.get(dtype)) is not None:
            return tolerance

        # Use the PyTorch default if not specified
        # https://pytorch.org/docs/stable/testing.html
        return (None, None)

    def skip(
        self,
        variant_name: str = "",
        *,
        reason: str,
        dtypes: Optional[Collection[torch.dtype]] = None,
        matcher: Optional[Callable[[Any], Any]] = None,
        enabled_if: bool = True,
        test_class_name: Optional[str] = None,
    ) -> Self:
        """Skips an OpInfo test.

        Args:
            variant_name: Optional OpInfo variant_test_name.
            reason: The reason for skipping.
            dtypes: The dtypes to skip.
            matcher: A function that matches the test sample input. It is used only when
                the skip is in the SKIP_XFAIL_SUBTESTS list.
            enabled_if: Whether the skip is enabled.
            test_class_name: The test class name to apply the skip to. If None, the skip
                is applied to all test classes.
        """
        self.skips_or_fails.append(
            ops_test_common.skip(
                self.op_info_name,
                variant_name,
                reason=reason,
                dtypes=dtypes,
                matcher=matcher,
                enabled_if=enabled_if,
                test_class_name=test_class_name,
            )
        )
        return self

    def xfail(
        self,
        variant_name: str = "",
        *,
        reason: str,
        dtypes: Optional[Collection[torch.dtype]] = None,
        matcher: Optional[Callable[[Any], Any]] = None,
        enabled_if: bool = True,
        test_class_name: Optional[str] = None,
    ) -> Self:
        """Expects an OpInfo test to fail.

        Args:
            variant_name: Optional OpInfo variant_test_name.
            reason: The reason for the failure.
            dtypes: The dtypes to expect the failure.
            matcher: A function that matches the test sample input. It is used only when
                the xfail is in the SKIP_XFAIL_SUBTESTS list.
            enabled_if: Whether the xfail is enabled.
            test_class_name: The test class name to apply the xfail to. If None, the
                xfail is applied to all test classes.
        """
        self.skips_or_fails.append(
            ops_test_common.xfail(
                self.op_info_name,
                variant_name,
                reason=reason,
                dtypes=dtypes,
                matcher=matcher,
                enabled_if=enabled_if,
                test_class_name=test_class_name,
            )
        )
        return self


# Modify this section ##########################################################


def _amin_amax_input_wrangler(
    args: list[Any], kwargs: dict[str, Any]
) -> tuple[list[Any], dict[str, Any]]:
    if "dim" not in kwargs:
        # Supply an empty dim to match the aten signature
        kwargs["dim"] = np.array([], dtype=np.int64)
    else:
        # Convert dim to a numpy array
        kwargs["dim"] = np.array(kwargs["dim"], dtype=np.int64).reshape((-1,))
    return args, kwargs


def _avg_pool_input_wrangler(
    args: list[Any], kwargs: dict[str, Any]
) -> tuple[list[Any], dict[str, Any]]:
    if "dim" not in kwargs:
        if len(args) > 6:
            kwargs["divisor_override"] = args.pop(6)
        if len(args) > 5:
            kwargs["count_include_pad"] = args.pop(5)
        if len(args) > 4:
            kwargs["ceil_mode"] = args.pop(4)
        if len(args) > 3:
            padding = args.pop(3)
            if isinstance(padding, np.ndarray):
                # Cannot using list(padding) here, because the element will be numpy.int64 instead of int
                padding = padding.tolist()
            kwargs["padding"] = padding
        if len(args) > 2:
            stride = args.pop(2)
            if isinstance(stride, np.ndarray):
                stride = stride.tolist()
            kwargs["stride"] = stride
        kernel_size = args.pop(1)
        if isinstance(kernel_size, np.ndarray):
            kernel_size = kernel_size.tolist()
        kwargs["kernel_size"] = kernel_size
    return args, kwargs


def _cross_entropy_input_wrangler(
    args: list[Any], kwargs: dict[str, Any]
) -> tuple[list[Any], dict[str, Any]]:
    if "reduction" in kwargs:
        reduction_vals = ["none", "mean", "sum"]
        value = kwargs["reduction"]
        idx = reduction_vals.index(value)
        kwargs["reduction"] = idx
    return args, kwargs


def _dropout_input_wrangler(
    args: list[Any], kwargs: dict[str, Any]
) -> tuple[list[Any], dict[str, Any]]:
    if "training" in kwargs:
        kwargs["train"] = kwargs["training"]
        kwargs.pop("training")
    return args, kwargs


def _einsum_input_wrangler(
    args: list[Any], kwargs: dict[str, Any]
) -> tuple[list[Any], dict[str, Any]]:
    # Swap the equation and tensors to revert the special handling in the OpInfo
    return [args[1], args[0]], kwargs


def _embedding_input_wrangler(
    args: list[Any], kwargs: dict[str, Any]
) -> tuple[list[Any], dict[str, Any]]:
    """Remove arguments not present in the aten op signature."""
    if "max_norm" in kwargs:
        del kwargs["max_norm"]
    if "norm_type" in kwargs:
        del kwargs["norm_type"]
    return args, kwargs


def _empty_input_wrangler(
    args: list[Any], kwargs: dict[str, Any]
) -> tuple[list[Any], dict[str, Any]]:
    """Remove arguments not present in the aten op signature."""
    if "requires_grad" in kwargs:
        del kwargs["requires_grad"]
    return args, kwargs


def _flip_input_wrangler(
    args: list[Any], kwargs: dict[str, Any]
) -> tuple[list[Any], dict[str, Any]]:
    # Make the dims as tensor
    kwargs["dims"] = np.array(kwargs["dims"], dtype=np.int64)
    return args, kwargs


def _grid_sample_input_wrangler(
    args: list[Any], kwargs: dict[str, Any]
) -> tuple[list[Any], dict[str, Any]]:
    # Convert string attriute to int as input
    inter_mode_options = {"bilinear": 0, "nearest": 1, "bicubic": 2}
    padding_mode_options = {"zeros": 0, "border": 1, "reflection": 2}
    args.append(inter_mode_options[kwargs["mode"]])
    args.append(padding_mode_options[kwargs["padding_mode"]])
    args.append(kwargs["align_corners"])
    kwargs.clear()
    return args, kwargs


def _linalg_vector_norm_input_wrangler(
    args: list[Any], kwargs: dict[str, Any]
) -> tuple[list[Any], dict[str, Any]]:
    # Make the dims as tensor
    if "dim" in kwargs:
        kwargs["dim"] = np.array(kwargs["dim"], dtype=np.int64)
    return args, kwargs


def _max_pool_input_wrangler(
    args: list[Any], kwargs: dict[str, Any]
) -> tuple[list[Any], dict[str, Any]]:
    # Remove return_indices argument because this op doesn't accept it
    if "return_indices" in kwargs:
        del kwargs["return_indices"]
    return args, kwargs


def _mean_input_wrangler(
    args: list[Any], kwargs: dict[str, Any]
) -> tuple[list[Any], dict[str, Any]]:
    # Make the dims as tensor
    if "dim" in kwargs:
        kwargs["dim"] = np.array(kwargs["dim"], dtype=np.int64)
    return args, kwargs


def _mse_loss_input_wrangler(
    args: list[Any], kwargs: dict[str, Any]
) -> tuple[list[Any], dict[str, Any]]:
    if "reduction" in kwargs:
        reduction_vals = ["none", "mean", "sum"]  # [0,1,2], default=1
        value = kwargs["reduction"]
        idx = reduction_vals.index(value)
        kwargs["reduction"] = idx
    return args, kwargs


def _nll_loss_input_wrangler(
    args: list[Any], kwargs: dict[str, Any]
) -> tuple[list[Any], dict[str, Any]]:
    if "reduction" in kwargs:
        # aten_nll_loss can only accept integer argument instead of string
        reduction_vals = ["none", "mean", "sum"]
        value = kwargs["reduction"]
        kwargs["reduction"] = reduction_vals.index(value)
    return args, kwargs


def _nonzero_input_wrangler(
    args: list[Any], kwargs: dict[str, Any]
) -> tuple[list[Any], dict[str, Any]]:
    if "as_tuple" in kwargs:
        del kwargs["as_tuple"]
    return args, kwargs


def _permute_input_wrangler(
    args: list[Any], kwargs: dict[str, Any]
) -> tuple[list[Any], dict[str, Any]]:
    # Change the dims argument back to a list because ONNX Transpose does not
    # support dynamic perms
    kwargs["dims"] = args.pop()
    kwargs["dims"] = kwargs["dims"].tolist()
    return args, kwargs


def _reflection_pad2d_input_wrangler(
    args: list[Any], kwargs: dict[str, Any]
) -> tuple[list[Any], dict[str, Any]]:
    args.pop(2)  # remove 'reflect' arg
    return args, kwargs


def _replication_pad2d_input_wrangler(
    args: list[Any], kwargs: dict[str, Any]
) -> tuple[list[Any], dict[str, Any]]:
    args.pop(2)  # remove 'replicate' arg
    return args, kwargs


def _replication_pad3d_input_wrangler(
    args: list[Any], kwargs: dict[str, Any]
) -> tuple[list[Any], dict[str, Any]]:
    args.pop(2)  # remove 'replicate' arg
    return args, kwargs


def _roll_input_wrangler(
    args: list[Any], kwargs: dict[str, Any]
) -> tuple[list[Any], dict[str, Any]]:
    if len(args) >= 3:
        if isinstance(args[2], np.ndarray):  # convert dims to list[int]
            # Change dims from args to kwargs to keep tuple/list type
            dims = args.pop(2)
            kwargs["dims"] = dims.tolist()
        elif isinstance(args[2], int):  # convert dims to list[int]
            dims = args.pop(2)
            kwargs["dims"] = []
            kwargs["dims"].append(dims)
    if len(args) >= 2:
        if isinstance(args[1], int):  # convert shift to tensor
            args[1] = np.array([args[1]], dtype=np.int64)
    return args, kwargs


def _scalar_tensor_input_wrangler(
    args: list[Any], kwargs: dict[str, Any]
) -> tuple[list[Any], dict[str, Any]]:
    if "requires_grad" in kwargs:
        del kwargs["requires_grad"]
    return args, kwargs


def _scatter_reduce_input_wrangler(
    args: list[Any], kwargs: dict[str, Any]
) -> tuple[list[Any], dict[str, Any]]:
    # Put the string into kwargs, otherwise FullGraph mode could not find get 'reduce' argument
    kwargs["reduce"] = args.pop(4)
    return args, kwargs


def _sum_input_wrangler(
    args: list[Any], kwargs: dict[str, Any]
) -> tuple[list[Any], dict[str, Any]]:
    if kwargs.get("dim") is not None:
        kwargs["dim"] = np.array(kwargs["dim"], dtype=np.int64)
    return args, kwargs


def _upsample_bilinear2d_input_wrangler(
    args: list[Any], kwargs: dict[str, Any]
) -> tuple[list[Any], dict[str, Any]]:
    if "size" in kwargs:
        args.append(np.array(kwargs["size"], dtype=np.int64))
        del kwargs["size"]  # promote tensor type kwargs to args
    if "scale_factor" in kwargs:
        kwargs["scales_h"] = kwargs["scale_factor"]
        kwargs["scales_w"] = kwargs["scale_factor"]
        del kwargs["scale_factor"]  # adapt the function signature
    return args, kwargs


def _upsample_input_wrangler(
    args: list[Any], kwargs: dict[str, Any]
) -> tuple[list[Any], dict[str, Any]]:
    if "scale_factor" in kwargs:
        kwargs["scales_h"] = kwargs["scale_factor"]
        kwargs["scales_w"] = kwargs["scale_factor"]
        del kwargs["scale_factor"]
    if "size" in kwargs:
        kwargs["size"] = np.array(kwargs["size"], dtype=np.int64)
    return args, kwargs


def _unflatten_input_wrangler(
    args: list[Any], kwargs: dict[str, Any]
) -> tuple[list[Any], dict[str, Any]]:
    args[1] = np.array(args[1], dtype=np.int64)
    return args, kwargs


def _where_input_wrangler(
    args: list[Any], kwargs: dict[str, Any]
) -> tuple[list[Any], dict[str, Any]]:
    # The aten::where op takes condition, x, y as inputs
    # Swap the first two inputs
    args[0], args[1] = args[1], args[0]
    return args, kwargs


# Ops to be tested for numerical consistency between onnx and pytorch
# Find the names of the OpInfos in torch/testing/_internal/common_methods_invocations.py
TESTED_TORCHLIB_OPS: tuple[TorchLibOpInfo, ...] = (
    TorchLibOpInfo(
        "ops.aten._fft_c2c",  # Custom from extra_opinfo
        fft_ops.aten__fft_c2c,
        tolerance={torch.complex64: (3e-3, 1.8e-4)},
        trace_only=True,
        complex=True,
    ),
    TorchLibOpInfo(
        "ops.aten._local_scalar_dense",
        core_ops.aten__local_scalar_dense,
    ),
    TorchLibOpInfo("ops.aten._log_softmax", core_ops.aten__log_softmax),
    TorchLibOpInfo(
        "ops.aten._log_softmax_half",
        core_ops.aten__log_softmax_half,
        trace_only=True,
        tolerance={torch.float16: (1e-3, 1e-3)},
    )
    .xfail(
        reason="PyTorch does not implement _log_softmax for float16 on CPU",
        dtypes=(torch.float16,),
        enabled_if=version_utils.torch_older_than("2.2"),
    )
    .xfail(
        dtypes=(torch.float16,),
        reason="fixme: ORT failed. https://github.com/microsoft/onnxruntime/issues/16438",
        test_class_name="TestOutputConsistencyFullGraph",
    ),
    TorchLibOpInfo("ops.aten._softmax", core_ops.aten__softmax, trace_only=True),
    TorchLibOpInfo("ops.aten._softmax_half", core_ops.aten__softmax_half, trace_only=True)
    .xfail(
        reason="PyTorch does not implement _softmax for float16 on CPU",
        dtypes=(torch.float16,),
        enabled_if=version_utils.torch_older_than("2.2"),
    )
    .xfail(
        dtypes=(torch.float16,),
        reason="fixme: ORT failed. https://github.com/microsoft/onnxruntime/issues/16438",
        test_class_name="TestOutputConsistencyFullGraph",
    ),
    TorchLibOpInfo("all_dim", core_ops.aten_all_dim).skip(
        matcher=lambda sample: not (len(sample.kwargs) > 0)
        or isinstance(sample.kwargs.get("dim"), tuple),
        reason="this Aten overload only support one tensor as input and {dim,keepdim} as kwargs by design. dim must be an integer",
    ),
    TorchLibOpInfo("all_dims", core_ops.aten_all_dims, trace_only=True).skip(
        matcher=lambda sample: not isinstance(sample.kwargs.get("dim"), tuple),
        reason="this overload requires dim to be a tuple",
    ),
    TorchLibOpInfo("allclose", core_ops.aten_allclose),
    TorchLibOpInfo(
        "all",
        core_ops.aten_all,
    ).skip(
        matcher=lambda sample: not (len(sample.kwargs) == 0),
        reason="this Aten overload only support one tensor as input by design",
    ),
    TorchLibOpInfo("abs", core_ops.aten_abs),
    TorchLibOpInfo("abs", core_ops.aten_abs_complex, complex=True),
    TorchLibOpInfo("acos", core_ops.aten_acos),
    TorchLibOpInfo("acosh", core_ops.aten_acosh),
    TorchLibOpInfo("add", core_ops.aten_add, tolerance={torch.float16: (1e-3, 1e-3)}),
    TorchLibOpInfo("add", core_ops.aten_add_complex, complex=True, trace_only=True),
    TorchLibOpInfo(
        "addbmm",
        core_ops.aten_addbmm,
        tolerance={torch.float32: (2e-5, 2e-5), torch.float16: (2e-1, 2e-2)},
    ),
<<<<<<< HEAD
    TorchLibOpInfo("addcdiv", core_ops.aten_addcdiv),
=======
    TorchLibOpInfo("addcdiv", core_ops.aten_addcdiv, tolerance={torch.float16: (3e-2, 1e-3)}),
>>>>>>> 57fa9214
    TorchLibOpInfo("addcmul", core_ops.aten_addcmul, tolerance={torch.float16: (4e-3, 3e-3)}),
    TorchLibOpInfo("addmm", core_ops.aten_addmm)
    .xfail(
        "decomposed",
        reason=(
            "The float attributes alpha/beta come in as int in the test cases, which breaks"
            "eager mode. We don't need to care about this as long as the full graph tests pass"
        ),
        test_class_name="TestOutputConsistencyEager",
    )
    .xfail(
        dtypes=(torch.int16, torch.int32, torch.int64),
        reason="ONNX Runtime does not support int inputs to Gemm",
    )
    .xfail(
        "decomposed",
        dtypes=(torch.int16, torch.int32, torch.int64),
        reason="ONNX Runtime does not support int inputs to Gemm",
    ),
    TorchLibOpInfo("addmv", core_ops.aten_addmv, tolerance={torch.float16: (1e-3, 1e-2)}),
    TorchLibOpInfo(
        "addr",
        core_ops.aten_addr,
        tolerance={torch.float16: (1e-3, 3e-3)},
    ),
    TorchLibOpInfo(
        "amax",
        core_ops.aten_amax,
        input_wrangler=_amin_amax_input_wrangler,
    ).skip(
        matcher=lambda sample: len(sample.input.shape) == 0,
        enabled_if=version_utils.onnxruntime_older_than("1.16"),
        reason="fixme (core dump): ORT aborts on scalar inputs to ReduceMax-18. https://github.com/microsoft/onnxruntime/issues/16492",
    ),
    TorchLibOpInfo(
        "amin",
        core_ops.aten_amin,
        input_wrangler=_amin_amax_input_wrangler,
    ).skip(
        matcher=lambda sample: len(sample.input.shape) == 0,
        enabled_if=version_utils.onnxruntime_older_than("1.16"),
        reason="fixme (core dump): ORT aborts on scalar inputs to ReduceMin-18. https://github.com/microsoft/onnxruntime/issues/16492",
    ),
    TorchLibOpInfo(
        "any",
        core_ops.aten_any,
    ).skip(
        matcher=lambda sample: not (len(sample.kwargs) == 0),
        reason="this Aten overload only support one tensor as input by design",
    ),
    TorchLibOpInfo(
        "any_dim",
        core_ops.aten_any_dim,
    ).skip(
        matcher=lambda sample: not (len(sample.kwargs) > 0)
        or isinstance(sample.kwargs.get("dim"), tuple),
        reason="this Aten overload only support one tensor as input and {dim,keepdim} as kwargs by design. dim must be an integer",
    ),
    TorchLibOpInfo("any_dims", core_ops.aten_any_dims, trace_only=True).skip(
        matcher=lambda sample: not isinstance(sample.kwargs.get("dim"), tuple),
        reason="this overload requires dim to be a tuple",
    ),
    TorchLibOpInfo("asin", core_ops.aten_asin),
    TorchLibOpInfo("asinh", core_ops.aten_asinh),
    TorchLibOpInfo("atan", core_ops.aten_atan),
    TorchLibOpInfo("atan2", core_ops.aten_atan2, tolerance={torch.float16: (1e-3, 1e-3)}),
    TorchLibOpInfo("atanh", core_ops.aten_atanh),
    TorchLibOpInfo("atleast_1d", core_ops.aten_atleast_1d).skip(
        matcher=lambda sample: isinstance(sample.input, (list, tuple)),
        reason="takes single tensor as input",
    ),
    TorchLibOpInfo(
        "atleast_1d_Sequence",
        core_ops.aten_atleast_1d_sequence,
    )
    .skip(
        matcher=lambda sample: not isinstance(sample.input, (list, tuple)),
        reason="takes tensor sequences only",
    )
    .xfail(
        enabled_if=version_utils.onnxruntime_older_than("1.16"),
        reason=(
            "fixme: [ONNXRuntimeError] : 1 : FAIL : This is an invalid model. Error: Duplicate definition of name (_0x9370ed0_rank)."
            "https://github.com/microsoft/onnxscript/issues/960"
        ),
    )
    .xfail(
        reason=(
            "fixme: ORT shape inference failed."
            "https://github.com/microsoft/onnxscript/issues/1007"
        ),
    ),
    TorchLibOpInfo("atleast_2d", core_ops.aten_atleast_2d).skip(
        matcher=lambda sample: isinstance(sample.input, (list, tuple)),
        reason="takes single tensor as input",
    ),
    TorchLibOpInfo(
        "atleast_2d_Sequence",
        core_ops.aten_atleast_2d_sequence,
    )
    .skip(
        matcher=lambda sample: not isinstance(sample.input, (list, tuple)),
        reason="takes tensor sequences only",
    )
    .xfail(
        enabled_if=version_utils.onnxruntime_older_than("1.16"),
        reason=(
            "fixme: [ONNXRuntimeError] : 1 : FAIL : This is an invalid model. Error: Duplicate definition of name (_0x9370ed0_rank)."
            "https://github.com/microsoft/onnxscript/issues/960"
        ),
    )
    .xfail(
        reason=(
            "fixme: ORT shape inference failed."
            "https://github.com/microsoft/onnxscript/issues/1007"
        ),
    ),
    TorchLibOpInfo("atleast_3d", core_ops.aten_atleast_3d).skip(
        matcher=lambda sample: isinstance(sample.input, (list, tuple)),
        reason="takes single tensor as input",
    ),
    TorchLibOpInfo(
        "atleast_3d_Sequence",
        core_ops.aten_atleast_3d_sequence,
    )
    .skip(
        matcher=lambda sample: not isinstance(sample.input, (list, tuple)),
        reason="takes tensor sequences only",
    )
    .xfail(
        enabled_if=version_utils.onnxruntime_older_than("1.16"),
        reason=(
            "fixme: [ONNXRuntimeError] : 1 : FAIL : This is an invalid model. Error: Duplicate definition of name (_0x9370ed0_rank)."
            "https://github.com/microsoft/onnxscript/issues/960"
        ),
    )
    .xfail(
        reason=(
            "fixme: ORT shape inference failed."
            "https://github.com/microsoft/onnxscript/issues/1007"
        ),
    ),
    TorchLibOpInfo("baddbmm", core_ops.aten_baddbmm, tolerance={torch.float16: (1e-3, 1e-2)}),
    TorchLibOpInfo("bernoulli", core_ops.aten_bernoulli, nondeterministic=True),
    TorchLibOpInfo(
        # This string is a unique ID. In extra_opinfo.py, we
        # also define test data for this ID with
        # `opinfo_core.OpInfo("aten.bernoulli.p", ...)`.
        "ops.aten.bernoulli.p",
        core_ops.aten_bernoulli_p,
        # Skip comparison for the output of this op because it is a random tensor.
        nondeterministic=True,
    ),
    TorchLibOpInfo("ops.aten.bernoulli.p_deterministic", core_ops.aten_bernoulli_p),
    TorchLibOpInfo("bitwise_and", core_ops.aten_bitwise_and),
    TorchLibOpInfo("bitwise_left_shift_int16", core_ops.aten_bitwise_left_shift_int16),
    TorchLibOpInfo("bitwise_left_shift_int32", core_ops.aten_bitwise_left_shift_int32),
    TorchLibOpInfo("bitwise_left_shift_int64", core_ops.aten_bitwise_left_shift_int64),
    TorchLibOpInfo("bitwise_left_shift_int8", core_ops.aten_bitwise_left_shift_int8),
    TorchLibOpInfo("bitwise_not", core_ops.aten_bitwise_not),
    TorchLibOpInfo("bitwise_or", core_ops.aten_bitwise_or),
    TorchLibOpInfo("bitwise_right_shift_int16", core_ops.aten_bitwise_right_shift_int16),
    TorchLibOpInfo("bitwise_right_shift_int32", core_ops.aten_bitwise_right_shift_int32),
    TorchLibOpInfo("bitwise_right_shift_int64", core_ops.aten_bitwise_right_shift_int64),
    TorchLibOpInfo("bitwise_right_shift_int8", core_ops.aten_bitwise_right_shift_int8),
    TorchLibOpInfo("bitwise_xor", core_ops.aten_bitwise_xor),
    TorchLibOpInfo("bmm", core_ops.aten_bmm),
    TorchLibOpInfo("broadcast_to", core_ops.aten_broadcast_to),
    TorchLibOpInfo("cat", core_ops.aten_cat).skip(
        matcher=lambda sample: sample.input[0].equal(torch.tensor([])),
        reason="fixme: ORT aborts with zero-dim tensors. https://github.com/microsoft/onnxruntime/issues/16619",
    ),
    TorchLibOpInfo("ceil", core_ops.aten_ceil),
    TorchLibOpInfo(
        "chunk",
        core_ops.aten_chunk,
    )
    .xfail(
        dtypes=(torch.float16,),
        reason="fixme: SplitToSequence op inference failed. https://github.com/microsoft/onnxruntime/issues/16006",
    )
    .xfail(
        dtypes=(torch.bool,),
        reason="fixme: ORT does not implement SplitToSequence for bool inputs: https://github.com/microsoft/onnxruntime/issues/16905",
    ),
    TorchLibOpInfo("clamp_max", core_ops.aten_clamp_max).skip(
        matcher=lambda sample: len(sample.input.shape) == 0,
        enabled_if=version_utils.onnxruntime_older_than("1.16"),
        reason="fixme (core dump): ORT aborts on scalar inputs to Reduce*-18. https://github.com/microsoft/onnxruntime/issues/16492",
    ),
    TorchLibOpInfo("clamp_min", core_ops.aten_clamp_min).skip(
        matcher=lambda sample: len(sample.input.shape) == 0,
        enabled_if=version_utils.onnxruntime_older_than("1.16"),
        reason="fixme (core dump): ORT aborts on scalar inputs to Reduce*-18. https://github.com/microsoft/onnxruntime/issues/16492",
    ),
    TorchLibOpInfo("clone", core_ops.aten_clone),
    TorchLibOpInfo("concat", core_ops.aten_concat).skip(
        matcher=lambda sample: sample.input[0].equal(torch.tensor([])),
        reason="fixme: ORT aborts with zero-dim tensors. https://github.com/microsoft/onnxruntime/issues/16619",
    ),
    TorchLibOpInfo("concatenate", core_ops.aten_concatenate).skip(
        matcher=lambda sample: sample.input[0].equal(torch.tensor([])),
        reason="fixme: ORT aborts with zero-dim tensors. https://github.com/microsoft/onnxruntime/issues/16619",
    ),
    TorchLibOpInfo("conj", core_ops.aten_conj),
    TorchLibOpInfo("conj", core_ops.aten_conj_complex, complex=True, trace_only=True),
    TorchLibOpInfo("constant_pad_nd", core_ops.aten_constant_pad_nd),
    # TorchLibOpInfo("copy", core_ops.aten_copy),  # copy is not in OPS_DB
    TorchLibOpInfo("cos", core_ops.aten_cos),
    TorchLibOpInfo("cosh", core_ops.aten_cosh),
    TorchLibOpInfo("cross", core_ops.aten_cross, tolerance={torch.float16: (6e-3, 3e-3)}),
    # TorchLibOpInfo("detach", core_ops.aten_detach),  # detach is not in OP-TEST-DB
    TorchLibOpInfo("diagonal", core_ops.aten_diagonal, trace_only=True),
    TorchLibOpInfo("diagonal_bool", core_ops.aten_diagonal_bool, trace_only=True),
    TorchLibOpInfo("div", core_ops.aten_div).skip(
        matcher=lambda sample: sample.kwargs.get("rounding_mode") is not None,
        reason="this variation does not take the rounding_mode argument",
    ),
    TorchLibOpInfo("true_divide", core_ops.aten_div),
    TorchLibOpInfo("true_divide", core_ops.aten_div_complex, complex=True),
    TorchLibOpInfo("div_mode", core_ops.aten_div_mode, trace_only=True)
    .skip(
        variant_name="no_rounding_mode",
        reason="this variation requires the rounding_mode argument",
    )
    .skip(
        variant_name="trunc_rounding",
        dtypes=(torch.float16,),
        # Numbers match sometimes but not other times
        reason="fixme: off-by-one. https://github.com/microsoft/onnxscript/issues/990",
    )
    .xfail(
        variant_name="floor_rounding",
        dtypes=(torch.float16,),
        test_class_name="TestOutputConsistencyEager",
        reason="fixme: off-by-one and inverted inf. https://github.com/microsoft/onnxscript/issues/989",
    ),
    TorchLibOpInfo("div_mode_int", core_ops.aten_div_mode_int, trace_only=True).skip(
        variant_name="no_rounding_mode",
        reason="this variation requires the rounding_mode argument",
    ),
    TorchLibOpInfo("dot", core_ops.aten_dot),
    TorchLibOpInfo(
        "empty",
        core_ops.aten_empty,
        input_wrangler=_empty_input_wrangler,
        nondeterministic=True,
    ),
    TorchLibOpInfo(
        "einsum", core_ops.aten_einsum, trace_only=True, input_wrangler=_einsum_input_wrangler
    )
    .xfail(
        reason="fixme: PyTorch produces int64 output with int32 input",
        dtypes=(torch.int32,),
    )
    .xfail(
        reason="fixme: ONNX shape inference fails: https://github.com/onnx/onnx/issues/5739",
        matcher=lambda sample: sample.args[0] == "...ik, ...j -> ij",
    ),
    # TorchLibOpInfo("empty_strided", core_ops.aten_empty_strided),  # empty_strided is not in OPS_DB
    TorchLibOpInfo("eq", core_ops.aten_eq),
    TorchLibOpInfo("equal", core_ops.aten_equal),
    TorchLibOpInfo("exp", core_ops.aten_exp),
    TorchLibOpInfo("exp2", core_ops.aten_exp2),
    TorchLibOpInfo("expand", core_ops.aten_expand),
    TorchLibOpInfo("expand_as", core_ops.aten_expand_as),
    TorchLibOpInfo("erf", special_ops.aten_special_erf),
    TorchLibOpInfo(
        "erfc", special_ops.aten_special_erfc, tolerance={torch.float16: (1e-2, 2e-4)}
    ),
    # TorchLibOpInfo("erfcx", special_ops.aten_special_erfcx),  # not in OPS_DB
    TorchLibOpInfo("fill", core_ops.aten_fill),
    TorchLibOpInfo("flip", core_ops.aten_flip, input_wrangler=_flip_input_wrangler),
    TorchLibOpInfo("floor", core_ops.aten_floor),
    TorchLibOpInfo("floor_divide", core_ops.aten_floor_divide).xfail(
        dtypes=(torch.float16,),
        test_class_name="TestOutputConsistencyEager",
        reason="fixme: off-by-one issue due to numerical precision. https://github.com/microsoft/onnxscript/issues/989",
    ),
    TorchLibOpInfo("fmod", core_ops.aten_fmod),
    TorchLibOpInfo("frac", core_ops.aten_frac),
    TorchLibOpInfo("full", core_ops.aten_full),
    TorchLibOpInfo(
        "full_like_dtype",
        core_ops.aten_full_like_dtype,
    ).skip(
        matcher=lambda sample: "dtype" not in sample.kwargs,
        reason="this Aten overload only support dtype in kwargs",
    ),
    TorchLibOpInfo(
        "full_like",
        core_ops.aten_full_like,
    ).skip(
        matcher=lambda sample: ("dtype" in sample.kwargs),
        reason="this Aten overload only support dtype not in kwargs",
    ),
    TorchLibOpInfo("gather", core_ops.aten_gather),
    TorchLibOpInfo("ge", core_ops.aten_ge),
    TorchLibOpInfo("ge_bool", core_ops.aten_ge_bool),
    TorchLibOpInfo("gt", core_ops.aten_gt),
    TorchLibOpInfo("gt_bool", core_ops.aten_gt_bool),
    # TorchLibOpInfo("is_same_size", core_ops.aten_is_same_size),  # no test case in OPS_DB
    # TorchLibOpInfo("is_nonzero", core_ops.aten_is_nonzero),  # no test case in OPS_DB
    TorchLibOpInfo("ops.aten.index.Tensor", core_ops.aten_index, trace_only=True),
    TorchLibOpInfo(
        "index_put_bool",
        core_ops.aten_index_put_bool,
    ).skip(
        matcher=lambda sample: not (sample.args[0][0].dtype == torch.bool),
        reason="this Aten overload only support tensor(bool) as args",
    ),
    TorchLibOpInfo(
        "index_put",
        core_ops.aten_index_put,
    ).skip(
        matcher=lambda sample: not (sample.args[0][0].dtype == torch.int64),
        reason="this Aten overload only support tensor(int) as args",
    ),
    TorchLibOpInfo("index_select", core_ops.aten_index_select),
    TorchLibOpInfo("isclose", core_ops.aten_isclose),
    TorchLibOpInfo("isfinite", core_ops.aten_isfinite),
    TorchLibOpInfo("isinf", core_ops.aten_isinf),
    TorchLibOpInfo("isnan", core_ops.aten_isnan),
    TorchLibOpInfo("isneginf", core_ops.aten_isneginf),
    TorchLibOpInfo("isposinf", core_ops.aten_isposinf),
    TorchLibOpInfo("lift_fresh_copy", core_ops.aten_lift_fresh_copy),
    TorchLibOpInfo("linalg.det", linalg_ops.aten_linalg_det),
    TorchLibOpInfo(
        "linalg.vector_norm",
        linalg_ops.aten_linalg_vector_norm,
        trace_only=True,
        tolerance={torch.float16: (2e-3, 2e-3)},
        input_wrangler=_linalg_vector_norm_input_wrangler,
    ).skip(
        matcher=lambda sample: sample.kwargs.get("ord") == 6,
        dtypes=(torch.float16,),
        reason="ORT returns a more accurate value for float16 with ord=6 (expected=Inf, actual=9.48).",
    ),
    TorchLibOpInfo(
        "linspace",
        core_ops.aten_linspace,
        trace_only=True,
    )
    .xfail(
        dtypes=(torch.int64, torch.int32),
        reason="fixme: Results do not match with PyTorch. https://github.com/microsoft/onnxscript/issues/854",
    )
    .xfail(
        variant_name="tensor_overload",
        dtypes=(torch.int64, torch.int32, torch.float16),
        reason="fixme: Results do not match with PyTorch. https://github.com/microsoft/onnxscript/issues/854",
        enabled_if=not version_utils.torch_older_than("2.2"),
    )
    .xfail(
        dtypes=(torch.float16,),
        reason="op 'Range' doesn't support float16.",
    )
    .skip(
        matcher=lambda sample: len(sample.args) > 1 and sample.args[1] == 1,
        reason="aten::linspace with steps=1 is not supported by its definition.",
    ),
    TorchLibOpInfo("log", core_ops.aten_log),
    TorchLibOpInfo("le", core_ops.aten_le),
    TorchLibOpInfo("le_bool", core_ops.aten_le_bool),
    TorchLibOpInfo("log10", core_ops.aten_log10),
    TorchLibOpInfo("log1p", core_ops.aten_log1p),
    TorchLibOpInfo(
        "log_softmax",
        special_ops.aten_special_log_softmax,
        trace_only=True,
        tolerance={torch.float32: (3.7e-5, 1.8e-4), torch.float16: (4e-4, 6e-3)},
    )
    .xfail(
        dtypes=(torch.float16,),
        reason="fixme: ORT failed. https://github.com/microsoft/onnxruntime/issues/16438",
        test_class_name="TestOutputConsistencyFullGraph",
    )
    .xfail(
        variant_name="with_dtype",
        dtypes=(torch.float16,),
        reason="fixme: ORT failed. https://github.com/microsoft/onnxruntime/issues/16438",
        test_class_name="TestOutputConsistencyFullGraph",
    )
    .skip(
        matcher=lambda sample: len(sample.input.shape) == 0,
        reason="fixme: LogSoftMax does not support empty tensor as input",
    )
    .skip(
        variant_name="with_dtype",
        matcher=lambda sample: len(sample.input.shape) == 0,
        reason="fixme: LogSoftMax does not support empty tensor as input",
    ),
    TorchLibOpInfo("log2", core_ops.aten_log2),
<<<<<<< HEAD
    TorchLibOpInfo("logaddexp", core_ops.aten_logaddexp),
    TorchLibOpInfo("logaddexp2", core_ops.aten_logaddexp2),
=======
    TorchLibOpInfo("logaddexp", core_ops.aten_logaddexp, tolerance={torch.float16: (1, 1e-4)}),
    TorchLibOpInfo(
        "logaddexp2", core_ops.aten_logaddexp2, tolerance={torch.float16: (2e-2, 6e-4)}
    ),
>>>>>>> 57fa9214
    TorchLibOpInfo(
        "logcumsumexp", core_ops.aten_logcumsumexp, tolerance={torch.float16: (1e-2, 1e-1)}
    ),
    TorchLibOpInfo("logdet", core_ops.aten_logdet),
    TorchLibOpInfo("logsumexp", core_ops.aten_logsumexp),
    TorchLibOpInfo("lt", core_ops.aten_lt),
    TorchLibOpInfo("lt_bool", core_ops.aten_lt_bool),
    TorchLibOpInfo("masked_fill", core_ops.aten_masked_fill).xfail(
        dtypes=(torch.bool,),
        reason="fixme: ORT does not have an implementation for Where with bool inputs.",
    ),
    TorchLibOpInfo(
        "matmul",
        core_ops.aten_matmul,
        # Windows requires a more relaxed tolerance
        tolerance={torch.float32: (2e-5, 2e-5), torch.float16: (2e-3, 2e-2)},
    ).skip(
        matcher=lambda sample: torch.numel(sample.input) == 0,
        reason="values of matmul of [m, 0] and [0, n] matrices are undefined",
    ),
    TorchLibOpInfo("maximum", core_ops.aten_maximum).skip(
        matcher=lambda sample: len(sample.input.shape) == 0,
        enabled_if=version_utils.onnxruntime_older_than("1.16"),
        reason="fixme (core dump): ORT aborts on scalar inputs to Reduce*-18. https://github.com/microsoft/onnxruntime/issues/16492",
    ),
    TorchLibOpInfo("maximum_bool", core_ops.aten_maximum_bool),
    TorchLibOpInfo(
        "mean",
        core_ops.aten_mean,
        input_wrangler=_mean_input_wrangler,
    ).skip(
        matcher=lambda sample: sample.kwargs.get("dim") is not None,
        reason="this Aten overload only accept 1 inputs: self",
    ),
    TorchLibOpInfo(
        "mean_dim",
        core_ops.aten_mean_dim,
        input_wrangler=_mean_input_wrangler,
    ).skip(
        matcher=lambda sample: sample.kwargs.get("dim") is None,
        reason="this Aten overload can accept 2 inputs:(self, dim)",
    ),
    TorchLibOpInfo("mH", core_ops.aten_mH),
    TorchLibOpInfo("mH", core_ops.aten_mH_complex, complex=True, trace_only=True),
    TorchLibOpInfo("min_dim", core_ops.aten_min_dim)
    .skip(
        variant_name="reduction_with_dim",
        matcher=lambda sample: len(sample.input.shape) == 0,
        enabled_if=version_utils.onnxruntime_older_than("1.16"),
        reason="fixme (core dump): ORT aborts on scalar inputs to Reduce*-18. https://github.com/microsoft/onnxruntime/issues/16492",
    )
    .xfail(
        variant_name="reduction_with_dim",
        dtypes=(torch.int64,),
        reason="fixme: ORT did not implement Min for int64. https://github.com/microsoft/onnxruntime/issues/16654",
    )
    .xfail(
        variant_name="reduction_with_dim",
        reason="fixme: ORT Graph attribute inferencing failed https://github.com/onnx/onnx/issues/4986",
        test_class_name="TestOutputConsistencyFullGraph",
    )
    .xfail(
        matcher=lambda sample: len(sample.args) == 0
        or (len(sample.args) > 0 and not isinstance(sample.args[0], int)),
        reason="this ATen overload only support one tensor as input and another int as args",
    ),
    TorchLibOpInfo(
        "min",
        core_ops.aten_min,
    ).skip(
        matcher=lambda sample: len(sample.args) > 0,
        reason="this ATen overload only supports one tensor as input by design",
    ),
    TorchLibOpInfo("minimum", core_ops.aten_minimum).skip(
        matcher=lambda sample: len(sample.input.shape) == 0,
        enabled_if=version_utils.onnxruntime_older_than("1.16"),
        reason="fixme (core dump): ORT aborts on scalar inputs to Reduce*-18. https://github.com/microsoft/onnxruntime/issues/16492",
    ),
    TorchLibOpInfo("minimum_bool", core_ops.aten_minimum_bool),
    TorchLibOpInfo("mm", core_ops.aten_mm),
    TorchLibOpInfo("mT", core_ops.aten_mT),
    TorchLibOpInfo("mT", core_ops.aten_mT_complex, complex=True),
    TorchLibOpInfo("mul", core_ops.aten_mul),
    TorchLibOpInfo("mul", core_ops.aten_mul_complex, complex=True),
    TorchLibOpInfo("narrow", core_ops.aten_narrow),
    TorchLibOpInfo("ops.aten.native_dropout", core_ops.aten_native_dropout),
    TorchLibOpInfo("ne", core_ops.aten_ne),
    TorchLibOpInfo("neg", core_ops.aten_neg),
    TorchLibOpInfo(
        "new_empty_dtype",
        core_ops.aten_new_empty_dtype,
        nondeterministic=True,
    ).skip(
        matcher=lambda sample: sample.kwargs.get("dtype") is None,
        reason="this Aten overload must have 3 inputs:(self, size, dtype)",
    ),
    TorchLibOpInfo(
        "new_empty",
        core_ops.aten_new_empty,
        nondeterministic=True,
    ).skip(
        matcher=lambda sample: sample.kwargs.get("dtype") is not None,
        reason="this Aten overload only accept 2 inputs:(self, size)",
    ),
    TorchLibOpInfo(
        "new_empty_strided_dtype",
        core_ops.aten_new_empty_strided_dtype,
        nondeterministic=True,
    ).skip(
        matcher=lambda sample: sample.kwargs.get("dtype") is None,
        reason="this Aten overload must have 4 inputs:(self, size, stride, dtype)",
    ),
    TorchLibOpInfo(
        "new_empty_strided",
        core_ops.aten_new_empty_strided,
        nondeterministic=True,
    ).skip(
        matcher=lambda sample: sample.kwargs.get("dtype") is not None,
        reason="this Aten overload only accept 3 inputs:(self, size, stride)",
    ),
    TorchLibOpInfo(
        "new_full_dtype",
        core_ops.aten_new_full_dtype,
    ).skip(
        matcher=lambda sample: sample.kwargs.get("dtype") is None,
        reason="this Aten overload must have 4 inputs:(self, size, fill_value, dtype)",
    ),
    TorchLibOpInfo(
        "new_full",
        core_ops.aten_new_full,
    ).skip(
        matcher=lambda sample: sample.kwargs.get("dtype") is not None,
        reason="this Aten overload only accept 3 inputs:(self, size, fill_value)",
    ),
    TorchLibOpInfo(
        "new_ones_dtype",
        core_ops.aten_new_ones_dtype,
    ).skip(
        matcher=lambda sample: sample.kwargs.get("dtype") is None,
        reason="",
    ),
    TorchLibOpInfo(
        "new_ones",
        core_ops.aten_new_ones,
    ).skip(
        matcher=lambda sample: sample.kwargs.get("dtype") is not None,
        reason="",
    ),
    TorchLibOpInfo(
        "new_zeros_dtype",
        core_ops.aten_new_zeros_dtype,
    ).skip(
        matcher=lambda sample: sample.kwargs.get("dtype") is None,
        reason="",
    ),
    TorchLibOpInfo(
        "new_zeros",
        core_ops.aten_new_zeros,
    ).skip(
        matcher=lambda sample: sample.kwargs.get("dtype") is not None,
        reason="",
    ),
    TorchLibOpInfo(
        "nn.functional.adaptive_avg_pool1d",
        nn_ops.aten_adaptive_avg_pool1d,
    )
    .xfail(
        # Shape should be [N, C, D1]
        matcher=lambda sample: sample.args[0] not in {1, (1,)},
        reason="only global pooling is supported; only batched inputs are supported",
    )
    .xfail(
        reason="ORT fails on a cast node it inserts for float16. https://github.com/microsoft/onnxruntime/issues/16449",
        dtypes=(torch.float16,),
        test_class_name="TestOutputConsistencyEager",
    ),
    TorchLibOpInfo(
        "nn.functional.adaptive_avg_pool2d",
        nn_ops.aten_adaptive_avg_pool2d,
    ).xfail(
        matcher=lambda sample: sample.args[0] != (1, 1),
        reason="only global pooling is supported; only batched inputs are supported",
    ),
    TorchLibOpInfo(
        "nn.functional.adaptive_avg_pool3d",
        nn_ops.aten_adaptive_avg_pool3d,
    )
    .xfail(
        matcher=lambda sample: sample.args[0] != (1, 1, 1),
        reason="only global pooling is supported; only batched inputs are supported",
    )
    .xfail(
        dtypes=(torch.float16,),
        reason="fixme: RuntimeError: ORT inference error GlobalAveragePool. https://github.com/microsoft/onnxruntime/issues/16449",
    ),
    TorchLibOpInfo("nn.functional.celu", nn_ops.aten_celu),
    TorchLibOpInfo("nn.functional.celu_type_promoted", nn_ops.aten_celu_type_promoted),
    TorchLibOpInfo(
        "nn.functional.cross_entropy",
        # use cross_entropy as test case instead of cross_entropy_loss (not in OPS_DB)
        nn_ops.aten_cross_entropy_loss,
        input_wrangler=_cross_entropy_input_wrangler,
    ).xfail(
        matcher=lambda sample: len(sample.args) < 1
        or (isinstance(sample.args[0], torch.Tensor) and sample.args[0].dtype != torch.int64),
        reason="ONNX SoftmaxCrossEntropyLoss op only accept argument[target] as int type",
    ),
    TorchLibOpInfo(
        "nn.functional.dropout",
        core_ops.aten_dropout,
        input_wrangler=_dropout_input_wrangler,
    ).skip(
        matcher=lambda sample: len(sample.kwargs) == 0 or sample.kwargs.get("p", 0.0) > 0.0,
        reason="dropout is random so the result not match",
    ),
    TorchLibOpInfo("nn.functional.elu", nn_ops.aten_elu),
    TorchLibOpInfo(
        "ops.aten.embedding_bag",
        core_ops.aten_embedding_bag,
        tolerance={torch.float16: (1e-2, 1e-2)},
        trace_only=True,
        compare_shape_only_for_output=(1, 2, 3),
    ),
    TorchLibOpInfo(
        "ops.aten.embedding_bag.padding_idx",
        core_ops.aten_embedding_bag_padding_idx,
        trace_only=True,
        tolerance={torch.float16: (1e-2, 1e-2)},
        compare_shape_only_for_output=(1, 2, 3),
    ),
    TorchLibOpInfo(
        "ops.aten.embedding_renorm",
        core_ops.aten_embedding_renorm,
        tolerance={torch.float16: (1e-2, 1e-2)},
        compare_shape_only_for_output=(1, 2, 3),
    ),
    TorchLibOpInfo(
        "nn.functional.embedding",
        core_ops.aten_embedding,
        input_wrangler=_embedding_input_wrangler,
    ),
    TorchLibOpInfo("nn.functional.hardtanh", nn_ops.aten_hardtanh),
    TorchLibOpInfo("nn.functional.leaky_relu", nn_ops.aten_leaky_relu),
    TorchLibOpInfo(
        "nn.functional.logsigmoid",
        nn_ops.aten_log_sigmoid,
        tolerance={torch.float32: (3.7e-5, 1.8e-4), torch.float16: (8e-2, 4e-4)},
    ),
    TorchLibOpInfo("nn.functional.mish", nn_ops.aten_mish),
    TorchLibOpInfo(
        "nn.functional.nll_loss_weight",
        nn_ops.aten_nll_loss_weight,
        input_wrangler=_nll_loss_input_wrangler,
    ).skip(
        matcher=lambda sample: "weight" not in sample.kwargs,
        reason="this Aten overload need weight as kwargs",
    ),
    TorchLibOpInfo(
        "nn.functional.nll_loss",
        nn_ops.aten_nll_loss,
        input_wrangler=_nll_loss_input_wrangler,
    ).skip(
        matcher=lambda sample: "weight" in sample.kwargs,
        reason="this Aten overload doesn't accept weight as kwargs",
    ),
    TorchLibOpInfo(
        "nn.functional.reflection_pad2d",
        nn_ops.aten_reflection_pad2d,
        input_wrangler=_reflection_pad2d_input_wrangler,
    ).skip(
        matcher=lambda sample: not (len(sample.args) > 1 and sample.args[1] == "reflect"),
        reason="this Aten overload need args[1] == 'reflect' for pad mode",
    ),
    TorchLibOpInfo(
        "nn.functional.relu",
        nn_ops.aten_relu,
    ).xfail(
        dtypes=(torch.int64,),
        reason="fixme: ORT did not implement Relu for int64. https://github.com/microsoft/onnxruntime/issues/16654",
    ),
    TorchLibOpInfo(
        "nn.functional.relu6",
        nn_ops.aten_relu6,
    ).xfail(
        dtypes=(torch.int64,),
        reason="fixme: ORT did not implement Relu for int64. https://github.com/microsoft/onnxruntime/issues/16654",
    ),
    TorchLibOpInfo(
        "nn.functional.replication_pad2d",
        nn_ops.aten_replication_pad2d,
        input_wrangler=_replication_pad2d_input_wrangler,
    ).skip(
        matcher=lambda sample: not (len(sample.args) > 1 and sample.args[1] == "replicate"),
        reason="this Aten overload need args[1] == 'replicate' for pad mode",
    ),
    TorchLibOpInfo(
        "nn.functional.replication_pad3d",
        nn_ops.aten_replication_pad3d,
        input_wrangler=_replication_pad3d_input_wrangler,
    ).skip(
        matcher=lambda sample: not (
            len(sample.args) > 1
            and sample.args[1] == "replicate"
            and len(sample.input.shape) == 5
        ),
        reason="this Aten overload need args[1] == 'replicate' for pad mode, and 3D tensor",
    ),
    TorchLibOpInfo("nn.functional.selu", core_ops.aten_selu),
    TorchLibOpInfo(
        "nn.functional.mse_loss",
        nn_ops.aten_mse_loss,
        input_wrangler=_mse_loss_input_wrangler,
    ),
    TorchLibOpInfo(
        "nonzero",
        core_ops.aten_nonzero,
        input_wrangler=_nonzero_input_wrangler,
    )
    .xfail(
        matcher=lambda sample: sample.kwargs.get("as_tuple"),
        reason="as_tuple=True is not supported",
    )
    .xfail(
        matcher=lambda sample: len(sample.input.shape) == 0,
        reason="fixme: output 'shape' do not match: torch.Size([0, 1]) != torch.Size([0, 0]).",
    ),
    TorchLibOpInfo("normal", core_ops.aten_normal, nondeterministic=True)
    .skip(
        matcher=lambda sample: len(sample.args) > 0 and not isinstance(sample.args[0], float),
        reason="ORT only accept float type for args[0] 'mean'",
    )
    .xfail(
        reason="ORT fails on a cast node it inserts for float16. https://github.com/microsoft/onnxruntime/issues/16449",
        dtypes=(torch.float16,),
        test_class_name="TestOutputConsistencyEager",
    )
    .xfail(
        variant_name="number_mean",
        reason="ORT fails on a cast node it inserts for float16. https://github.com/microsoft/onnxruntime/issues/16449",
        dtypes=(torch.float16,),
        test_class_name="TestOutputConsistencyEager",
    )
    .xfail(
        variant_name="number_mean",
        reason="This variant does not support dtype as an argument",
        matcher=lambda sample: sample.kwargs.get("dtype") is not None,
    ),
    TorchLibOpInfo(
        "ops.aten.normal.float_Tensor",
        core_ops.aten_normal_float_tensor,
        nondeterministic=True,
    ).xfail(
        reason="ORT fails on a cast node it inserts for float16. https://github.com/microsoft/onnxruntime/issues/16449",
        dtypes=(torch.float16,),
        test_class_name="TestOutputConsistencyEager",
    ),
    TorchLibOpInfo(
        "ops.aten.normal.Tensor_float",
        core_ops.aten_normal_tensor_float,
        nondeterministic=True,
    ).xfail(
        reason="ORT fails on a cast node it inserts for float16. https://github.com/microsoft/onnxruntime/issues/16449",
        dtypes=(torch.float16,),
        test_class_name="TestOutputConsistencyEager",
    ),
    TorchLibOpInfo(
        "ops.aten.normal.Tensor_Tensor",
        core_ops.aten_normal_tensor_tensor,
        nondeterministic=True,
    ).xfail(
        reason="ORT fails on a cast node it inserts for float16. https://github.com/microsoft/onnxruntime/issues/16449",
        dtypes=(torch.float16,),
        test_class_name="TestOutputConsistencyEager",
    ),
    TorchLibOpInfo("ones", core_ops.aten_ones),
    TorchLibOpInfo(
        "permute",
        core_ops.aten_permute,
        input_wrangler=_permute_input_wrangler,
        trace_only=True,
    ),
    TorchLibOpInfo("pow", core_ops.aten_pow),
    TorchLibOpInfo("ops.aten.rand", core_ops.aten_rand, nondeterministic=True),
    TorchLibOpInfo("ops.aten.rand_like", core_ops.aten_rand_like, nondeterministic=True),
    TorchLibOpInfo(
        "ops.aten.rand_like__dtype", core_ops.aten_rand_like_dtype, nondeterministic=True
    ),
    TorchLibOpInfo("ops.aten.randint", core_ops.aten_randint, nondeterministic=True),
    TorchLibOpInfo("ops.aten.randint.low", core_ops.aten_randint_low, nondeterministic=True),
    TorchLibOpInfo("ops.aten.randint_like", core_ops.aten_randint_like, nondeterministic=True),
    TorchLibOpInfo(
        "ops.aten.randint_like__dtype", core_ops.aten_randint_like_dtype, nondeterministic=True
    ),
    TorchLibOpInfo(
        "ops.aten.randint_like.low_dtype",
        core_ops.aten_randint_like_low_dtype,
        nondeterministic=True,
    ),
    TorchLibOpInfo(
        "ops.aten.randint_like.low_dtype__dtype",
        core_ops.aten_randint_like_low_dtype_dtype,
        nondeterministic=True,
    ),
    TorchLibOpInfo("ops.aten.randn", core_ops.aten_randn, nondeterministic=True).xfail(
        dtypes=(torch.float16,),
        reason="fixme: Shape inference error",
    ),
    TorchLibOpInfo("ops.aten.randn_like", core_ops.aten_randn_like, nondeterministic=True),
    TorchLibOpInfo(
        "ops.aten.randn_like_dtype", core_ops.aten_randn_like_dtype, nondeterministic=True
    ),
    TorchLibOpInfo("reciprocal", core_ops.aten_reciprocal),
    TorchLibOpInfo(
        "remainder",
        core_ops.aten_remainder,
    ).xfail(
        dtypes=(torch.float16,),
        reason="Eager mode failed on case(self=7.75,other=0.1582) due to precision loss",
        test_class_name="TestOutputConsistencyEager",
    ),
    TorchLibOpInfo("repeat", core_ops.aten_repeat),
    TorchLibOpInfo("reshape", core_ops.aten_reshape),
    TorchLibOpInfo("resolve_conj", core_ops.aten_resolve_conj),
    TorchLibOpInfo("resolve_neg", core_ops.aten_resolve_neg),
    TorchLibOpInfo("round", core_ops.aten_round)
    .xfail(
        variant_name="decimals_0",
        reason="This variant does not accept decimals",
        test_class_name="TestOutputConsistencyEager",
    )
    .xfail(
        variant_name="decimals_3",
        reason="This variant does not accept decimals",
    )
    .xfail(
        variant_name="decimals_neg_3",
        reason="This variant does not accept decimals",
    ),
    TorchLibOpInfo("round_decimals", core_ops.aten_round_decimals),
    TorchLibOpInfo("rsqrt", core_ops.aten_rsqrt),
    TorchLibOpInfo("rsub", core_ops.aten_rsub),
    TorchLibOpInfo("rsub", core_ops.aten_rsub_complex, complex=True, trace_only=True),
    TorchLibOpInfo(
        "scalar_tensor",
        core_ops.aten_scalar_tensor,
        input_wrangler=_scalar_tensor_input_wrangler,
        trace_only=True,
    ),
    TorchLibOpInfo(
        "scalar_tensor",
        core_ops.aten_scalar_tensor,
        input_wrangler=_scalar_tensor_input_wrangler,
        trace_only=True,
        complex=True,
    ),
    TorchLibOpInfo(
        "scatter_add",
        core_ops.aten_scatter_add,
    )
    .xfail(
        matcher=lambda sample: len(sample.input.shape) == 0,
        reason="fixme: Rank(0) input will lead ORT failed due to different rank(result) in if-else branch. https://github.com/onnx/onnx/issues/4986",
    )
    .xfail(
        dtypes=(torch.float16,),
        reason="fixme: ORT error: MLFloat16 data type is not supported with ScatterElements opset 16 when reduction is 'add'",
    ),
    TorchLibOpInfo("select", core_ops.aten_select),
    TorchLibOpInfo("select_scatter", core_ops.aten_select_scatter),
    TorchLibOpInfo("sigmoid", core_ops.aten_sigmoid),
    TorchLibOpInfo("sign", core_ops.aten_sign),
    TorchLibOpInfo("sin", core_ops.aten_sin),
    TorchLibOpInfo("sinh", core_ops.aten_sinh),
    TorchLibOpInfo(
        "softmax",
        core_ops.aten_softmax,
        trace_only=True,
        tolerance={torch.float32: (3.7e-5, 1.8e-4), torch.float16: (3e-4, 4e-4)},
    )
    .xfail(
        dtypes=(torch.float16,),
        reason="fixme: ORT failed. https://github.com/microsoft/onnxruntime/issues/16438",
        test_class_name="TestOutputConsistencyFullGraph",
    )
    .xfail(
        variant_name="with_dtype",
        dtypes=(torch.float16,),
        reason="fixme: ORT failed. https://github.com/microsoft/onnxruntime/issues/16438",
        test_class_name="TestOutputConsistencyFullGraph",
    )
    .skip(
        matcher=lambda sample: len(sample.input.shape) == 0,
        reason="fixme: SoftMax does not support empty tensor as input",
    )
    .skip(
        variant_name="with_dtype",
        matcher=lambda sample: len(sample.input.shape) == 0,
        reason="fixme: SoftMax does not support empty tensor as input",
    ),
    TorchLibOpInfo("nn.functional.softplus", nn_ops.aten_softplus).xfail(
        dtypes=(torch.float16,),
        reason="fixme: ORT failed. https://github.com/microsoft/onnxruntime/issues/16449",
        test_class_name="TestOutputConsistencyEager",
    ),
    TorchLibOpInfo(
        "split_with_sizes",
        core_ops.aten_split_with_sizes,
    )
    .xfail(
        dtypes=(torch.float16,),
        reason="fixme: ORT failed to produce the correct argument type: https://github.com/microsoft/onnxruntime/issues/16006",
    )
    .xfail(
        dtypes=(torch.bool,),
        reason="fixme: ORT does not implement SplitToSequence for bool inputs: https://github.com/microsoft/onnxruntime/issues/16905",
    ),
    TorchLibOpInfo(
        "split",
        core_ops.aten_split,
    )
    .xfail(
        dtypes=(torch.float16,),
        reason="fixme: ORT failed to produce the correct argument type: https://github.com/microsoft/onnxruntime/issues/16006",
    )
    .xfail(
        variant_name="list_args",
        dtypes=(torch.float16,),
        reason="fixme: ORT failed to produce the correct argument type: https://github.com/microsoft/onnxruntime/issues/16006",
    )
    .xfail(
        dtypes=(torch.bool,),
        reason="fixme: ORT does not implement SplitToSequence for bool inputs: https://github.com/microsoft/onnxruntime/issues/16905",
    )
    .xfail(
        variant_name="list_args",
        dtypes=(torch.bool,),
        reason="fixme: ORT does not implement SplitToSequence for bool inputs: https://github.com/microsoft/onnxruntime/issues/16905",
    ),
    TorchLibOpInfo("sqrt", core_ops.aten_sqrt),
    TorchLibOpInfo(
        "squeeze_dim",
        core_ops.aten_squeeze_dim,
    ).skip(
        matcher=lambda sample: not (len(sample.args) > 0 and isinstance(sample.args[0], int)),
        reason="this Aten overload only support one tensor as input and one int as args by design",
    ),
    TorchLibOpInfo(
        "squeeze_dim",
        core_ops.aten_squeeze_dim_complex,
        complex=True,
        trace_only=True,
    ).skip(
        matcher=lambda sample: not (len(sample.args) > 0 and isinstance(sample.args[0], int)),
        reason="this Aten overload only support one tensor as input and one int as args by design",
    ),
    TorchLibOpInfo(
        "squeeze",
        core_ops.aten_squeeze,
    ).skip(
        matcher=lambda sample: not (len(sample.args) == 0),
        reason="this Aten overload only support one tensor as input by design",
    ),
    TorchLibOpInfo("stack", core_ops.aten_stack),
    TorchLibOpInfo("sub", core_ops.aten_sub),
    TorchLibOpInfo("sub", core_ops.aten_sub_complex, complex=True, trace_only=True),
    # TorchLibOpInfo("sym_size", core_ops.aten_sym_size),  # no test case in OPS_DB
    TorchLibOpInfo(
        "t",
        core_ops.aten_t,
    ).xfail(
        reason="fixme: ORT Graph attribute inferencing failed on rank-1 input. https://github.com/onnx/onnx/issues/4986",
        test_class_name="TestOutputConsistencyFullGraph",
    ),
    TorchLibOpInfo("tan", core_ops.aten_tan),
    TorchLibOpInfo("tanh", core_ops.aten_tanh),
    TorchLibOpInfo(
        "tile",
        core_ops.aten_tile,
    ).skip(
        matcher=lambda sample: any(dim == 0 for dim in sample.input.shape)
        or not sample.input.shape,
        reason="fixme: Logic not implemented for size 0 inputs in op.Reshape",
    ),
    TorchLibOpInfo("topk", core_ops.aten_topk).xfail(
        dtypes=(torch.int64, torch.int32),
        enabled_if=not ops_test_common.IS_WINDOWS,
        reason="fixme: result mismatch. https://github.com/microsoft/onnxscript/issues/853",
    ),
    TorchLibOpInfo("tril", core_ops.aten_tril).xfail(
        dtypes=(torch.int32, torch.bool),
        reason="fixme: ORT does not have an implementation of Trilu for int32 or bool.",
    ),
    TorchLibOpInfo("triu", core_ops.aten_triu).xfail(
        dtypes=(torch.int32, torch.bool),
        reason="fixme: ORT does not have an implementation of Trilu for int32 or bool.",
    ),
    TorchLibOpInfo("trunc", core_ops.aten_trunc),
    TorchLibOpInfo(
        "unbind",
        core_ops.aten_unbind,
    )
    .xfail(
        dtypes=(torch.float16,),
        reason="fixme: SplitToSequence op inference failed. https://github.com/microsoft/onnxruntime/issues/16006",
    )
    .xfail(
        dtypes=(torch.bool,),
        reason="fixme: ORT does not implement SplitToSequence for bool inputs: https://github.com/microsoft/onnxruntime/issues/16905",
    ),
    TorchLibOpInfo(
        "unflatten",
        core_ops.aten_unflatten,
        input_wrangler=_unflatten_input_wrangler,
    ).xfail(
        matcher=lambda sample: any(dim == 0 for dim in sample.input.shape),
        reason="fixme: Logic not implemented for size 0 inputs in op.Reshape",
    ),
    TorchLibOpInfo("unfold", core_ops.aten_unfold, trace_only=True),
    TorchLibOpInfo("ops.aten.unfold", core_ops.aten_unfold, trace_only=True),
    TorchLibOpInfo("unsqueeze", core_ops.aten_unsqueeze),
    TorchLibOpInfo("view", core_ops.aten_view),
    TorchLibOpInfo("view", core_ops.aten_view_complex, complex=True),
    TorchLibOpInfo("view_as", core_ops.aten_view_as),
    TorchLibOpInfo("view_as_complex", core_ops.aten_view_as_complex),
    TorchLibOpInfo("view_as_complex_copy", core_ops.aten_view_as_complex_copy),
    TorchLibOpInfo("view_as_real", core_ops.aten_view_as_real, complex=True),
    TorchLibOpInfo("view_as_real_copy", core_ops.aten_view_as_real_copy, complex=True),
    TorchLibOpInfo("view_copy", core_ops.aten_view_copy),
    TorchLibOpInfo(
        "vstack",
        core_ops.aten_vstack,
    ).xfail(
        enabled_if=version_utils.onnxruntime_older_than("1.16"),
        reason="fixme: [ONNXRuntimeError] : 1 : FAIL : This is an invalid model. Error: Duplicate definition of name (_0x62afb00_rank). https://github.com/microsoft/onnxscript/issues/960",
    ),
    TorchLibOpInfo("where", core_ops.aten_where, input_wrangler=_where_input_wrangler).xfail(
        dtypes=(torch.bool,),
        reason="fixme: ORT does not have an implementation for Where with bool inputs.",
    ),
    TorchLibOpInfo("xlogy", special_ops.aten_special_xlogy),
    TorchLibOpInfo("zeros", core_ops.aten_zeros),
    TorchLibOpInfo(
        "arange_start_step",
        core_ops.aten_arange_start_step,
        trace_only=True,
    ).xfail(
        matcher=lambda sample: len(sample.args) != 2,
        reason="arange_start_step overload takes three arguments (input, start, step)",
    ),
    TorchLibOpInfo(
        "arange_start",
        core_ops.aten_arange_start,
        trace_only=True,
    ).skip(
        matcher=lambda sample: len(sample.args) != 1,
        reason="arange_start overload takes two arguments (input, start)",
    ),
    TorchLibOpInfo(
        "arange",
        core_ops.aten_arange,
        trace_only=True,
    )
    .xfail(
        dtypes=(torch.int32,),
        reason="fixme: output shape mismatch in edge cases. https://github.com/microsoft/onnxscript/issues/974",
    )
    .xfail(
        matcher=lambda sample: len(sample.args) != 0,
        reason="arange overload takes single argument",
    )
    .xfail(
        matcher=lambda sample: sample.kwargs.get("end") is not None,
        reason="arange overload does not support positional 'end' argument",
    ),
    TorchLibOpInfo("argmax", core_ops.aten_argmax)
    .skip(
        matcher=lambda sample: "dim" in sample.kwargs,
        reason="this overload does not support the 'dim' attribute by design",
    )
    .skip(
        matcher=lambda sample: len(sample.input.shape) == 0,
        enabled_if=version_utils.onnxruntime_older_than("1.16"),
        reason="fixme (core dump): ORT aborts on scalar inputs to Reduce*-18. https://github.com/microsoft/onnxruntime/issues/16492",
    )
    .xfail(
        dtypes=(torch.int64,),
        reason="fixme: ORT did not implement ArgMax for int64. https://github.com/microsoft/onnxruntime/issues/16654",
    ),
    TorchLibOpInfo("argmax_dim", core_ops.aten_argmax_dim)
    .xfail(
        matcher=lambda sample: "dim" not in sample.kwargs,
        reason="this overload requires the 'dim' attribute by design",
    )
    .skip(
        matcher=lambda sample: len(sample.input.shape) == 0,
        enabled_if=version_utils.onnxruntime_older_than("1.16"),
        reason="fixme (core dump): ORT aborts on scalar inputs to Reduce*-18. https://github.com/microsoft/onnxruntime/issues/16492",
    )
    .xfail(
        dtypes=(torch.int64,),
        reason="fixme: ORT did not implement ArgMax for int64. https://github.com/microsoft/onnxruntime/issues/16654",
    ),
    TorchLibOpInfo("argmin", core_ops.aten_argmin)
    .skip(
        matcher=lambda sample: "dim" in sample.kwargs,
        reason="this overload does not support the 'dim' attribute by design",
    )
    .skip(
        matcher=lambda sample: len(sample.input.shape) == 0,
        enabled_if=version_utils.onnxruntime_older_than("1.16"),
        reason="fixme (core dump): ORT aborts on scalar inputs to Reduce*-18. https://github.com/microsoft/onnxruntime/issues/16492",
    )
    .xfail(
        dtypes=(torch.int64,),
        reason="fixme: ORT did not implement ArgMin for int64. https://github.com/microsoft/onnxruntime/issues/16654",
    ),
    TorchLibOpInfo("argmin_dim", core_ops.aten_argmin_dim)
    .xfail(
        matcher=lambda sample: "dim" not in sample.kwargs,
        reason="this overload requires the 'dim' attribute by design",
    )
    .skip(
        matcher=lambda sample: len(sample.input.shape) == 0,
        enabled_if=version_utils.onnxruntime_older_than("1.16"),
        reason="fixme (core dump): ORT aborts on scalar inputs to Reduce*-18. https://github.com/microsoft/onnxruntime/issues/16492",
    )
    .xfail(
        dtypes=(torch.int64,),
        reason="fixme: ORT did not implement ArgMin for int64. https://github.com/microsoft/onnxruntime/issues/16654",
    ),
    TorchLibOpInfo(
        "as_strided",
        core_ops.aten_as_strided,
        trace_only=True,
    ).xfail(
        variant_name="partial_views",
        reason="ONNX doesn't have partial view for tensor",
    ),
    TorchLibOpInfo("clamp", core_ops.aten_clamp, trace_only=True).skip(
        matcher=lambda sample: len(sample.input.shape) == 0,
        enabled_if=version_utils.onnxruntime_older_than("1.16"),
        reason="fixme (core dump): ORT aborts on scalar inputs to Reduce*-18. https://github.com/microsoft/onnxruntime/issues/16492",
    ),
    TorchLibOpInfo(
        "ops.aten.col2im",
        nn_ops.aten_col2im,
        trace_only=True,
    ).xfail(
        dtypes=(torch.float16,),
        reason="fixme: Tensor-likes are not close. https://github.com/microsoft/onnxruntime/issues/16007",
    ),
    TorchLibOpInfo("cumsum", core_ops.aten_cumsum, trace_only=True).xfail(
        dtypes=(torch.int32,),
        reason="fixme: torch.cumsum with int32 inputs uses int64 as the output type",
    ),
    TorchLibOpInfo("contiguous", core_ops.aten_contiguous),
    TorchLibOpInfo(
        "ops.aten.convolution",
        core_ops.aten_convolution,
        trace_only=True,
        tolerance={torch.float32: (3.7e-5, 1.8e-4)},
    ),
    TorchLibOpInfo(
        "empty_like", core_ops.aten_empty_like, nondeterministic=True, trace_only=True
    ),
    TorchLibOpInfo(
        "grid_sampler_2d",
        core_ops.aten_grid_sampler_2d,
        trace_only=True,
    ).skip(
        # Torch implemented this using the cubic convolution algorithm with alhpa=-0.75, might be different than ORT
        matcher=lambda sample: sample.args[1] == 2,
        reason="fixme: 'bicubic' mode in ORT implemented differently with Torch",
    ),
    TorchLibOpInfo("heaviside", core_ops.aten_heaviside),
    TorchLibOpInfo(
        "hstack",
        core_ops.aten_hstack,
    ).xfail(
        enabled_if=version_utils.onnxruntime_older_than("1.16"),
        reason="fixme: RUNTIME_EXCEPTION : Exception during initialization: Invalid tensor data type 0. https://github.com/microsoft/onnxscript/issues/960",
    ),
    TorchLibOpInfo(
        "nn.functional.grid_sample",
        core_ops.aten_grid_sampler,
        input_wrangler=_grid_sample_input_wrangler,
        trace_only=True,
    ).skip(
        # Torch implemented this using the cubic convolution algorithm with alhpa=-0.75, might be different than ORT
        matcher=lambda sample: sample.kwargs.get("mode") == "bicubic"
        or len(sample.args[0].shape) != 4,
        reason="fixme: 'bicubic' mode in ORT implemented differently with Torch and only support 4D-tensor",
    ),
    TorchLibOpInfo(
        "ops.aten.layer_norm",
        core_ops.aten_layer_norm,
        trace_only=True,
        tolerance={torch.float32: (3.7e-5, 1.8e-4)},
    ).xfail(
        dtypes=(torch.int64,),
        reason="fixme: ORT `LayerNormKernelImpl` not implemented for int64",
    ),
    TorchLibOpInfo(
        "logit", core_ops.aten_logit, trace_only=True, tolerance={torch.float16: (1e-1, 7e-4)}
    ),
    TorchLibOpInfo("max_dim", core_ops.aten_max_dim)
    .skip(
        variant_name="reduction_with_dim",
        matcher=lambda sample: len(sample.input.shape) == 0,
        enabled_if=version_utils.onnxruntime_older_than("1.16"),
        reason="fixme (core dump): ORT aborts on scalar inputs to Reduce*-18. https://github.com/microsoft/onnxruntime/issues/16492",
    )
    .xfail(
        variant_name="reduction_with_dim",
        dtypes=(torch.int64,),
        reason="fixme: ORT did not implement Max for int64. https://github.com/microsoft/onnxruntime/issues/16654",
    )
    .xfail(
        variant_name="reduction_with_dim",
        reason="fixme: ORT Graph attribute inferencing failed https://github.com/onnx/onnx/issues/4986",
        test_class_name="TestOutputConsistencyFullGraph",
    )
    .xfail(
        matcher=lambda sample: len(sample.args) == 0
        or (len(sample.args) > 0 and not isinstance(sample.args[0], int)),
        reason="this ATen overload only support one tensor as input and another int as args",
    ),
    TorchLibOpInfo(
        "max",
        core_ops.aten_max,
    ).skip(
        matcher=lambda sample: len(sample.args) > 0,
        reason="this ATen overload only supports one tensor as input by design",
    ),
    TorchLibOpInfo("multinomial", core_ops.aten_multinomial, nondeterministic=True),
    TorchLibOpInfo(
        # Custom from extra_opinfo
        "ops.aten.max_pool1d",
        nn_ops.aten_max_pool1d,
        trace_only=True,
    ),
    TorchLibOpInfo(
        # Custom from extra_opinfo
        "ops.aten.max_pool2d",
        nn_ops.aten_max_pool2d,
        trace_only=True,
    ),
    TorchLibOpInfo(
        "ops.aten.max_pool3d",  # Custom from extra_opinfo
        nn_ops.aten_max_pool3d,
        trace_only=True,
    ).xfail(
        variant_name="empty_strides",
        reason="fixme: 'shape' do not match: torch.Size([2, 3, 4, 3]) != torch.Size([2, 3, 4, 2]). https://github.com/microsoft/onnxscript/issues/975",
    ),
    TorchLibOpInfo(
        "native_batch_norm",
        core_ops.aten_native_batch_norm,
        trace_only=True,
        tolerance={torch.float16: (9e-3, 7e-4)},
    ),
    TorchLibOpInfo(
        "ops.aten._native_batch_norm_legit", core_ops.aten_native_batch_norm, trace_only=True
    ),
    TorchLibOpInfo(
        "ops.aten._native_batch_norm_legit.no_stats",
        core_ops.aten__native_batch_norm_no_stats,
        trace_only=True,
    ),
    TorchLibOpInfo(
        "ops.aten._native_batch_norm_legit_functional",
        core_ops.aten__native_batch_norm_legit_functional,
        trace_only=True,
        compare_shape_only_for_output=(3, 4),
    ),
    TorchLibOpInfo(
        "ops.aten.native_group_norm",
        core_ops.aten_native_group_norm,
        trace_only=True,
        tolerance={torch.float16: (1e-2, 7e-3)},
    ).xfail(
        dtypes=(torch.float16,),
        reason="fixme: 'GroupNormKernelImpl' not implemented for 'Half' in nightly and weekly",
        enabled_if=version_utils.torch_older_than("2.2"),
    ),
    TorchLibOpInfo(
        "native_layer_norm",
        core_ops.aten_native_layer_norm,
        trace_only=True,
        tolerance={torch.float32: (3.7e-5, 1.8e-4)},
    ),
    TorchLibOpInfo(
        "nn.functional.avg_pool1d",
        nn_ops.aten_avg_pool1d,
        input_wrangler=_avg_pool_input_wrangler,
        trace_only=True,
    )
    .xfail(
        matcher=lambda sample: (len(sample.args) > 5 and sample.args[5] is not None)
        or (sample.kwargs.get("divisor_override") is not None),
        reason="ONNX doesn't support divisor_override argument",
    )
    .xfail(
        matcher=lambda sample: (sample.kwargs.get("ceil_mode") is True)
        and (
            sample.kwargs.get("count_include_pad") is True
            or sample.input.shape[2]
            % (sample.args[0][0] if isinstance(sample.args[0], tuple) else sample.args[0])
            != 0
        ),
        reason="fixme: ORT doesn't match PyTorch when ceil_mode=True until opset 19",
    ),
    TorchLibOpInfo(
        "nn.functional.avg_pool2d",
        nn_ops.aten_avg_pool2d,
        input_wrangler=_avg_pool_input_wrangler,
        trace_only=True,
    ).xfail(
        matcher=lambda sample: (len(sample.args) > 5 and sample.args[5] is not None)
        or (sample.kwargs.get("divisor_override") is not None),
        reason="ONNX doesn't support divisor_override argument",
    ),
    TorchLibOpInfo(
        "nn.functional.avg_pool3d",
        nn_ops.aten_avg_pool3d,
        input_wrangler=_avg_pool_input_wrangler,
        trace_only=True,
    )
    .xfail(
        matcher=lambda sample: (len(sample.args) > 5 and sample.args[5] is not None)
        or (sample.kwargs.get("divisor_override") is not None),
        reason="ONNX doesn't support divisor_override argument",
    )
    .xfail(
        matcher=lambda sample: sample.kwargs.get("ceil_mode") is True,
        reason="fixme(after opset19): ORT doesn't match PyTorch when ceil_mode=True until opset 19",
    ),
    TorchLibOpInfo(
        "nn.functional.conv1d",
        core_ops.aten_conv1d,
        trace_only=True,
    ).xfail(
        matcher=lambda sample: isinstance(sample.kwargs.get("padding"), str),
        reason="String padding is not accepted by aten::conv1d",
    ),
    TorchLibOpInfo(
        "nn.functional.conv2d",
        core_ops.aten_conv2d,
        trace_only=True,
        tolerance={torch.float32: (2e-5, 3e-5)},
    ).xfail(
        matcher=lambda sample: isinstance(sample.kwargs.get("padding"), str),
        reason="String padding is not accepted by aten::conv2d",
    ),
    TorchLibOpInfo(
        "ops.aten.conv3d",
        core_ops.aten_conv3d,
        trace_only=True,
        tolerance={torch.float32: (3.7e-5, 1.8e-4)},
    ),
    TorchLibOpInfo(
        "nn.functional.gelu",
        nn_ops.aten_gelu,
        trace_only=True,
        tolerance={torch.float16: (8e-2, 1e-4)},
    ),
    TorchLibOpInfo("nn.functional.linear", nn_ops.aten_linear).skip(
        # input: input, args: weight, bias; so len(args) == 2 means bias is provided
        matcher=lambda sample: len(sample.args) != 1,
        reason="this overload is implemented for bias=None",
    ),
    TorchLibOpInfo(
        "nn.functional.linear_bias",
        nn_ops.aten_linear_bias,
        tolerance={torch.float16: (2e-1, 4e-4)},
    ).skip(
        # input: input, args: weight, bias; so len(args) == 2 means bias is provided
        matcher=lambda sample: len(sample.args) != 2,
        reason="this overload is implemented for bias!=None",
    ),
    TorchLibOpInfo(
        "nn.functional.max_pool1d",
        nn_ops.aten_max_pool1d,
        input_wrangler=_max_pool_input_wrangler,
        trace_only=True,
    ).skip(
        matcher=lambda sample: sample.kwargs.get("return_indices") is True,
        reason="this aten overload assume return_indices=False",
    ),
    TorchLibOpInfo(
        "nn.functional.max_pool1d_with_indices",
        nn_ops.aten_max_pool1d_with_indices,
        input_wrangler=_max_pool_input_wrangler,
        trace_only=True,
    ).skip(
        matcher=lambda sample: sample.kwargs.get("return_indices") is False,
        reason="this aten overload assume return_indices=True",
    ),
    TorchLibOpInfo(
        "nn.functional.max_pool2d",
        nn_ops.aten_max_pool2d,
        input_wrangler=_max_pool_input_wrangler,
        trace_only=True,
    ).skip(
        matcher=lambda sample: sample.kwargs.get("return_indices") is True,
        reason="this aten overload assume return_indices=False",
    ),
    TorchLibOpInfo(
        "nn.functional.max_pool2d_with_indices",
        nn_ops.aten_max_pool2d_with_indices,
        input_wrangler=_max_pool_input_wrangler,
        trace_only=True,
    ).skip(
        matcher=lambda sample: sample.kwargs.get("return_indices") is False,
        reason="this aten overload assume return_indices=True",
    ),
    TorchLibOpInfo(
        "nn.functional.max_pool3d",
        nn_ops.aten_max_pool3d,
        input_wrangler=_max_pool_input_wrangler,
        trace_only=True,
    )
    .skip(
        matcher=lambda sample: sample.kwargs.get("ceil_mode") is True
        and sample.kwargs.get("padding") == 1,
        reason="FIXME: After https://github.com/microsoft/onnxruntime/issues/15446 is fixed",
    )
    .skip(
        matcher=lambda sample: sample.kwargs.get("return_indices") is True,
        reason="this aten overload assume return_indices=False",
    ),
    TorchLibOpInfo(
        "nn.functional.max_pool3d_with_indices",
        nn_ops.aten_max_pool3d_with_indices,
        input_wrangler=_max_pool_input_wrangler,
        trace_only=True,
    )
    .skip(
        matcher=lambda sample: sample.kwargs.get("ceil_mode") is True
        and sample.kwargs.get("padding") == 1,
        reason="FIXME: After https://github.com/microsoft/onnxruntime/issues/15446 is fixed",
    )
    .skip(
        matcher=lambda sample: sample.kwargs.get("return_indices") is False,
        reason="this aten overload assume return_indices=True",
    ),
    TorchLibOpInfo(
        "nn.functional.scaled_dot_product_attention",
        nn_ops.aten_scaled_dot_product_attention,
        trace_only=True,
        tolerance={torch.float32: (3e-4, 1.5e-5)},
    )
    .skip(
        matcher=lambda sample: (attn_mask := sample.kwargs.get("attn_mask")) is not None
        and attn_mask.dtype == torch.bool,
        reason="this overload takes a non-boolean mask",
    )
    .skip(
        matcher=lambda sample: sample.kwargs.get("dropout_p") != 0.0,
        reason="dropout is random so the results do not match",
    )
    .xfail(
        dtypes=(torch.float16,),
        reason="fixme: ORT failed. https://github.com/microsoft/onnxruntime/issues/16438",
        test_class_name="TestOutputConsistencyFullGraph",
    )
    .xfail(
        reason="fixme: ORT fails on type mismatch in Add",
        dtypes=(torch.float16,),
        test_class_name="TestOutputConsistencyEager",
    ),
    TorchLibOpInfo(
        "ops.aten._scaled_dot_product_flash_attention",
        nn_ops.aten_scaled_dot_product_flash_attention,
        trace_only=True,
        tolerance={torch.float32: (3e-4, 1.5e-5)},
        # Output[0] is OK, but other outputs just have the same shape with zero values
        nondeterministic=True,
    ).skip(
        enabled_if=version_utils.torch_older_than("2.1"),
        reason="The operator is not supported in older version.",
    ),
    TorchLibOpInfo(
        "nn.functional.scaled_dot_product_attention_bool_mask",
        nn_ops.aten_scaled_dot_product_attention_bool_mask,
        trace_only=True,
        tolerance={torch.float32: (3e-4, 1.5e-5)},
    )
    .skip(
        matcher=lambda sample: (attn_mask := sample.kwargs.get("attn_mask")) is not None
        and attn_mask.dtype != torch.bool,
        reason="this overload takes a boolean mask",
    )
    .skip(
        matcher=lambda sample: sample.kwargs.get("dropout_p") != 0.0,
        reason="dropout is random so the results do not match",
    )
    .xfail(
        dtypes=(torch.float16,),
        reason="fixme: ORT failed. https://github.com/microsoft/onnxruntime/issues/16438",
        test_class_name="TestOutputConsistencyFullGraph",
    )
    .xfail(
        reason="fixme: ORT fails on type mismatch in Add",
        dtypes=(torch.float16,),
        test_class_name="TestOutputConsistencyEager",
    ),
    TorchLibOpInfo(
        "nn.functional.upsample_bilinear2d",
        nn_ops.aten_upsample_bilinear2d,
        input_wrangler=_upsample_bilinear2d_input_wrangler,
        trace_only=True,
    ),
    TorchLibOpInfo(
        "nn.functional.upsample_nearest2d",
        nn_ops.aten_upsample_nearest2d,
        input_wrangler=_upsample_input_wrangler,
        trace_only=True,
    )
    .skip(
        # Shape should be [N, C, H, W]
        matcher=lambda sample: len(sample.input.shape) != 2 + 2,
        reason="only test on 2d inputs",
    )
    .xfail(
        matcher=lambda sample: "scale_factor" in sample.kwargs,
        reason="fixme: the scale_factor tests",
    ),
    TorchLibOpInfo("ones_like", core_ops.aten_ones_like, trace_only=True),
    TorchLibOpInfo(
        "roll",
        core_ops.aten_roll,
        trace_only=True,
        input_wrangler=_roll_input_wrangler,
    ),
    TorchLibOpInfo(
        "scatter_reduce",
        core_ops.aten_scatter_reduce,
        input_wrangler=_scatter_reduce_input_wrangler,
        trace_only=True,
    )
    .xfail(
        variant_name="mean",
        reason="ONNX doesn't support reduce='mean' option",
    )
    .skip(
        # ONNX has not include_self parameter and default is include_self=True mode
        matcher=lambda sample: sample.kwargs.get("include_self") is False,
        reason="ONNX does't support include_self=False option",
    )
    .xfail(
        variant_name="amax",
        reason="fixme: MLFloat16 data type is not supported with ScatterElements opset 18 when reduction is 'max'",
    )
    .xfail(
        variant_name="amin",
        reason="fixme: MLFloat16 data type is not supported with ScatterElements opset 18 when reduction is 'min'",
    )
    .xfail(
        variant_name="prod",
        reason="fixme: MLFloat16 data type is not supported with ScatterElements opset 18 when reduction is 'prod'",
    )
    .xfail(
        variant_name="sum",
        reason="fixme: MLFloat16 data type is not supported with ScatterElements opset 18 when reduction is 'add'",
    ),
    TorchLibOpInfo("ops.aten.slice_scatter", core_ops.aten_slice_scatter),
    TorchLibOpInfo("slice", core_ops.aten_slice, trace_only=True),
    TorchLibOpInfo(
        "ops.aten.stft",  # Custom from extra_opinfo
        core_ops.aten_stft,
        trace_only=True,
        tolerance={torch.float32: (3.7e-5, 1.8e-4)},
    ).xfail(
        dtypes=(torch.float16,),
        reason="RuntimeError: MKL FFT doesn't support tensors of type: Half",
    ),
    TorchLibOpInfo(
        "sum",
        core_ops.aten_sum_dim_IntList,
        input_wrangler=_sum_input_wrangler,
        trace_only=True,
    ).xfail(
        dtypes=(torch.int32,),
        reason="fixme: torch.sum uses int64 as the accumulator for int32 inputs",
    ),
    TorchLibOpInfo(
        "ops.aten.tensor.bool", core_ops.aten_tensor_bool
    ),  # Custom from extra_opinfo
    TorchLibOpInfo(
        "ops.aten.tensor.float",
        core_ops.aten_tensor_float,  # Custom from extra_opinfo
    ),
    TorchLibOpInfo(
        "ops.aten.tensor.int", core_ops.aten_tensor_int
    ),  # Custom from extra_opinfo
    TorchLibOpInfo("transpose", core_ops.aten_transpose, trace_only=True),
    TorchLibOpInfo(
        "transpose", core_ops.aten_transpose_complex, trace_only=True, complex=True
    ),
    TorchLibOpInfo(
        "var_mean",
        core_ops.aten_var_mean,
        trace_only=True,
    )
    .xfail(
        reason="fixme: Inferred shape and existing shape differ in rank",
    )
    .skip(
        variant_name="unbiased",
        reason="fixme: Inferred shape and existing shape differ in rank",
    )
    .xfail(
        # kwargs is empty
        matcher=lambda sample: len(sample.kwargs) > 0,
        reason="this Aten overload only support input[0]=tensor and input[1]=bool as input without any kwargs",
    ),
    TorchLibOpInfo(
        "var_mean_dim",
        core_ops.aten_var_mean_dim,
        trace_only=True,
    ).xfail(
        # kwargs["dim"] must exist, kwargs["correction"] must not exist
        matcher=lambda sample: not (
            sample.kwargs.get("dim", None) is not None
            and sample.kwargs.get("correction", None) is None
        ),
        reason="this Aten overload only support with 'dim' argument and without 'correction' argument",
    ),
    TorchLibOpInfo(
        "var_mean_correction",
        core_ops.aten_var_mean_correction,
        trace_only=True,
    )
    .xfail(
        reason="fixme: Inferred shape and existing shape differ in rank",
    )
    .skip(
        # Don't accept input[1]=bool and 'correction' must be in kwargs
        matcher=lambda sample: len(sample.args) > 0 or "correction" not in sample.kwargs,
        reason="this Aten overload only support when correction attribute exists",
    ),
    TorchLibOpInfo("zeros_like", core_ops.aten_zeros_like, trace_only=True),
)

ops_test_common.duplicate_opinfo(OPS_DB, "all", ("all_dim", "all_dims"))
ops_test_common.duplicate_opinfo(OPS_DB, "any", ("any_dim", "any_dims"))
ops_test_common.duplicate_opinfo(OPS_DB, "arange", ("arange_start", "arange_start_step"))
ops_test_common.duplicate_opinfo(OPS_DB, "argmax", ("argmax_dim",))
ops_test_common.duplicate_opinfo(OPS_DB, "argmin", ("argmin_dim",))
ops_test_common.duplicate_opinfo(OPS_DB, "atleast_1d", ("atleast_1d_Sequence",))
ops_test_common.duplicate_opinfo(OPS_DB, "atleast_2d", ("atleast_2d_Sequence",))
ops_test_common.duplicate_opinfo(OPS_DB, "atleast_3d", ("atleast_3d_Sequence",))
ops_test_common.duplicate_opinfo(
    OPS_DB,
    "bitwise_left_shift",
    (
        "bitwise_left_shift_int8",
        "bitwise_left_shift_int16",
        "bitwise_left_shift_int32",
        "bitwise_left_shift_int64",
    ),
)
ops_test_common.duplicate_opinfo(
    OPS_DB,
    "bitwise_right_shift",
    (
        "bitwise_right_shift_int8",
        "bitwise_right_shift_int16",
        "bitwise_right_shift_int32",
        "bitwise_right_shift_int64",
    ),
)
ops_test_common.duplicate_opinfo(OPS_DB, "cat", ("concat", "concatenate"))
ops_test_common.duplicate_opinfo(OPS_DB, "clone", ("lift_fresh_copy",))
ops_test_common.duplicate_opinfo(OPS_DB, "diagonal", ("diagonal_bool",))
ops_test_common.duplicate_opinfo(OPS_DB, "div", ("div_mode", "div_mode_int"))
ops_test_common.duplicate_opinfo(OPS_DB, "full_like", ("full_like_dtype",))
ops_test_common.duplicate_opinfo(OPS_DB, "ge", ("ge_bool",))
ops_test_common.duplicate_opinfo(OPS_DB, "gt", ("gt_bool",))
ops_test_common.duplicate_opinfo(OPS_DB, "index_put", ("index_put_bool",))
ops_test_common.duplicate_opinfo(OPS_DB, "le", ("le_bool",))
ops_test_common.duplicate_opinfo(OPS_DB, "lt", ("lt_bool",))
ops_test_common.duplicate_opinfo(OPS_DB, "max", ("max_dim",))
ops_test_common.duplicate_opinfo(OPS_DB, "maximum", ("maximum_bool",))
ops_test_common.duplicate_opinfo(OPS_DB, "mean", ("mean_dim",))
ops_test_common.duplicate_opinfo(OPS_DB, "min", ("min_dim",))
ops_test_common.duplicate_opinfo(OPS_DB, "minimum", ("minimum_bool",))
ops_test_common.duplicate_opinfo(OPS_DB, "new_empty", ("new_empty_dtype",))
ops_test_common.duplicate_opinfo(OPS_DB, "new_empty_strided", ("new_empty_strided_dtype",))
ops_test_common.duplicate_opinfo(OPS_DB, "new_full", ("new_full_dtype",))
ops_test_common.duplicate_opinfo(OPS_DB, "new_ones", ("new_ones_dtype",))
ops_test_common.duplicate_opinfo(OPS_DB, "new_zeros", ("new_zeros_dtype",))
ops_test_common.duplicate_opinfo(
    OPS_DB, "nn.functional.linear", ("nn.functional.linear_bias",)
)
ops_test_common.duplicate_opinfo(
    OPS_DB, "nn.functional.nll_loss", ("nn.functional.nll_loss_weight",)
)
ops_test_common.duplicate_opinfo(
    OPS_DB,
    "nn.functional.pad",
    (
        "nn.functional.reflection_pad2d",
        "nn.functional.replication_pad2d",
        "nn.functional.replication_pad3d",
    ),
)
ops_test_common.duplicate_opinfo(
    OPS_DB,
    "nn.functional.scaled_dot_product_attention",
    ("nn.functional.scaled_dot_product_attention_bool_mask",),
)
ops_test_common.duplicate_opinfo(
    OPS_DB,
    "nn.functional.celu",
    ("nn.functional.celu_type_promoted",),
)
ops_test_common.duplicate_opinfo(
    OPS_DB,
    "nn.functional.upsample_bilinear",
    ("nn.functional.upsample_bilinear2d",),
)
ops_test_common.duplicate_opinfo(
    OPS_DB,
    "nn.functional.upsample_nearest",
    (
        "nn.functional.upsample_nearest1d",
        "nn.functional.upsample_nearest2d",
        "nn.functional.upsample_nearest3d",
    ),
)
ops_test_common.duplicate_opinfo(
    OPS_DB, "ops.aten._log_softmax", ("ops.aten._log_softmax_half",)
)
ops_test_common.duplicate_opinfo(OPS_DB, "ops.aten._softmax", ("ops.aten._softmax_half",))
ops_test_common.duplicate_opinfo(OPS_DB, "round", ("round_decimals",))
ops_test_common.duplicate_opinfo(OPS_DB, "squeeze", ("squeeze_dim",))
ops_test_common.duplicate_opinfo(OPS_DB, "var_mean", ("var_mean_dim", "var_mean_correction"))
ops_test_common.duplicate_opinfo(OPS_DB, "view_as_complex", ("view_as_complex_copy",))
ops_test_common.duplicate_opinfo(OPS_DB, "view_as_real", ("view_as_real_copy",))

# MARK: End edits here


# These ops are not deterministic, so we check shape and dtype only
NONDETERMINISTIC_OPS: frozenset[str] = frozenset(
    info.op_info_name for info in TESTED_TORCHLIB_OPS if info.nondeterministic
)

COMPARE_SHAPE_ONLY_OPS: dict[
    str,
    set,
] = {
    info.op_info_name: set(info.compare_shape_only_for_output) for info in TESTED_TORCHLIB_OPS
}

TORCHLIB_OPINFO_MAPPING: dict[
    str,
    TorchLibOpInfo,
] = {info.op_info_name: info for info in TESTED_TORCHLIB_OPS if not info.complex}

TESTED_OPS = frozenset(TORCHLIB_OPINFO_MAPPING)

EXPECTED_SKIPS_OR_FAILS: tuple[ops_test_common.DecorateMeta, ...] = tuple(
    functools.reduce(
        # Flatten the list
        lambda a, b: [*a, *b],
        [
            [meta for meta in info.skips_or_fails if meta.matcher is None]
            for info in TESTED_TORCHLIB_OPS
        ],
    )
)

SKIP_XFAIL_SUBTESTS: tuple[ops_test_common.DecorateMeta, ...] = tuple(
    functools.reduce(
        # Flatten the list
        lambda a, b: [*a, *b],
        [
            [meta for meta in info.skips_or_fails if meta.matcher is not None]
            for info in TESTED_TORCHLIB_OPS
        ],
    )
)

# MARK: Complex supported functions
COMPLEX_FUNCTION_MAPPING: dict[
    str,
    TorchLibOpInfo,
] = {info.op_info_name: info for info in TESTED_TORCHLIB_OPS if info.complex}


# Call dir(torch.ops.prims) and compare with entries in OPS_DB to create OpInfo for newly added prims ops
PRIMS_OPS_WITH_OP_INFO = (
    "abs",
    "acos",
    "acosh",
    "add",
    "amax",
    "amin",
    "as_strided",
    "as_strided_scatter",
    "asin",
    "asinh",
    "atan",
    "atan2",
    "atanh",
    "bitwise_and",
    "bitwise_not",
    "bitwise_or",
    "bitwise_xor",
    "cat",
    "ceil",
    "clone",
    "conj",
    "conj_physical",
    "cos",
    "cosh",
    "digamma",
    "div",
    "empty",
    "eq",
    "erf",
    "erfc",
    "exp",
    "exp2",
    "expm1",
    "fill",
    "floor",
    "fmax",
    "fmin",
    "fmod",
    "full",
    "full_like",
    "gcd",
    "ge",
    "gt",
    "hypot",
    "igamma",
    "igammac",
    "imag",
    "isfinite",
    "le",
    "lgamma",
    "log",
    "log10",
    "log1p",
    "log2",
    "lt",
    "maximum",
    "minimum",
    "mul",
    "ne",
    "neg",
    "nextafter",
    "normal",
    "pow",
    "prod",
    "real",
    "reciprocal",
    "remainder",
    "reshape",
    "round",
    "rsqrt",
    "scalar_tensor",
    "sign",
    "signbit",
    "sin",
    "sinh",
    "slice",
    "sqrt",
    "squeeze",
    "sub",
    "sum",
    "svd",
    "tan",
    "tanh",
    "transpose",
    "trunc",
    "uniform",
    "var",
    "where",
)

for op in PRIMS_OPS_WITH_OP_INFO:
    # Duplicate opinfo for prim ops. The new names all start with "prims_". E.g. "abs" -> "prims_abs".
    ops_test_common.duplicate_opinfo_for_prims(OPS_DB, op)

# Duplicate cases where the prims op name is different from the torch op name
ops_test_common.duplicate_opinfo_for_prims(OPS_DB, "i0", "bessel_i0")
ops_test_common.duplicate_opinfo_for_prims(OPS_DB, "special.bessel_j0", "bessel_j0")
ops_test_common.duplicate_opinfo_for_prims(OPS_DB, "special.bessel_j1", "bessel_j1")
ops_test_common.duplicate_opinfo_for_prims(OPS_DB, "special.erfcx", "erfcx")
ops_test_common.duplicate_opinfo_for_prims(OPS_DB, "special.i0e", "bessel_i0e")
ops_test_common.duplicate_opinfo_for_prims(OPS_DB, "special.i1", "bessel_i1")
ops_test_common.duplicate_opinfo_for_prims(OPS_DB, "special.i1e", "bessel_i1e")
ops_test_common.duplicate_opinfo_for_prims(OPS_DB, "special.ndtri", "ndtri")
ops_test_common.duplicate_opinfo_for_prims(
    OPS_DB, "special.spherical_bessel_j0", "spherical_bessel_j0"
)
ops_test_common.duplicate_opinfo_for_prims(OPS_DB, "special.zeta", "zeta")

OP_WITH_SKIPPED_XFAIL_SUBTESTS = frozenset(meta.op_name for meta in SKIP_XFAIL_SUBTESTS)
ALL_OPS_IN_DB = frozenset(op_info.name for op_info in OPS_DB)
# Assert all ops in OPINFO_FUNCTION_MAPPING are in the OPS_DB
assert TESTED_OPS.issubset(ALL_OPS_IN_DB), f"{TESTED_OPS - ALL_OPS_IN_DB} not in OPS_DB"
assert NONDETERMINISTIC_OPS.issubset(
    TESTED_OPS
), f"{NONDETERMINISTIC_OPS - TESTED_OPS} not in TESTED_OPS"<|MERGE_RESOLUTION|>--- conflicted
+++ resolved
@@ -526,11 +526,7 @@
         core_ops.aten_addbmm,
         tolerance={torch.float32: (2e-5, 2e-5), torch.float16: (2e-1, 2e-2)},
     ),
-<<<<<<< HEAD
-    TorchLibOpInfo("addcdiv", core_ops.aten_addcdiv),
-=======
     TorchLibOpInfo("addcdiv", core_ops.aten_addcdiv, tolerance={torch.float16: (3e-2, 1e-3)}),
->>>>>>> 57fa9214
     TorchLibOpInfo("addcmul", core_ops.aten_addcmul, tolerance={torch.float16: (4e-3, 3e-3)}),
     TorchLibOpInfo("addmm", core_ops.aten_addmm)
     .xfail(
@@ -924,15 +920,10 @@
         reason="fixme: LogSoftMax does not support empty tensor as input",
     ),
     TorchLibOpInfo("log2", core_ops.aten_log2),
-<<<<<<< HEAD
-    TorchLibOpInfo("logaddexp", core_ops.aten_logaddexp),
-    TorchLibOpInfo("logaddexp2", core_ops.aten_logaddexp2),
-=======
     TorchLibOpInfo("logaddexp", core_ops.aten_logaddexp, tolerance={torch.float16: (1, 1e-4)}),
     TorchLibOpInfo(
         "logaddexp2", core_ops.aten_logaddexp2, tolerance={torch.float16: (2e-2, 6e-4)}
     ),
->>>>>>> 57fa9214
     TorchLibOpInfo(
         "logcumsumexp", core_ops.aten_logcumsumexp, tolerance={torch.float16: (1e-2, 1e-1)}
     ),
