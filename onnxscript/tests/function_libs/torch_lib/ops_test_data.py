--- conflicted
+++ resolved
@@ -2123,13 +2123,13 @@
         trace_only=True,
     ),
     TorchLibOpInfo(
-<<<<<<< HEAD
+        "ops.aten.upsample_bicubic2d",
+        nn_ops.aten_upsample_bicubic2d,
+        trace_only=True,
+    ),
+    TorchLibOpInfo(
         "ops.aten.upsample_linear1d",
         nn_ops.aten_upsample_linear1d,
-=======
-        "ops.aten.upsample_bicubic2d",
-        nn_ops.aten_upsample_bicubic2d,
->>>>>>> 1231cc0d
         trace_only=True,
     ),
     TorchLibOpInfo(
