--- conflicted
+++ resolved
@@ -2141,7 +2141,6 @@
         reason="fixme: align_corners=False output mismatch when scales are provided",
     ),
     TorchLibOpInfo(
-<<<<<<< HEAD
         "ops.aten.upsample_nearest1d",
         nn_ops.aten_upsample_nearest1d,
         trace_only=True,
@@ -2149,14 +2148,6 @@
     TorchLibOpInfo(
         # "nn.functional.upsample_nearest2d",
         "ops.aten.upsample_nearest2d",
-=======
-        "ops.aten.upsample_trilinear3d",
-        nn_ops.aten_upsample_trilinear3d,
-        trace_only=True,
-    ),
-    TorchLibOpInfo(
-        "nn.functional.upsample_nearest2d",
->>>>>>> 670dbfad
         nn_ops.aten_upsample_nearest2d,
         # input_wrangler=_upsample_input_wrangler,
         trace_only=True,
@@ -2173,6 +2164,11 @@
     TorchLibOpInfo(
         "ops.aten.upsample_nearest3d",
         nn_ops.aten_upsample_nearest3d,
+        trace_only=True,
+    ),
+    TorchLibOpInfo(
+        "ops.aten.upsample_trilinear3d",
+        nn_ops.aten_upsample_trilinear3d,
         trace_only=True,
     ),
     TorchLibOpInfo("ones_like", core_ops.aten_ones_like, trace_only=True),
