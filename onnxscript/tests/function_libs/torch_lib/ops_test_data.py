"""Test op correctness by comparing with PyTorch results.

## Usage

1. Set the env var CATCH_ORT_SEGFAULT to catch segfaults from ONNX Runtime.

## How to add a new operator test

This test use PyTorch's OpInfo mechanism to generate test cases for each operator.
You may find all OpInfos in https://github.com/pytorch/pytorch/blob/7ec0d6f006fdd2c9b978dc6aa4923144684a3f51/torch/testing/_internal/common_methods_invocations.py#L8804

1. To enable test cases for an operator
    1a. If the op is not `trace_only`, add an entry to the
    `OPINFO_FUNCTION_MAPPING_SCRIPTED` map.
    1b. If the op is `trace_only`, add an entry to the
    `OPINFO_FUNCTION_MAPPING_TRACE_ONLY` map.

    The entries are <op_info_name: function> pairs.
2. Edit `EXPECTED_SKIPS_OR_FAILS` and/or `SKIP_XFAIL_SUBTESTS` to skip or xfail tests.
Prefer xfail over skip when possible.
    2a. If a test is now failing because of xpass, because some previous errors
    are now fixed, removed the corresponding xfail.
3. If sample inputs of the OpInfo needs to be adjusted to fit the aten signature, create an input
wrangler function. See `_cat_input_wrangler` for an example.
4. To test different ONNX functions that are registered as overloads of the same
    op, use `ops_test_common.duplicate_opinfo` to create new OpInfo with new names and map each
    to one overload.
"""
from __future__ import annotations

import copy
from typing import Any, Callable

import numpy as np
import torch
from torch.testing._internal import common_methods_invocations
from torch.testing._internal.opinfo import definitions as opinfo_definitions

import onnxscript
import onnxscript.evaluator
from onnxscript._internal import version_utils
from onnxscript.function_libs.torch_lib.ops import core as core_ops
from onnxscript.function_libs.torch_lib.ops import nn as nn_ops
from onnxscript.function_libs.torch_lib.ops import special as special_ops
from onnxscript.tests.function_libs.torch_lib import extra_opinfo, ops_test_common

# For readability, these two are allowed to be imported given the high usage
from onnxscript.tests.function_libs.torch_lib.ops_test_common import skip, xfail

# Create a copy of the op_db to modify
OPS_DB = copy.deepcopy(common_methods_invocations.op_db)

# Append extra op_db into the op database for testing
OPS_DB.extend(opinfo_definitions.signal.op_db)
OPS_DB.extend(opinfo_definitions.special.op_db)
OPS_DB.extend(extra_opinfo.OP_DB)


# Modify this section ##########################################################


def _amin_amax_input_wrangler(
    args: list[Any], kwargs: dict[str, Any]
) -> tuple[list[Any], dict[str, Any]]:
    if "dim" not in kwargs:
        # Supply an empty dim to match the aten signature
        kwargs["dim"] = np.array([], dtype=np.int64)
    else:
        # Convert dim to a numpy array
        kwargs["dim"] = np.array(kwargs["dim"], dtype=np.int64).reshape((-1,))
    return args, kwargs


def _avg_pool2d_input_wrangler(
    args: list[Any], kwargs: dict[str, Any]
) -> tuple[list[Any], dict[str, Any]]:
    if "dim" not in kwargs:
        if len(args) > 6:
            kwargs["divisor_override"] = args.pop(6)
        if len(args) > 5:
            kwargs["count_include_pad"] = args.pop(5)
        if len(args) > 4:
            kwargs["ceil_mode"] = args.pop(4)
        if len(args) > 3:
            padding = args.pop(3)
            if isinstance(padding, np.ndarray):
                # Cannot using list(padding) here, because the element will be numpy.int64 instead of int
                padding = padding.tolist()
            kwargs["padding"] = padding
        stride = args.pop(2)
        if isinstance(stride, np.ndarray):
            stride = stride.tolist()
        kwargs["stride"] = stride
        kernel_size = args.pop(1)
        if isinstance(kernel_size, np.ndarray):
            kernel_size = kernel_size.tolist()
        kwargs["kernel_size"] = kernel_size
    return args, kwargs


def _cat_input_wrangler(
    args: list[Any], kwargs: dict[str, Any]
) -> tuple[list[Any], dict[str, Any]]:
    # Remove the self argument
    if len(args) == 2:
        kwargs["dim"] = args.pop()
    return args, kwargs


def _cross_entropy_input_wrangler(
    args: list[Any], kwargs: dict[str, Any]
) -> tuple[list[Any], dict[str, Any]]:
    if "reduction" in kwargs:
        reduction_vals = ["none", "mean", "sum"]
        value = kwargs["reduction"]
        idx = reduction_vals.index(value)
        kwargs["reduction"] = idx
    return args, kwargs


def _dropout_input_wrangler(
    args: list[Any], kwargs: dict[str, Any]
) -> tuple[list[Any], dict[str, Any]]:
    if "training" in kwargs:
        kwargs["train"] = kwargs["training"]
        kwargs.pop("training")
    return args, kwargs


def _embedding_input_wrangler(
    args: list[Any], kwargs: dict[str, Any]
) -> tuple[list[Any], dict[str, Any]]:
    """Remove arguments not present in the aten op signature."""
    if "max_norm" in kwargs:
        del kwargs["max_norm"]
    if "norm_type" in kwargs:
        del kwargs["norm_type"]
    return args, kwargs


def _empty_input_wrangler(
    args: list[Any], kwargs: dict[str, Any]
) -> tuple[list[Any], dict[str, Any]]:
    """Remove arguments not present in the aten op signature."""
    if "requires_grad" in kwargs:
        del kwargs["requires_grad"]
    return args, kwargs


def _flip_input_wrangler(
    args: list[Any], kwargs: dict[str, Any]
) -> tuple[list[Any], dict[str, Any]]:
    # Make the dims as tensor
    kwargs["dims"] = np.array(kwargs["dims"], dtype=np.int64)
    return args, kwargs


def _gather_input_wrangler(
    args: list[Any], kwargs: dict[str, Any]
) -> tuple[list[Any], dict[str, Any]]:
    # Make the dim argument an attribute
    kwargs["dim"] = args.pop(1)
    return args, kwargs


def _grid_sample_input_wrangler(
    args: list[Any], kwargs: dict[str, Any]
) -> tuple[list[Any], dict[str, Any]]:
    # Convert string attriute to int as input
    inter_mode_options = {"bilinear": 0, "nearest": 1, "bicubic": 2}
    padding_mode_options = {"zeros": 0, "border": 1, "reflection": 2}
    args.append(inter_mode_options[kwargs["mode"]])
    args.append(padding_mode_options[kwargs["padding_mode"]])
    args.append(kwargs["align_corners"])
    kwargs.clear()
    return args, kwargs


def _max_pool_input_wrangler(
    args: list[Any], kwargs: dict[str, Any]
) -> tuple[list[Any], dict[str, Any]]:
    # Remove return_indices argument because this op doesn't accept it
    if "return_indices" in kwargs:
        del kwargs["return_indices"]
    return args, kwargs


def _mean_input_wrangler(
    args: list[Any], kwargs: dict[str, Any]
) -> tuple[list[Any], dict[str, Any]]:
    # Make the dims as tensor
    if "dim" in kwargs:
        kwargs["dim"] = np.array(kwargs["dim"], dtype=np.int64)
    return args, kwargs


def _mse_loss_input_wrangler(
    args: list[Any], kwargs: dict[str, Any]
) -> tuple[list[Any], dict[str, Any]]:
    if "reduction" in kwargs:
        reduction_vals = ["none", "mean", "sum"]  # [0,1,2], default=1
        value = kwargs["reduction"]
        idx = reduction_vals.index(value)
        kwargs["reduction"] = idx
    return args, kwargs


def _nll_loss_input_wrangler(
    args: list[Any], kwargs: dict[str, Any]
) -> tuple[list[Any], dict[str, Any]]:
    if "reduction" in kwargs:
        # aten_nll_loss can only accept integer argument instead of string
        reduction_vals = ["none", "mean", "sum"]
        value = kwargs["reduction"]
        kwargs["reduction"] = reduction_vals.index(value)
    return args, kwargs


def _randn_input_wrangler(
    args: list[Any], kwargs: dict[str, Any]
) -> tuple[list[Any], dict[str, Any]]:
    # Make the size argument as attribute list[int]
    kwargs["size"] = args.pop(0).tolist()
    return args, kwargs


def _permute_input_wrangler(
    args: list[Any], kwargs: dict[str, Any]
) -> tuple[list[Any], dict[str, Any]]:
    # Change the dims argument back to a list because ONNX Transpose does not
    # support dynamic perms
    kwargs["dims"] = args.pop()
    kwargs["dims"] = kwargs["dims"].tolist()
    return args, kwargs


def _reflection_pad2d_input_wrangler(
    args: list[Any], kwargs: dict[str, Any]
) -> tuple[list[Any], dict[str, Any]]:
    args.pop(2)  # remove 'reflect' arg
    return args, kwargs


def _replication_pad2d_input_wrangler(
    args: list[Any], kwargs: dict[str, Any]
) -> tuple[list[Any], dict[str, Any]]:
    args.pop(2)  # remove 'replicate' arg
    return args, kwargs


def _replication_pad3d_input_wrangler(
    args: list[Any], kwargs: dict[str, Any]
) -> tuple[list[Any], dict[str, Any]]:
    args.pop(2)  # remove 'replicate' arg
    return args, kwargs


def _scatter_reduce_input_wrangler(
    args: list[Any], kwargs: dict[str, Any]
) -> tuple[list[Any], dict[str, Any]]:
    # Put the string into kwargs, otherwise FullGraph mode could not find get 'reduce' argument
    kwargs["reduce"] = args.pop(4)
    return args, kwargs


def _sum_input_wrangler(
    args: list[Any], kwargs: dict[str, Any]
) -> tuple[list[Any], dict[str, Any]]:
    if kwargs.get("dim") is not None:
        kwargs["dim"] = np.array(kwargs["dim"], dtype=np.int64)
    return args, kwargs


def _upsample_bilinear2d_input_wrangler(
    args: list[Any], kwargs: dict[str, Any]
) -> tuple[list[Any], dict[str, Any]]:
    if "size" in kwargs:
        args.append(np.array(kwargs["size"], dtype=np.int64))
        del kwargs["size"]  # promote tensor type kwargs to args
    if "scale_factor" in kwargs:
        kwargs["scales_h"] = kwargs["scale_factor"]
        kwargs["scales_w"] = kwargs["scale_factor"]
        del kwargs["scale_factor"]  # adapt the function signature
    return args, kwargs


def _upsample_input_wrangler(
    args: list[Any], kwargs: dict[str, Any]
) -> tuple[list[Any], dict[str, Any]]:
    if "scale_factor" in kwargs:
        kwargs["scales_h"] = kwargs["scale_factor"]
        kwargs["scales_w"] = kwargs["scale_factor"]
        del kwargs["scale_factor"]
    if "size" in kwargs:
        kwargs["size"] = np.array(kwargs["size"], dtype=np.int64)
    return args, kwargs


def _unflatten_input_wrangler(
    args: list[Any], kwargs: dict[str, Any]
) -> tuple[list[Any], dict[str, Any]]:
    args[1] = np.array(args[1], dtype=np.int64)
    return args, kwargs


def _where_input_wrangler(
    args: list[Any], kwargs: dict[str, Any]
) -> tuple[list[Any], dict[str, Any]]:
    # The aten::where op takes condition, x, y as inputs
    # Swap the first two inputs
    args[0], args[1] = args[1], args[0]
    return args, kwargs


# Ops to be tested for numerical consistency between onnx and pytorch
# Find the names of the OpInfos in torch/testing/_internal/common_methods_invocations.py

# Split the scripted and traced ops to make sure we don't forget to script an op
OPINFO_FUNCTION_MAPPING_SCRIPTED: dict[
    str,
    Callable[..., Any] | tuple[Callable[..., Any], Callable[..., Any]],
    # onnxscript.OnnxFunction
    # | Callable[..., Any]
    # | tuple[
    #     onnxscript.OnnxFunction | Callable[..., Any],
    #     Callable[[list[Any], dict[str, Any]], tuple[list[Any], dict[str, Any]]],
    # ],
] = {
    "all_dim": core_ops.aten_all_dim,
    "allclose": core_ops.aten_allclose,
    "all": core_ops.aten_all,
    "abs": core_ops.aten_abs,
    "acos": core_ops.aten_acos,
    "acosh": core_ops.aten_acosh,
    "add": core_ops.aten_add,
    "addmm": core_ops.aten_addmm,
    # "alias": core_ops.aten_alias,  # alias is not in OP-TEST-DB
    "amax": (core_ops.aten_amax, _amin_amax_input_wrangler),
    "amin": (core_ops.aten_amin, _amin_amax_input_wrangler),
    "any": core_ops.aten_any,  # TODO: add more testcase which element is [0.0, 0.1, -0.1, 0.0] etc.
    "any_dim": core_ops.aten_any_dim,  # TODO: add more testcase which element is [0.0, 0.1, -0.1, 0.0] etc.
    "asin": core_ops.aten_asin,
    "asinh": core_ops.aten_asinh,
    "atan": core_ops.aten_atan,
    "atan2": core_ops.aten_atan2,
    "atanh": core_ops.aten_atanh,
    "atleast_1d": core_ops.aten_atleast_1d,
    "atleast_1d_single_tensor": core_ops.aten_atleast_1d_single_tensor,
    "atleast_2d": core_ops.aten_atleast_2d,
    "atleast_2d_single_tensor": core_ops.aten_atleast_2d_single_tensor,
    "atleast_3d": core_ops.aten_atleast_3d,
    "atleast_3d_single_tensor": core_ops.aten_atleast_3d_single_tensor,
    "baddbmm": core_ops.aten_baddbmm,
    "bmm": core_ops.aten_bmm,
    "broadcast_to": core_ops.aten_broadcast_to,
    "cat": (core_ops.aten_cat, _cat_input_wrangler),
    "ceil": core_ops.aten_ceil,
    "chunk": core_ops.aten_chunk,
    "clamp_max": core_ops.aten_clamp_max,
    "clamp_min": core_ops.aten_clamp_min,
    "clone": core_ops.aten_clone,
    "constant_pad_nd": core_ops.aten_constant_pad_nd,
    # "copy": core_ops.aten_copy,  # copy is not in OPS_DB
    "cos": core_ops.aten_cos,
    "cosh": core_ops.aten_cosh,
    "cross": core_ops.aten_cross,
    # "detach": core_ops.aten_detach,  # detach is not in OP-TEST-DB
    "div": core_ops.aten_div,
    "dot": core_ops.aten_dot,
    "empty": (core_ops.aten_empty, _empty_input_wrangler),
    # "empty_strided": core_ops.aten_empty_strided,  # empty_strided is not in OPS_DB
    "eq": core_ops.aten_eq,
    "equal": core_ops.aten_equal,
    "exp": core_ops.aten_exp,
    "exp2": core_ops.aten_exp2,
    "expand": core_ops.aten_expand,
    "expand_as": core_ops.aten_expand_as,
    "erf": core_ops.aten_erf,
    "fill": core_ops.aten_fill,
    "flip": (core_ops.aten_flip, _flip_input_wrangler),
    "floor": core_ops.aten_floor,
    "fmod": core_ops.aten_fmod,
    "full": core_ops.aten_full,
    "full_like_dtype": core_ops.aten_full_like_dtype,
    "full_like": core_ops.aten_full_like,
    "gather": (core_ops.aten_gather, _gather_input_wrangler),
    "ge": core_ops.aten_ge,
    # "greater_equal": core_ops.aten_greater_equal,  # no test case in OPS_DB
    # "greater": core_ops.aten_greater,  # no test case in OPS_DB
    "gt": core_ops.aten_gt,
    # "is_same_size": core_ops.aten_is_same_size,  # no test case in OPS_DB
    # "is_nonzero": core_ops.aten_is_nonzero,  # no test case in OPS_DB
    "index_put_bool": core_ops.aten_index_put_bool,
    "index_put": core_ops.aten_index_put,
    "isclose": core_ops.aten_isclose,
    "isfinite": core_ops.aten_isfinite,
    "isinf": core_ops.aten_isinf,
    "isnan": core_ops.aten_isnan,
    "isneginf": core_ops.aten_isneginf,
    "isposinf": core_ops.aten_isposinf,
    "log": core_ops.aten_log,
    "le": core_ops.aten_le,
    "log10": core_ops.aten_log10,
    "log1p": core_ops.aten_log1p,
    "log_softmax": special_ops.aten_special_log_softmax,
    "log2": core_ops.aten_log2,
    "logaddexp": core_ops.aten_logaddexp,
    "logaddexp2": core_ops.aten_logaddexp2,
    "logcumsumexp": core_ops.aten_logcumsumexp,
    "logdet": core_ops.aten_logdet,
    "logsumexp": core_ops.aten_logsumexp,
    "lt": core_ops.aten_lt,
    "masked_fill": core_ops.aten_masked_fill,
    "matmul": core_ops.aten_matmul,
    "maximum": core_ops.aten_maximum,
    "mean": (core_ops.aten_mean, _mean_input_wrangler),
    "mean_dim": (core_ops.aten_mean_dim, _mean_input_wrangler),
    "min_dim": core_ops.aten_min_dim,
    "min_other": core_ops.aten_min_other,
    "min": core_ops.aten_min,
    "minimum": core_ops.aten_minimum,
    "mm": core_ops.aten_mm,
    "mul": core_ops.aten_mul,
    "narrow": core_ops.aten_narrow,
    # "native_dropout": core_ops.aten_native_dropout,  # native_dropout is not in OPS_DB
    "ne": core_ops.aten_ne,
    "neg": core_ops.aten_neg,
    "new_empty_dtype": core_ops.aten_new_empty_dtype,
    "new_empty": core_ops.aten_new_empty,
    "new_empty_strided_dtype": core_ops.aten_new_empty_strided_dtype,
    "new_empty_strided": core_ops.aten_new_empty_strided,
    "new_full_dtype": core_ops.aten_new_full_dtype,
    "new_full": core_ops.aten_new_full,
    "new_ones_dtype": core_ops.aten_new_ones_dtype,
    "new_ones": core_ops.aten_new_ones,
    "new_zeros_dtype": core_ops.aten_new_zeros_dtype,
    "new_zeros": core_ops.aten_new_zeros,
    "nn.functional.adaptive_avg_pool1d": nn_ops.aten_adaptive_avg_pool1d,
    "nn.functional.adaptive_avg_pool2d": nn_ops.aten_adaptive_avg_pool2d,
    "nn.functional.adaptive_avg_pool3d": nn_ops.aten_adaptive_avg_pool3d,
    "nn.functional.celu": nn_ops.aten_celu,
    # use cross_entropy as test case instead of cross_entropy_loss (not in OPS_DB)
    "nn.functional.cross_entropy": (
        nn_ops.aten_cross_entropy_loss,
        _cross_entropy_input_wrangler,
    ),
    "nn.functional.dropout": (core_ops.aten_dropout, _dropout_input_wrangler),
    "nn.functional.elu": nn_ops.aten_elu,
    "nn.functional.embedding": (core_ops.aten_embedding, _embedding_input_wrangler),
    "nn.functional.hardtanh": nn_ops.aten_hardtanh,
    "nn.functional.leaky_relu": nn_ops.aten_leaky_relu,
    "nn.functional.logsigmoid": nn_ops.aten_log_sigmoid,
    "nn.functional.nll_loss_weight": (nn_ops.aten_nll_loss_weight, _nll_loss_input_wrangler),
    "nn.functional.nll_loss": (nn_ops.aten_nll_loss, _nll_loss_input_wrangler),
    "nn.functional.reflection_pad2d": (
        nn_ops.aten_reflection_pad2d,
        _reflection_pad2d_input_wrangler,
    ),
    "nn.functional.relu": nn_ops.aten_relu,
    "nn.functional.relu6": nn_ops.aten_relu6,
    "nn.functional.replication_pad2d": (
        nn_ops.aten_replication_pad2d,
        _replication_pad2d_input_wrangler,
    ),
    "nn.functional.replication_pad3d": (
        nn_ops.aten_replication_pad3d,
        _replication_pad3d_input_wrangler,
    ),
    "nn.functional.selu": core_ops.aten_selu,
    "nn.functional.mse_loss": (nn_ops.aten_mse_loss, _mse_loss_input_wrangler),
    "nonzero": core_ops.aten_nonzero,
    "normal": core_ops.aten_normal,
    "ones": core_ops.aten_ones,
    "permute": (core_ops.aten_permute, _permute_input_wrangler),
    "pow": core_ops.aten_pow,
    # "rand": core_ops.aten_rand,  # no test case in OPS_DB
    "randn": (core_ops.aten_randn, _randn_input_wrangler),
    "reciprocal": core_ops.aten_reciprocal,
    "remainder": core_ops.aten_remainder,
    "repeat": core_ops.aten_repeat,
    "reshape": core_ops.aten_reshape,
    "resolve_conj": core_ops.aten_resolve_conj,
    "resolve_neg": core_ops.aten_resolve_neg,
    "round": core_ops.aten_round,
    "rsqrt": core_ops.aten_rsqrt,
    "rsub": core_ops.aten_rsub,
    "select": core_ops.aten_select,
    # "scalar_tensor": core_ops.aten_scalar_tensor,  # no test case in OPS_DB
    "sigmoid": core_ops.aten_sigmoid,
    "sign": core_ops.aten_sign,
    "sin": core_ops.aten_sin,
    "sinh": core_ops.aten_sinh,
    "softmax": special_ops.aten_special_softmax,
    "split_with_sizes": core_ops.aten_split_with_sizes,
    "split": core_ops.aten_split,
    "sqrt": core_ops.aten_sqrt,
    "squeeze_dim": core_ops.aten_squeeze_dim,
    "squeeze": core_ops.aten_squeeze,
    "stack": core_ops.aten_stack,
    "sub": core_ops.aten_sub,
    # "sym_size": core_ops.aten_sym_size,  # no test case in OPS_DB
    "t": core_ops.aten_t,
    "tan": core_ops.aten_tan,
    "tanh": core_ops.aten_tanh,
    "tile": core_ops.aten_tile,
    "topk": core_ops.aten_topk,
    "tril": core_ops.aten_tril,
    "triu": core_ops.aten_triu,
    "trunc": core_ops.aten_trunc,
    "unflatten": (core_ops.aten_unflatten, _unflatten_input_wrangler),
    "unsqueeze": core_ops.aten_unsqueeze,
    "view": core_ops.aten_view,
    "vstack": core_ops.aten_vstack,
    "where": (core_ops.aten_where, _where_input_wrangler),
    "xlogy": special_ops.aten_special_xlogy,
    "zeros": core_ops.aten_zeros,
}


OPINFO_FUNCTION_MAPPING_TRACE_ONLY: dict[
    str,
    Callable[..., Any] | tuple[Callable[..., Any], Callable[..., Any]],
] = {
    "arange_start_step": core_ops.aten_arange_start_step,
    "arange_start": core_ops.aten_arange_start,
    "arange": core_ops.aten_arange,
    "argmax": core_ops.aten_argmax,
    "argmin": core_ops.aten_argmin,
    "as_strided": core_ops.aten_as_strided,
    "clamp": core_ops.aten_clamp,
    "col2im": nn_ops.aten_col2im,
    "cumsum": core_ops.aten_cumsum,
    "contiguous": core_ops.aten_contiguous,
    "convolution": core_ops.aten_convolution,
    "empty_like": core_ops.aten_empty_like,
    "grid_sampler_2d": core_ops.aten_grid_sampler_2d,
    "hstack": core_ops.aten_hstack,
    "nn.functional.grid_sample": (core_ops.aten_grid_sampler, _grid_sample_input_wrangler),
    "index_select": core_ops.aten_index_select,
    "layer_norm": core_ops.aten_layer_norm,
    "logit": core_ops.aten_logit,
    "max": core_ops.aten_max,
    "max_pool1d": nn_ops.aten_max_pool1d,  # Custom from extra_opinfo
    "max_pool2d": nn_ops.aten_max_pool2d,  # Custom from extra_opinfo
    "max_pool3d": nn_ops.aten_max_pool3d,  # Custom from extra_opinfo
    "native_batch_norm": core_ops.aten_native_batch_norm,
    "native_group_norm": core_ops.aten_native_group_norm,
    "native_layer_norm": core_ops.aten_native_layer_norm,
    "nn.functional.avg_pool2d": (nn_ops.aten_avg_pool2d, _avg_pool2d_input_wrangler),
    "nn.functional.conv1d": core_ops.aten_conv1d,
    "nn.functional.conv2d": core_ops.aten_conv2d,
    "nn.functional.conv3d": core_ops.aten_conv3d,
    "nn.functional.gelu": nn_ops.aten_gelu,
    "nn.functional.linear": nn_ops.aten_linear,
    "nn.functional.max_pool1d": (nn_ops.aten_max_pool1d, _max_pool_input_wrangler),
    "nn.functional.max_pool1d_with_indices": (
        nn_ops.aten_max_pool1d_with_indices,
        _max_pool_input_wrangler,
    ),
    "nn.functional.max_pool2d": (nn_ops.aten_max_pool2d, _max_pool_input_wrangler),
    "nn.functional.max_pool2d_with_indices": (
        nn_ops.aten_max_pool2d_with_indices,
        _max_pool_input_wrangler,
    ),
    "nn.functional.max_pool3d": (nn_ops.aten_max_pool3d, _max_pool_input_wrangler),
    "nn.functional.max_pool3d_with_indices": (
        nn_ops.aten_max_pool3d_with_indices,
        _max_pool_input_wrangler,
    ),
    "nn.functional.scaled_dot_product_attention": nn_ops.aten_scaled_dot_product_attention,
    "nn.functional.scaled_dot_product_attention_bool_mask": nn_ops.aten_scaled_dot_product_attention_bool_mask,
    "nn.functional.upsample_bilinear2d": (
        nn_ops.aten_upsample_bilinear2d,
        _upsample_bilinear2d_input_wrangler,
    ),
    "nn.functional.upsample_nearest2d": (
        nn_ops.aten_upsample_nearest2d,
        _upsample_input_wrangler,
    ),
    "ones_like": core_ops.aten_ones_like,
    "scatter_add": core_ops.aten_scatter_add,
    "scatter_reduce": (core_ops.aten_scatter_reduce, _scatter_reduce_input_wrangler),
    "slice_scatter": core_ops.aten_slice_scatter,
    "slice": core_ops.aten_slice,
    "sum": (core_ops.aten_sum_dim_IntList, _sum_input_wrangler),
    "transpose": core_ops.aten_transpose,
    "var_mean": core_ops.aten_var_mean,
    "var_mean_dim": core_ops.aten_var_mean_dim,
    "var_mean_correction": core_ops.aten_var_mean_correction,
    "zeros_like": core_ops.aten_zeros_like,
}

# These ops are not deterministic, so we check shape and dtype only
NONDETERMINISTIC_OPS: frozenset[str] = frozenset(
    (
        "empty_like",
        "empty",
        "new_empty_strided_dtype",
        "new_empty_strided",
        "new_empty_dtype",
        "new_empty",
        "normal",
        "randn",
    )
)

OPINFO_FUNCTION_MAPPING: dict[
    str,
    onnxscript.OnnxFunction
    | Callable[..., Any]
    | tuple[
        onnxscript.OnnxFunction | Callable[..., Any],
        Callable[[list[Any], dict[str, Any]], tuple[list[Any], dict[str, Any]]],
    ],
] = {**OPINFO_FUNCTION_MAPPING_SCRIPTED, **OPINFO_FUNCTION_MAPPING_TRACE_ONLY}

TESTED_OPS = frozenset(OPINFO_FUNCTION_MAPPING)

EXPECTED_SKIPS_OR_FAILS = (
    xfail(
        "as_strided",
        variant_name="partial_views",
        reason="ONNX doesn't have partial view for tensor",
    ),
    xfail(
        "hstack",
        reason="fixme: A bug of constant-propagation optimization within the subgraph, we can avoid it by turning off graph-optimizations in session options",
    ),
    xfail("logcumsumexp", reason="naive implementation not numerically stable"),
    xfail(
        "max",
        variant_name="binary",
        reason="fixme: current implementation gets shape inference error",
        test_class_name="TestOutputConsistencyFullGraph",
    ),
    xfail(
        "max",
        variant_name="reduction_with_dim",
        reason="fixme: current implementation gets shape inference error",
        test_class_name="TestOutputConsistencyFullGraph",
    ),
    xfail(
        "max_pool3d",
        variant_name="empty_strides",
        reason="fixme: 'shape' do not match: torch.Size([2, 3, 4, 3]) != torch.Size([2, 3, 4, 2])",
    ),
    xfail(
        "min_dim",
        variant_name="reduction_with_dim",
        reason="ORT Graph attribute inferencing failed https://github.com/onnx/onnx/issues/4986",
        test_class_name="TestOutputConsistencyFullGraph",
    ),
    xfail(
        "new_empty_dtype",
        reason="fixme: ORT fails with invalid model: 'ONNX Schema aten_new_empty_dtype: failed validating the check: !(it.GetName().empty())'",
        test_class_name="TestOutputConsistencyFullGraph",
        enabled_if=version_utils.onnxruntime_older_than("1.15"),
    ),
    xfail(
        "new_empty_strided_dtype",
        reason="fixme: ORT fails with invalid model: 'ONNX Schema aten_new_empty_strided_dtype: failed validating the check: !(it.GetName().empty())'",
        test_class_name="TestOutputConsistencyFullGraph",
        enabled_if=version_utils.onnxruntime_older_than("1.15"),
    ),
    xfail(
        "new_empty_strided",
        reason="fixme: ORT fails with invalid model: 'ONNX Schema aten_new_empty_strided: failed validating the check: !(it.GetName().empty())'",
        test_class_name="TestOutputConsistencyFullGraph",
        enabled_if=version_utils.onnxruntime_older_than("1.15"),
    ),
    xfail(
        "new_full_dtype",
        reason="fixme: ORT fails with invalid model: 'ONNX Schema aten_new_full_dtype: failed validating the check: !(it.GetName().empty())'",
        test_class_name="TestOutputConsistencyFullGraph",
        enabled_if=version_utils.onnxruntime_older_than("1.15"),
    ),
    xfail(
        "new_ones_dtype",
        reason="fixme: ORT fails with invalid model: 'ONNX Schema aten_new_ones_dtype: failed validating the check: !(it.GetName().empty())'",
        test_class_name="TestOutputConsistencyFullGraph",
        enabled_if=version_utils.onnxruntime_older_than("1.15"),
    ),
    xfail(
        "new_zeros_dtype",
        reason="fixme: ORT fails with invalid model: 'ONNX Schema aten_new_zeros_dtype: failed validating the check: !(it.GetName().empty())'",
        test_class_name="TestOutputConsistencyFullGraph",
        enabled_if=version_utils.onnxruntime_older_than("1.15"),
    ),
    xfail(
        "nn.functional.adaptive_avg_pool1d",
        reason="fixme: ORT fails with invalid model: 'ONNX Schema aten_adaptive_avg_pool1d: failed validating the check: !(it.GetName().empty())'",
        test_class_name="TestOutputConsistencyFullGraph",
        enabled_if=version_utils.onnxruntime_older_than("1.15"),
    ),
    xfail(
        "nn.functional.adaptive_avg_pool3d",
        reason="fixme: ORT fails with invalid model: 'ONNX Schema aten_adaptive_avg_pool3d: failed validating the check: !(it.GetName().empty())'",
        test_class_name="TestOutputConsistencyFullGraph",
        enabled_if=version_utils.onnxruntime_older_than("1.15"),
    ),
    xfail(
        "nn.functional.logsigmoid",
        dtypes=[torch.float16],
        reason="Eager mode failed on case(0,2) at location(0,6) due to precision loss",
        test_class_name="TestOutputConsistencyEager",
    ),
    skip(
        "nn.functional.scaled_dot_product_attention",
        reason="fixme: ORT crashes on Windows, segfaults randomly on Linux",
    ),
    skip(
        "nn.functional.scaled_dot_product_attention_bool_mask",
        reason="fixme: ORT crashes on Windows, segfaults randomly on Linux",
    ),
    xfail(
        "nn.functional.upsample_bilinear2d",
        reason="fixme: ORT fails with invalid model: 'INVALID_ARGUMENT : Failed to load model with error: vector::_M_range_check: __n (which is 1) >= this->size() (which is 1)'",
        test_class_name="TestOutputConsistencyFullGraph",
    ),
    xfail(
        "nn.functional.upsample_nearest2d",
        reason="fixme: ORT fails with invalid model: 'INVALID_ARGUMENT : Failed to load model with error: vector::_M_range_check: __n (which is 1) >= this->size() (which is 1)'",
        test_class_name="TestOutputConsistencyFullGraph",
    ),
    xfail(
        "remainder",
        dtypes=[torch.float16],
        reason="Eager mode failed on case(self=7.75,other=0.1582) due to precision loss",
        test_class_name="TestOutputConsistencyEager",
    ),
    xfail(
        "repeat",
        reason="Shape inference error. Remove after ONNX 1.14 release",
        test_class_name="TestOutputConsistencyFullGraph",
        enabled_if=version_utils.onnx_older_than("1.14"),
    ),
    xfail(
        "round",
        variant_name="decimals_0",
        reason="The op does not support decimals yet",
        test_class_name="TestOutputConsistencyEager",
    ),
    xfail("round", variant_name="decimals_3", reason="The op does not support decimals yet"),
    xfail(
        "round", variant_name="decimals_neg_3", reason="The op does not support decimals yet"
    ),
    xfail(
        "scatter_reduce",
        variant_name="mean",
        reason="ONNX doesn't support reduce='mean' option",
    ),
    xfail(
        "t",
        reason="ORT Graph attribute inferencing failed on rank-1 input",
        test_class_name="TestOutputConsistencyFullGraph",
    ),
    xfail(
        "tile",
        reason="Shape inference error. Remove after ONNX 1.14 release",
        test_class_name="TestOutputConsistencyFullGraph",
        enabled_if=version_utils.onnx_older_than("1.14")
        or version_utils.onnxruntime_older_than("1.15"),
    ),
    xfail(
        "unflatten",
        reason="fixme: ORT fails with invalid model: 'INVALID_ARGUMENT : Failed to load model with error: vector::_M_range_check: __n (which is 1) >= this->size() (which is 1)'",
        test_class_name="TestOutputConsistencyFullGraph",
    ),
    xfail(
<<<<<<< HEAD
        "nn.functional.cross_entropy",
        reason="ORT < 1.15 fails on a few subtests with error 'index < data_.size() was false'. Resolved in ORT 1.15+",
        test_class_name="TestOutputConsistencyFullGraph",
        enabled_if=version_utils.onnxruntime_older_than("1.15"),
=======
        "vstack",
        reason="fixme: A bug of constant-propagation optimization within the subgraph, we can avoid it by turning off graph-optimizations in session options",
>>>>>>> df414fc1
    ),
)


SKIP_XFAIL_SUBTESTS: tuple[ops_test_common.DecorateMeta, ...] = (
    skip(
        "all",
        matcher=lambda sample: not (len(sample.kwargs) == 0),
        reason="this Aten overload only support one tensor as input by design",
    ),
    xfail(
        "all_dim",
        matcher=lambda sample: not (len(sample.kwargs) > 0),
        reason="this Aten overload only support one tensor as input and {dim,keepdim} as kwargs by design",
    ),
    skip(
        "any",
        matcher=lambda sample: not (len(sample.kwargs) == 0),
        reason="this Aten overload only support one tensor as input by design",
    ),
    skip(
        "any_dim",
        matcher=lambda sample: not (len(sample.kwargs) > 0),
        reason="this Aten overload only support one tensor as input and {dim,keepdim} as kwargs by design",
    ),
    skip(
        "amax",
        matcher=lambda sample: len(sample.input.shape) == 0,
        reason="fixme (core dump): ORT aborts on scalar inputs to ReduceMax-18",
    ),
    skip(
        "amin",
        matcher=lambda sample: len(sample.input.shape) == 0,
        reason="fixme (core dump): ORT aborts on scalar inputs to ReduceMin-18",
    ),
    xfail(
        "arange",
        matcher=lambda sample: len(sample.args) != 0,
        reason="arange overload takes single argument",
    ),
    xfail(
        "arange",
        matcher=lambda sample: sample.kwargs.get("end") is not None,
        reason="arange overload does not support positional 'end' argument",
    ),
    skip(
        "arange_start",
        matcher=lambda sample: len(sample.args) != 1,
        reason="arange_start overload takes two arguments (input, start)",
    ),
    xfail(
        "arange_start_step",
        matcher=lambda sample: len(sample.args) != 2,
        reason="arange_start_step overload takes three arguments (input, start, step)",
    ),
    skip(
        "atleast_1d_single_tensor",
        matcher=lambda sample: isinstance(sample.input, (list, tuple)),
        reason="atleast_1d_single_tensor overload takes single tensor as input",
    ),
    skip(
        "atleast_2d_single_tensor",
        matcher=lambda sample: isinstance(sample.input, (list, tuple)),
        reason="atleast_2d_single_tensor overload takes single tensor as input",
    ),
    skip(
        "atleast_3d_single_tensor",
        matcher=lambda sample: isinstance(sample.input, (list, tuple)),
        reason="atleast_3d_single_tensor overload takes single tensor as input",
    ),
    skip(
        "cat",
        matcher=lambda sample: sample.input[0].equal(torch.tensor([])),
        reason="cat does not support zero-dim tensors yet",
    ),
    skip(
        "div",
        matcher=lambda sample: sample.kwargs.get("rounding_mode") is not None,
        reason="rounding_mode is not yet supported",
    ),
    skip(
        "full_like",
        matcher=lambda sample: ("dtype" in sample.kwargs),
        reason="this Aten overload only support dtype not in kwargs",
    ),
    skip(
        "full_like_dtype",
        matcher=lambda sample: "dtype" not in sample.kwargs,
        reason="this Aten overload only support dtype in kwargs",
    ),
    skip(
        "grid_sampler_2d",
        # Torch implemented this using the cubic convolution algorithm with alhpa=-0.75, might be different than ORT
        matcher=lambda sample: sample.args[1] == 2,
        reason="fixme: 'bicubic' mode in ORT implemented differently with Torch",
    ),
    skip(
        "index_put",
        matcher=lambda sample: not (sample.args[0][0].dtype == torch.int64),
        reason="this Aten overload only support tensor(int) as args",
    ),
    skip(
        "index_put_bool",
        matcher=lambda sample: not (sample.args[0][0].dtype == torch.bool),
        reason="this Aten overload only support tensor(bool) as args",
    ),
    skip(
        "matmul",
        matcher=lambda sample: torch.numel(sample.input) == 0,
        reason="values of matmul of [m, 0] and [0, n] matrices are undefined",
    ),
    skip(
        "mean",
        matcher=lambda sample: sample.kwargs.get("dim") is not None,
        reason="this Aten overload only accept 1 inputs: self",
    ),
    skip(
        "mean_dim",
        matcher=lambda sample: sample.kwargs.get("dim") is None,
        reason="this Aten overload can accept 2 inputs:(self, dim)",
    ),
    skip(
        "min",  # aten_min
        matcher=lambda sample: len(sample.args) > 0,
        reason="this ATen overload only supports one tensor as input by design",
    ),
    xfail(
        "min_other",  # aten_min_other(self, other)
        matcher=lambda sample: len(sample.args) == 0
        or (len(sample.args) > 0 and isinstance(sample.args[0], int)),
        reason="this ATen overload only support one tensor as input and another tensor as args",
    ),
    xfail(
        "min_dim",  # aten_min_dim(self, dim)
        matcher=lambda sample: len(sample.args) == 0
        or (len(sample.args) > 0 and not isinstance(sample.args[0], int)),
        reason="this ATen overload only support one tensor as input and another int as args",
    ),
    skip(
        "new_empty",
        matcher=lambda sample: sample.kwargs.get("dtype") is not None,
        reason="this Aten overload only accept 2 inputs:(self, size)",
    ),
    skip(
        "new_empty_dtype",
        matcher=lambda sample: sample.kwargs.get("dtype") is None,
        reason="this Aten overload must have 3 inputs:(self, size, dtype)",
    ),
    skip(
        "new_empty_strided",
        matcher=lambda sample: sample.kwargs.get("dtype") is not None,
        reason="this Aten overload only accept 3 inputs:(self, size, stride)",
    ),
    skip(
        "new_empty_strided_dtype",
        matcher=lambda sample: sample.kwargs.get("dtype") is None,
        reason="this Aten overload must have 4 inputs:(self, size, stride, dtype)",
    ),
    skip(
        "new_full",
        matcher=lambda sample: sample.kwargs.get("dtype") is not None,
        reason="this Aten overload only accept 3 inputs:(self, size, fill_value)",
    ),
    skip(
        "new_full_dtype",
        matcher=lambda sample: sample.kwargs.get("dtype") is None,
        reason="this Aten overload must have 4 inputs:(self, size, fill_value, dtype)",
    ),
    skip(
        "new_ones",
        matcher=lambda sample: sample.kwargs.get("dtype") is not None,
        reason="",
    ),
    skip(
        "new_ones_dtype",
        matcher=lambda sample: sample.kwargs.get("dtype") is None,
        reason="",
    ),
    skip(
        "new_zeros",
        matcher=lambda sample: sample.kwargs.get("dtype") is not None,
        reason="",
    ),
    skip(
        "new_zeros_dtype",
        matcher=lambda sample: sample.kwargs.get("dtype") is None,
        reason="",
    ),
    xfail(
        "nonzero",
        matcher=lambda sample: sample.kwargs.get("as_tuple") is not None,
        reason="as_tuple=True is not supported",
    ),
    skip(
        "normal",
        matcher=lambda sample: len(sample.args) > 0 and not isinstance(sample.args[0], float),
        reason="ORT only accept float type for args[0] 'mean'",
    ),
    xfail(
        "nn.functional.adaptive_avg_pool1d",
        # Shape should be [N, C, D1]
        matcher=lambda sample: sample.args[0] not in {1, (1,)},
        reason="only global pooling is supported; only batched inputs are supported",
    ),
    xfail(
        "nn.functional.adaptive_avg_pool2d",
        matcher=lambda sample: sample.args[0] != (1, 1),
        reason="only global pooling is supported; only batched inputs are supported",
    ),
    xfail(
        "nn.functional.adaptive_avg_pool3d",
        matcher=lambda sample: sample.args[0] != (1, 1, 1),
        reason="only global pooling is supported; only batched inputs are supported",
    ),
    xfail(
        "nn.functional.avg_pool2d",
        matcher=lambda sample: len(sample.args) > 5 and sample.args[5] is not None,
        reason="ONNX doesn't support divisor_override argument",
    ),
    xfail(
        "nn.functional.conv1d",
        matcher=lambda sample: isinstance(sample.kwargs.get("padding"), str),
        reason="String padding is not accepted by aten::conv1d",
    ),
    xfail(
        "nn.functional.conv2d",
        matcher=lambda sample: isinstance(sample.kwargs.get("padding"), str),
        reason="String padding is not accepted by aten::conv2d",
    ),
    xfail(
        "nn.functional.cross_entropy",
        matcher=lambda sample: len(sample.args) < 1
        or (isinstance(sample.args[0], torch.Tensor) and sample.args[0].dtype != torch.int64),
        reason="ONNX SoftmaxCrossEntropyLoss op only accept argument[target] as int type",
    ),
    skip(
        "nn.functional.dropout",
        matcher=lambda sample: len(sample.kwargs) == 0 or sample.kwargs.get("p", 0.0) > 0.0,
        reason="dropout is random so the result not match",
    ),
    skip(
        "nn.functional.grid_sample",
        # Torch implemented this using the cubic convolution algorithm with alhpa=-0.75, might be different than ORT
        matcher=lambda sample: sample.kwargs.get("mode") == "bicubic"
        or len(sample.args[0].shape) != 4,
        reason="fixme: 'bicubic' mode in ORT implemented differently with Torch and only support 4D-tensor",
    ),
    skip(
        "nn.functional.max_pool1d_with_indices",
        matcher=lambda sample: sample.kwargs.get("return_indices") is False,
        reason="this aten overload assume return_indices=True",
    ),
    skip(
        "nn.functional.max_pool1d",
        matcher=lambda sample: sample.kwargs.get("return_indices") is True,
        reason="this aten overload assume return_indices=False",
    ),
    skip(
        "nn.functional.max_pool2d_with_indices",
        matcher=lambda sample: sample.kwargs.get("return_indices") is False,
        reason="this aten overload assume return_indices=True",
    ),
    skip(
        "nn.functional.max_pool2d",
        matcher=lambda sample: sample.kwargs.get("return_indices") is True,
        reason="this aten overload assume return_indices=False",
    ),
    skip(
        "nn.functional.max_pool3d",
        matcher=lambda sample: sample.kwargs.get("ceil_mode") is True
        and sample.kwargs.get("padding") == 1,
        reason="FIXME: After https://github.com/microsoft/onnxruntime/issues/15446 is fixed",
    ),
    skip(
        "nn.functional.max_pool3d",
        matcher=lambda sample: sample.kwargs.get("return_indices") is True,
        reason="this aten overload assume return_indices=False",
    ),
    skip(
        "nn.functional.max_pool3d_with_indices",
        matcher=lambda sample: sample.kwargs.get("ceil_mode") is True
        and sample.kwargs.get("padding") == 1,
        reason="FIXME: After https://github.com/microsoft/onnxruntime/issues/15446 is fixed",
    ),
    skip(
        "nn.functional.max_pool3d_with_indices",
        matcher=lambda sample: sample.kwargs.get("return_indices") is False,
        reason="this aten overload assume return_indices=True",
    ),
    skip(
        "nn.functional.nll_loss",
        matcher=lambda sample: "weight" in sample.kwargs,
        reason="this Aten overload doesn't accept weight as kwargs",
    ),
    skip(
        "nn.functional.nll_loss_weight",
        matcher=lambda sample: "weight" not in sample.kwargs,
        reason="this Aten overload need weight as kwargs",
    ),
    skip(
        "nn.functional.reflection_pad2d",
        matcher=lambda sample: not (len(sample.args) > 1 and sample.args[1] == "reflect"),
        reason="this Aten overload need args[1] == 'reflect' for pad mode",
    ),
    skip(
        "nn.functional.replication_pad2d",
        matcher=lambda sample: not (len(sample.args) > 1 and sample.args[1] == "replicate"),
        reason="this Aten overload need args[1] == 'replicate' for pad mode",
    ),
    skip(
        "nn.functional.replication_pad3d",
        matcher=lambda sample: not (
            len(sample.args) > 1
            and sample.args[1] == "replicate"
            and len(sample.input.shape) == 5
        ),
        reason="this Aten overload need args[1] == 'replicate' for pad mode, and 3D tensor",
    ),
    skip(
        "nn.functional.scaled_dot_product_attention",
        matcher=lambda sample: (attn_mask := sample.kwargs.get("attn_mask")) is not None
        and attn_mask.dtype == torch.bool,
        reason="this overload takes a non-boolean mask",
    ),
    skip(
        "nn.functional.scaled_dot_product_attention",
        matcher=lambda sample: sample.kwargs.get("dropout_p") != 0.0,
        reason="dropout is random so the results do not match",
    ),
    skip(
        "nn.functional.scaled_dot_product_attention_bool_mask",
        matcher=lambda sample: (attn_mask := sample.kwargs.get("attn_mask")) is not None
        and attn_mask.dtype != torch.bool,
        reason="this overload takes a boolean mask",
    ),
    skip(
        "nn.functional.scaled_dot_product_attention_bool_mask",
        matcher=lambda sample: sample.kwargs.get("dropout_p") != 0.0,
        reason="dropout is random so the results do not match",
    ),
    skip(
        "nn.functional.upsample_nearest2d",
        # Shape should be [N, C, H, W]
        matcher=lambda sample: len(sample.input.shape) != 2 + 2,
        reason="only test on 2d inputs",
    ),
    xfail(
        "nn.functional.upsample_nearest2d",
        matcher=lambda sample: "scale_factor" in sample.kwargs,
        reason="fixme: the scale_factor tests",
    ),
    xfail(
        "permute",
        matcher=lambda sample: len(list(filter(lambda v: v < 0, sample.args[0]))) > 0,
        reason="Negative value in perm is not supported",
    ),
    xfail(
        "permute",
        matcher=lambda sample: len(sample.args[0]) == 0,
        reason="Empty perm is not supported",
    ),
    xfail(
        "scatter_add",
        matcher=lambda sample: len(sample.input.shape) == 0,
        reason="fixme: Rank(0) input will lead ORT failed due to different rank(result) in if-else branch",
    ),
    skip(
        "scatter_reduce",
        # ONNX has not include_self parameter and default is include_self=True mode
        matcher=lambda sample: sample.kwargs.get("include_self") is False,
        reason="ONNX does't support include_self=False option",
    ),
    skip(
        "squeeze",
        matcher=lambda sample: not (len(sample.args) == 0),
        reason="this Aten overload only support one tensor as input by design",
    ),
    skip(
        "squeeze_dim",
        matcher=lambda sample: not (len(sample.args) > 0 and isinstance(sample.args[0], int)),
        reason="this Aten overload only support one tensor as input and one int as args by design",
    ),
    skip(
        "tile",
        matcher=lambda sample: any(dim == 0 for dim in sample.input.shape)
        or not sample.input.shape,
        reason="fixme: Logic not implemented for size 0 inputs in op.Reshape",
    ),
    xfail(
        "unflatten",
        matcher=lambda sample: any(dim == 0 for dim in sample.input.shape),
        reason="fixme: Logic not implemented for size 0 inputs in op.Reshape",
    ),
    xfail(
        "var_mean",
        # kwargs is empty
        matcher=lambda sample: len(sample.kwargs) > 0,
        reason="this Aten overload only support input[0]=tensor and input[1]=bool as input without any kwargs",
    ),
    xfail(
        "var_mean_dim",
        # kwargs["dim"] must exist, kwargs["correction"] must not exist
        matcher=lambda sample: not (
            sample.kwargs.get("dim", None) is not None
            and sample.kwargs.get("correction", None) is None
        ),
        reason="this Aten overload only support with 'dim' argument and without 'correction' argument",
    ),
    skip(
        "var_mean_correction",
        # Don't accept input[1]=bool and 'correction' must be in kwargs
        matcher=lambda sample: len(sample.args) > 0 or "correction" not in sample.kwargs,
        reason="this Aten overload only support when correction attribute exists",
    ),
)

ops_test_common.duplicate_opinfo(OPS_DB, "all", ("all_dim",))

ops_test_common.duplicate_opinfo(OPS_DB, "any", ("any_dim",))

ops_test_common.duplicate_opinfo(
    OPS_DB,
    "arange",
    (
        "arange_start",
        "arange_start_step",
    ),
)

ops_test_common.duplicate_opinfo(OPS_DB, "atleast_1d", ("atleast_1d_single_tensor",))
ops_test_common.duplicate_opinfo(OPS_DB, "atleast_2d", ("atleast_2d_single_tensor",))
ops_test_common.duplicate_opinfo(OPS_DB, "atleast_3d", ("atleast_3d_single_tensor",))


ops_test_common.duplicate_opinfo(OPS_DB, "full_like", ("full_like_dtype",))

ops_test_common.duplicate_opinfo(OPS_DB, "index_put", ("index_put_bool",))

ops_test_common.duplicate_opinfo(OPS_DB, "mean", ("mean_dim",))

ops_test_common.duplicate_opinfo(OPS_DB, "new_empty", ("new_empty_dtype",))

ops_test_common.duplicate_opinfo(OPS_DB, "new_empty_strided", ("new_empty_strided_dtype",))

ops_test_common.duplicate_opinfo(OPS_DB, "new_full", ("new_full_dtype",))

ops_test_common.duplicate_opinfo(OPS_DB, "new_ones", ("new_ones_dtype",))

ops_test_common.duplicate_opinfo(OPS_DB, "new_zeros", ("new_zeros_dtype",))

ops_test_common.duplicate_opinfo(
    OPS_DB, "nn.functional.nll_loss", ("nn.functional.nll_loss_weight",)
)

ops_test_common.duplicate_opinfo(
    OPS_DB,
    "nn.functional.pad",
    (
        "nn.functional.reflection_pad2d",
        "nn.functional.replication_pad2d",
        "nn.functional.replication_pad3d",
    ),
)

ops_test_common.duplicate_opinfo(
    OPS_DB,
    "nn.functional.scaled_dot_product_attention",
    ("nn.functional.scaled_dot_product_attention_bool_mask",),
)

ops_test_common.duplicate_opinfo(
    OPS_DB,
    "min",
    (
        "min_other",
        "min_dim",
    ),
)

ops_test_common.duplicate_opinfo(
    OPS_DB,
    "nn.functional.upsample_bilinear",
    ("nn.functional.upsample_bilinear2d",),
)

ops_test_common.duplicate_opinfo(
    OPS_DB,
    "nn.functional.upsample_nearest",
    (
        "nn.functional.upsample_nearest1d",
        "nn.functional.upsample_nearest2d",
        "nn.functional.upsample_nearest3d",
    ),
)

ops_test_common.duplicate_opinfo(OPS_DB, "squeeze", ("squeeze_dim",))

ops_test_common.duplicate_opinfo(
    OPS_DB,
    "var_mean",
    (
        "var_mean_dim",
        "var_mean_correction",
    ),
)

# NOTE: Complex supported functions
# TODO: Expand this list with trace_only_ops when it is needed
# Ops to be tested for numerical consistency between onnx and pytorch
# Find the names of the OpInfos in torch/testing/_internal/common_methods_invocations.py
COMPLEX_FUNCTION_MAPPING_SCRIPTED: dict[
    str,
    Callable[..., Any] | tuple[Callable[..., Any], Callable[..., Any]],
    # onnxscript.OnnxFunction
    # | Callable[..., Any]
    # | tuple[
    #     onnxscript.OnnxFunction | Callable[..., Any],
    #     Callable[[list[Any], dict[str, Any]], tuple[list[Any], dict[str, Any]]],
    # ],
] = {
    "abs": core_ops.aten_abs_complex,
}

COMPLEX_TESTED_OPS = frozenset(COMPLEX_FUNCTION_MAPPING_SCRIPTED)

# Call dir(torch.ops.prims) and compare with entries in OPS_DB to create OpInfo for newly added prims ops
PRIMS_OPS_WITH_OP_INFO = (
    "abs",
    "acos",
    "acosh",
    "add",
    "amax",
    "amin",
    "as_strided",
    "as_strided_scatter",
    "asin",
    "asinh",
    "atan",
    "atan2",
    "atanh",
    "bitwise_and",
    "bitwise_not",
    "bitwise_or",
    "bitwise_xor",
    "cat",
    "ceil",
    "clone",
    "conj",
    "conj_physical",
    "cos",
    "cosh",
    "digamma",
    "div",
    "empty",
    "eq",
    "erf",
    "erfc",
    "exp",
    "exp2",
    "expm1",
    "fill",
    "floor",
    "fmax",
    "fmin",
    "fmod",
    "full",
    "full_like",
    "gcd",
    "ge",
    "gt",
    "hypot",
    "igamma",
    "igammac",
    "imag",
    "isfinite",
    "le",
    "lgamma",
    "log",
    "log10",
    "log1p",
    "log2",
    "lt",
    "maximum",
    "minimum",
    "mul",
    "ne",
    "neg",
    "nextafter",
    "normal",
    "pow",
    "prod",
    "real",
    "reciprocal",
    "remainder",
    "reshape",
    "round",
    "rsqrt",
    "scalar_tensor",
    "sign",
    "signbit",
    "sin",
    "sinh",
    "slice",
    "sqrt",
    "squeeze",
    "sub",
    "sum",
    "svd",
    "tan",
    "tanh",
    "transpose",
    "trunc",
    "uniform",
    "var",
    "where",
)

for op in PRIMS_OPS_WITH_OP_INFO:
    # Duplicate opinfo for prim ops. The new names all start with "prims_". E.g. "abs" -> "prims_abs".
    ops_test_common.duplicate_opinfo_for_prims(OPS_DB, op)

# Duplicate cases where the prims op name is different from the torch op name
ops_test_common.duplicate_opinfo_for_prims(OPS_DB, "i0", "bessel_i0")
ops_test_common.duplicate_opinfo_for_prims(OPS_DB, "special.bessel_j0", "bessel_j0")
ops_test_common.duplicate_opinfo_for_prims(OPS_DB, "special.bessel_j1", "bessel_j1")
ops_test_common.duplicate_opinfo_for_prims(OPS_DB, "special.erfcx", "erfcx")
ops_test_common.duplicate_opinfo_for_prims(OPS_DB, "special.i0e", "bessel_i0e")
ops_test_common.duplicate_opinfo_for_prims(OPS_DB, "special.i1", "bessel_i1")
ops_test_common.duplicate_opinfo_for_prims(OPS_DB, "special.i1e", "bessel_i1e")
ops_test_common.duplicate_opinfo_for_prims(OPS_DB, "special.ndtri", "ndtri")
ops_test_common.duplicate_opinfo_for_prims(
    OPS_DB, "special.spherical_bessel_j0", "spherical_bessel_j0"
)
ops_test_common.duplicate_opinfo_for_prims(OPS_DB, "special.zeta", "zeta")

OP_WITH_SKIPPED_XFAIL_SUBTESTS = frozenset(meta.op_name for meta in SKIP_XFAIL_SUBTESTS)
ALL_OPS_IN_DB = frozenset(op_info.name for op_info in OPS_DB)
# Assert all ops in OPINFO_FUNCTION_MAPPING are in the OPS_DB
assert TESTED_OPS.issubset(ALL_OPS_IN_DB), f"{TESTED_OPS - ALL_OPS_IN_DB} not in OPS_DB"
assert NONDETERMINISTIC_OPS.issubset(
    TESTED_OPS
), f"{NONDETERMINISTIC_OPS - TESTED_OPS} not in TESTED_OPS"

# List for different input dtype testing flag
# Added Cast inside below functions so they can support all real dtypes naturally
# -- isfinite, isinf, isneginf, isposinf
# Note:
# Converter fp32 to fp16 model is a significant feature for end users,
# another approach is to add cast before/after the function call,
# that way we also need a list to remember which function need cast
OPINFO_FUNCTION_TARGET_DTYPE: dict[
    str,
    tuple[Any, ...],
] = {
    "all_dim": (
        torch.float32,
        torch.float16,
    ),
    "allclose": (
        torch.float32,
        torch.float16,
    ),
    "all": (
        torch.float32,
        torch.float16,
    ),
    "abs": (
        torch.float32,
        torch.float16,
    ),
    "acos": (
        torch.float32,
        torch.float16,
    ),
    "acosh": (
        torch.float32,
        torch.float16,
    ),
    "add": (
        torch.float32,
        # torch.float16,  # FIXME: float16 failed, tensor-likes are not close for FullGraph mode
        # using https://github.com/microsoft/onnxruntime/issues/15977 to track
    ),
    "addmm": (
        torch.float32,
        torch.float16,
    ),
    # "alias": core_ops.aten_alias,  # alias is not in OP-TEST-DB
    "amax": (
        torch.float32,
        torch.float16,
    ),
    "amin": (
        torch.float32,
        torch.float16,
    ),
    "any": (
        torch.float32,
        torch.float16,
    ),
    "any_dim": (
        torch.float32,
        torch.float16,
    ),
    "arange_start_step": (
        torch.float32,
        torch.float16,
    ),
    "arange_start": (
        torch.float32,
        torch.float16,
    ),
    "arange": (
        torch.float32,
        torch.float16,
    ),
    "argmax": (
        torch.float32,
        torch.float16,
    ),
    "argmin": (
        torch.float32,
        torch.float16,
    ),
    "as_strided": (
        torch.float32,
        torch.float16,
    ),
    "asin": (
        torch.float32,
        torch.float16,
    ),
    "asinh": (
        torch.float32,
        torch.float16,
    ),
    "atan": (
        torch.float32,
        torch.float16,
    ),
    "atan2": (
        torch.float32,
        torch.float16,
    ),
    "atanh": (
        torch.float32,
        torch.float16,
    ),
    "atleast_1d": (
        torch.float32,
        torch.float16,
    ),
    "atleast_1d_single_tensor": (
        torch.float32,
        torch.float16,
    ),
    "atleast_2d": (
        torch.float32,
        torch.float16,
    ),
    "atleast_2d_single_tensor": (
        torch.float32,
        torch.float16,
    ),
    "atleast_3d": (
        torch.float32,
        torch.float16,
    ),
    "atleast_3d_single_tensor": (
        torch.float32,
        torch.float16,
    ),
    "baddbmm": (
        torch.float32,
        torch.float16,
    ),
    "bmm": (
        torch.float32,
        torch.float16,
    ),
    "broadcast_to": (
        torch.float32,
        torch.float16,
    ),
    "cat": (
        torch.float32,
        torch.float16,
    ),
    "ceil": (
        torch.float32,
        torch.float16,
    ),
    "chunk": (
        torch.float32,
        # torch.float16,  # FIXME: SplitToSequence op inference failed
        # using https://github.com/microsoft/onnxruntime/issues/16006 to track
    ),
    "clamp": (
        torch.float32,
        torch.float16,
    ),
    "clamp_max": (
        torch.float32,
        torch.float16,
    ),
    "clamp_min": (
        torch.float32,
        torch.float16,
    ),
    "clone": (
        torch.float32,
        torch.float16,
    ),
    "col2im": (
        torch.float32,
        # torch.float16,  # FIXME: Tensor-likes are not close
        # using https://github.com/microsoft/onnxruntime/issues/16007 to track
    ),
    "constant_pad_nd": (
        torch.float32,
        torch.float16,
    ),
    "contiguous": (
        torch.float32,
        torch.float16,
    ),
    "convolution": (
        torch.float32,
        torch.float16,
    ),
    # "copy": core_ops.aten_copy,  # copy is not in OPS_DB
    "cos": (
        torch.float32,
        torch.float16,
    ),
    "cosh": (
        torch.float32,
        torch.float16,
    ),
    "cross": (
        torch.float32,
        torch.float16,
    ),
    "cumsum": (
        torch.float32,
        torch.float16,
    ),
    # "detach": core_ops.aten_detach,  # detach is not in OP-TEST-DB
    "div": (
        torch.float32,
        torch.float16,
    ),
    "dot": (
        torch.float32,
        torch.float16,
    ),
    "empty": (
        torch.float32,
        torch.float16,
    ),
    "empty_like": (
        torch.float32,
        torch.float16,
    ),
    # "empty_strided": core_ops.aten_empty_strided,  # empty_strided is not in OPS_DB
    "eq": (
        torch.float32,
        torch.float16,
    ),
    "equal": (
        torch.float32,
        torch.float16,
    ),
    "exp": (
        torch.float32,
        torch.float16,
    ),
    "exp2": (
        torch.float32,
        torch.float16,
    ),
    "expand": (
        torch.float32,
        torch.float16,
    ),
    "expand_as": (
        torch.float32,
        torch.float16,
    ),
    "erf": (
        torch.float32,
        torch.float16,
    ),
    "fill": (
        torch.float32,
        torch.float16,
    ),
    "flip": (
        torch.float32,
        torch.float16,
    ),
    "floor": (
        torch.float32,
        torch.float16,
    ),
    "fmod": (
        torch.float32,
        torch.float16,
    ),
    "full": (
        torch.float32,
        torch.float16,
    ),
    "full_like": (
        torch.float32,
        torch.float16,
    ),
    "full_like_dtype": (
        torch.float32,
        torch.float16,
    ),
    "gather": (
        torch.float32,
        torch.float16,
    ),
    "ge": (
        torch.float32,
        torch.float16,
    ),
    # "greater_equal": core_ops.aten_greater_equal,  # no test case in OPS_DB
    # "greater": core_ops.aten_greater,  # no test case in OPS_DB
    "grid_sampler_2d": (
        torch.float32,
        torch.float16,
    ),
    "gt": (
        torch.float32,
        torch.float16,
    ),
    "hstack": (
        torch.float32,
        torch.float16,
    ),
    # "is_same_size": core_ops.aten_is_same_size,  # no test case in OPS_DB
    # "is_nonzero": core_ops.aten_is_nonzero,  # no test case in OPS_DB
    "index_put_bool": (
        torch.float32,
        torch.float16,
    ),
    "index_put": (
        torch.float32,
        torch.float16,
    ),
    "index_select": (
        torch.float32,
        torch.float16,
    ),
    "isclose": (
        torch.float32,
        torch.float16,
    ),
    "isfinite": (
        torch.float32,
        # Added Cast inside the function so it can support all real dtypes naturally
        torch.float16,
    ),
    "isinf": (
        torch.float32,
        torch.float16,
    ),
    "isnan": (
        torch.float32,
        torch.float16,
    ),
    "isneginf": (
        torch.float32,
        # Added Cast inside the function so it can support all real dtypes naturally
        torch.float16,
    ),
    "isposinf": (
        torch.float32,
        # Added Cast inside the function so it can support all real dtypes naturally
        torch.float16,
    ),
    "layer_norm": (
        torch.float32,
        torch.float16,
    ),
    "log": (
        torch.float32,
        torch.float16,
    ),
    "le": (
        torch.float32,
        torch.float16,
    ),
    "log10": (
        torch.float32,
        # py310-torch-nightly,Shape inference error(s): (op_type:Div, node name: n3): B has inconsistent type tensor(float)
        # torch.float16,
    ),
    "log1p": (
        torch.float32,
        torch.float16,
    ),
    "log_softmax": (
        torch.float32,
        # torch.float16,  # FIXME: ORT failed.
    ),
    "log2": (
        torch.float32,
        # windows-latest, py310-torch-nightly, RuntimeError: Unable to create onnxruntime InferenceSession for executing .Div op with onnx model
        # torch.float16,
    ),
    "logaddexp": (
        torch.float32,
        torch.float16,
    ),
    "logaddexp2": (
        torch.float32,
        torch.float16,
    ),
    "logcumsumexp": (
        torch.float32,
        torch.float16,
    ),
    "logdet": (
        torch.float32,
        torch.float16,
    ),
    "logit": (
        torch.float32,
        torch.float16,
    ),
    "logsumexp": (
        torch.float32,
        torch.float16,
    ),
    "lt": (
        torch.float32,
        torch.float16,
    ),
    "masked_fill": (
        torch.float32,
        torch.float16,
    ),
    "matmul": (
        torch.float32,
        torch.float16,
    ),
    "maximum": (
        torch.float32,
        torch.float16,
    ),
    "max": (
        torch.float32,
        torch.float16,
    ),
    "max_pool1d": (
        torch.float32,
        torch.float16,  # There is no float16 tests in OPS_DB for this op
    ),
    "max_pool2d": (
        torch.float32,
        torch.float16,  # There is no float16 tests in OPS_DB for this op
    ),
    "max_pool3d": (
        torch.float32,
        torch.float16,  # There is no float16 tests in OPS_DB for this op
    ),
    "mean": (
        torch.float32,
        torch.float16,
    ),
    "mean_dim": (
        torch.float32,
        torch.float16,
    ),
    "min_dim": (
        torch.float32,
        torch.float16,
    ),
    "min_other": (
        torch.float32,
        torch.float16,
    ),
    "min": (
        torch.float32,
        torch.float16,
    ),
    "minimum": (
        torch.float32,
        torch.float16,
    ),
    "mm": (
        torch.float32,
        torch.float16,
    ),
    "mul": (
        torch.float32,
        torch.float16,
    ),
    "narrow": (
        torch.float32,
        torch.float16,
    ),
    "native_batch_norm": (
        torch.float32,
        torch.float16,
    ),
    "native_group_norm": (
        torch.float32,
        # torch.float16,  # "GroupNormKernelImpl" not implemented for 'Half' in nightly and weekly
    ),
    "native_layer_norm": (
        torch.float32,
        torch.float16,
    ),
    # "native_dropout": core_ops.aten_native_dropout,  # native_dropout is not in OPS_DB
    "ne": (
        torch.float32,
        torch.float16,
    ),
    "neg": (
        torch.float32,
        torch.float16,
    ),
    "new_empty_dtype": (
        torch.float32,
        torch.float16,
    ),
    "new_empty": (
        torch.float32,
        torch.float16,
    ),
    "new_empty_strided_dtype": (
        torch.float32,
        torch.float16,
    ),
    "new_empty_strided": (
        torch.float32,
        torch.float16,
    ),
    "new_full_dtype": (
        torch.float32,
        torch.float16,
    ),
    "new_full": (
        torch.float32,
        torch.float16,
    ),
    "new_ones_dtype": (
        torch.float32,
        torch.float16,
    ),
    "new_ones": (
        torch.float32,
        torch.float16,
    ),
    "new_zeros_dtype": (
        torch.float32,
        torch.float16,
    ),
    "new_zeros": (
        torch.float32,
        torch.float16,
    ),
    "nn.functional.adaptive_avg_pool1d": (
        torch.float32,
        torch.float16,
    ),
    "nn.functional.adaptive_avg_pool2d": (
        torch.float32,
        torch.float16,
    ),
    "nn.functional.adaptive_avg_pool3d": (
        torch.float32,
        # torch.float16,  # FIXME: ORT inference error GlobalAveragePool
    ),
    "nn.functional.avg_pool2d": (
        torch.float32,
        torch.float16,
    ),
    "nn.functional.celu": (
        torch.float32,
        torch.float16,
    ),
    "nn.functional.conv1d": (
        torch.float32,
        torch.float16,
    ),
    "nn.functional.conv2d": (
        torch.float32,
        torch.float16,
    ),
    "nn.functional.conv3d": (
        torch.float32,
        torch.float16,
    ),
    # use cross_entropy as test case instead of cross_entropy_loss (not in OPS_DB)
    "nn.functional.cross_entropy": (
        torch.float32,
        torch.float16,
    ),
    "nn.functional.dropout": (
        torch.float32,
        torch.float16,
    ),
    "nn.functional.elu": (
        torch.float32,
        # torch.float16,  # ONNX Runtime aborted, ubuntu, py310 torch-nightly
    ),
    "nn.functional.embedding": (
        torch.float32,
        torch.float16,
    ),
    "nn.functional.gelu": (
        torch.float32,
        # torch.float16,  # ubuntu py310 torch-nightly failed, ONNX Runtime aborted
    ),
    "nn.functional.grid_sample": (
        torch.float32,
        torch.float16,
    ),
    "nn.functional.hardtanh": (
        torch.float32,
        torch.float16,
    ),
    "nn.functional.leaky_relu": (
        torch.float32,
        torch.float16,
    ),
    "nn.functional.linear": (
        torch.float32,
        torch.float16,
    ),
    "nn.functional.logsigmoid": (
        torch.float32,
        torch.float16,
    ),
    "nn.functional.max_pool1d": (
        torch.float32,
        torch.float16,  # There is no float16 tests in OPS_DB for this op
    ),
    "nn.functional.max_pool1d_with_indices": (
        torch.float32,
        torch.float16,  # There is no float16 tests in OPS_DB for this op
    ),
    "nn.functional.max_pool2d": (
        torch.float32,
        torch.float16,  # There is no float16 tests in OPS_DB for this op
    ),
    "nn.functional.max_pool2d_with_indices": (
        torch.float32,
        torch.float16,  # There is no float16 tests in OPS_DB for this op
    ),
    "nn.functional.max_pool3d": (
        torch.float32,
        torch.float16,  # There is no float16 tests in OPS_DB for this op
    ),
    "nn.functional.max_pool3d_with_indices": (
        torch.float32,
        torch.float16,  # There is no float16 tests in OPS_DB for this op
    ),
    "nn.functional.nll_loss_weight": (
        torch.float32,
        torch.float16,
    ),
    "nn.functional.nll_loss": (
        torch.float32,
        torch.float16,
    ),
    "nn.functional.reflection_pad2d": (
        torch.float32,
        torch.float16,
    ),
    "nn.functional.relu": (
        torch.float32,
        # ORT cannot support relu in float16
        # file issue: https://github.com/microsoft/onnxruntime/issues/16069
        # torch.float16,
    ),
    "nn.functional.relu6": (
        torch.float32,
        # ORT cannot support relu in float16
        # file issue: https://github.com/microsoft/onnxruntime/issues/16069
        # torch.float16,
    ),
    "nn.functional.replication_pad2d": (
        torch.float32,
        torch.float16,
    ),
    "nn.functional.replication_pad3d": (
        torch.float32,
        torch.float16,
    ),
    "nn.functional.scaled_dot_product_attention": (
        torch.float32,
        torch.float16,
    ),
    "nn.functional.scaled_dot_product_attention_bool_mask": (
        torch.float32,
        torch.float16,
    ),
    "nn.functional.selu": (
        torch.float32,
        # torch.float16,  # ubuntu py310 torch-nightly failed, ONNX Runtime aborted
    ),
    "nn.functional.mse_loss": (
        torch.float32,
        torch.float16,
    ),
    "nn.functional.upsample_bilinear2d": (
        torch.float32,
        torch.float16,
    ),
    "nn.functional.upsample_nearest2d": (
        torch.float32,
        torch.float16,
    ),
    "nonzero": (
        torch.float32,
        torch.float16,
    ),
    "normal": (
        torch.float32,
        # torch.float16,  # FIXME: RandomNormal in ORT failed
    ),
    "ones": (
        torch.float32,
        torch.float16,
    ),
    "ones_like": (
        torch.float32,
        torch.float16,
    ),
    "permute": (
        torch.float32,
        torch.float16,
    ),
    "pow": (
        torch.float32,
        torch.float16,
    ),
    # "rand": core_ops.aten_rand,  # no test case in OPS_DB
    "randn": (
        torch.float32,
        # torch.float16,  # FIXME: shape inference error
    ),
    "reciprocal": (
        torch.float32,
        torch.float16,
    ),
    "remainder": (
        torch.float32,
        torch.float16,
    ),
    "repeat": (
        torch.float32,
        torch.float16,
    ),
    "reshape": (
        torch.float32,
        torch.float16,
    ),
    "resolve_conj": (
        torch.float32,
        torch.float16,
    ),
    "resolve_neg": (
        torch.float32,
        torch.float16,
    ),
    "round": (
        torch.float32,
        torch.float16,
    ),
    "rsqrt": (
        torch.float32,
        torch.float16,
    ),
    "rsub": (
        torch.float32,
        torch.float16,
    ),
    "scatter_reduce": (
        torch.float32,
        # torch.float16,  # FIXME: ORT failed
    ),
    "select": (
        torch.float32,
        torch.float16,
    ),
    # "scalar_tensor": core_ops.aten_scalar_tensor,  # no test case in OPS_DB
    "scatter_add": (
        torch.float32,
        # torch.float16,  # FIXME" ORT failed
    ),
    "sigmoid": (
        torch.float32,
        torch.float16,
    ),
    "sign": (
        torch.float32,
        torch.float16,
    ),
    "sin": (
        torch.float32,
        torch.float16,
    ),
    "sinh": (
        torch.float32,
        torch.float16,
    ),
    "slice_scatter": (
        torch.float32,
        torch.float16,
    ),
    "slice": (
        torch.float32,
        torch.float16,
    ),
    "softmax": (
        torch.float32,
        # torch.float16,  # FIXME: ORT failed
    ),
    "split_with_sizes": (
        torch.float32,
        # torch.float16,  # FIXME: ORT failed
    ),
    "split": (
        torch.float32,
        # torch.float16,  # ORT failed
    ),
    "sqrt": (
        torch.float32,
        torch.float16,
    ),
    "squeeze_dim": (
        torch.float32,
        torch.float16,
    ),
    "squeeze": (
        torch.float32,
        torch.float16,
    ),
    "stack": (
        torch.float32,
        torch.float16,
    ),
    "sub": (
        torch.float32,
        torch.float16,
    ),
    "sum": (
        torch.float32,
        torch.float16,
    ),
    # "sym_size": core_ops.aten_sym_size,  # no test case in OPS_DB
    "t": (
        torch.float32,
        torch.float16,
    ),
    "tan": (
        torch.float32,
        torch.float16,
    ),
    "tanh": (
        torch.float32,
        torch.float16,
    ),
    "tile": (
        torch.float32,
        torch.float16,
    ),
    "topk": (
        torch.float32,
        torch.float16,
    ),
    "transpose": (
        torch.float32,
        torch.float16,
    ),
    "tril": (
        torch.float32,
        torch.float16,
    ),
    "triu": (
        torch.float32,
        torch.float16,
    ),
    "trunc": (
        torch.float32,
        torch.float16,
    ),
    "unflatten": (
        torch.float32,
        torch.float16,
    ),
    "unsqueeze": (
        torch.float32,
        torch.float16,
    ),
    "var_mean": (
        torch.float32,
        # py31--torch-nightly, Unable to create onnxruntime InferenceSession for executing .Mul op with onnx model
        # torch.float16,
    ),
    "var_mean_dim": (
        torch.float32,
        # py310-torch-nightly, FullGraph, AssertionError in ORT
        # torch.float16,
    ),
    "var_mean_correction": (
        torch.float32,
        # py310-onnx-weekly, FullGraph, AssertionError in ORT
        # torch.float16,
    ),
    "view": (
        torch.float32,
        torch.float16,
    ),
    "vstack": (
        torch.float32,
        torch.float16,
    ),
    "where": (
        torch.float32,
        torch.float16,
    ),
    "xlogy": (
        torch.float32,
        torch.float16,
    ),
    "zeros": (
        torch.float32,
        torch.float16,
    ),
    "zeros_like": (
        torch.float32,
        torch.float16,
    ),
}<|MERGE_RESOLUTION|>--- conflicted
+++ resolved
@@ -767,15 +767,14 @@
         test_class_name="TestOutputConsistencyFullGraph",
     ),
     xfail(
-<<<<<<< HEAD
+        "vstack",
+        reason="fixme: A bug of constant-propagation optimization within the subgraph, we can avoid it by turning off graph-optimizations in session options",
+    ),
+    xfail(
         "nn.functional.cross_entropy",
         reason="ORT < 1.15 fails on a few subtests with error 'index < data_.size() was false'. Resolved in ORT 1.15+",
         test_class_name="TestOutputConsistencyFullGraph",
         enabled_if=version_utils.onnxruntime_older_than("1.15"),
-=======
-        "vstack",
-        reason="fixme: A bug of constant-propagation optimization within the subgraph, we can avoid it by turning off graph-optimizations in session options",
->>>>>>> df414fc1
     ),
 )
 
