--- conflicted
+++ resolved
@@ -321,8 +321,6 @@
     return args, kwargs
 
 
-<<<<<<< HEAD
-=======
 def _nonzero_input_wrangler(
     args: list[Any], kwargs: dict[str, Any]
 ) -> tuple[list[Any], dict[str, Any]]:
@@ -339,7 +337,6 @@
     return args, kwargs
 
 
->>>>>>> 0c1995d5
 def _permute_input_wrangler(
     args: list[Any], kwargs: dict[str, Any]
 ) -> tuple[list[Any], dict[str, Any]]:
@@ -1155,7 +1152,6 @@
         "ops.aten.randint_like.low_dtype",
         core_ops.aten_randint_like_low_dtype,
         nondeterministic=True,
-<<<<<<< HEAD
     ),
     TorchLibOpInfo(
         "ops.aten.randint_like.low_dtype__dtype",
@@ -1163,11 +1159,7 @@
         nondeterministic=True,
     ),
     TorchLibOpInfo("ops.aten.randn", core_ops.aten_randn, nondeterministic=True).xfail(
-        dtypes=[torch.float16],
-=======
-    ).xfail(
         dtypes=(torch.float16,),
->>>>>>> 0c1995d5
         reason="fixme: Shape inference error",
     ),
     TorchLibOpInfo("ops.aten.randn_like", core_ops.aten_randn, nondeterministic=True),
