--- conflicted
+++ resolved
@@ -405,427 +405,8 @@
 
 # Ops to be tested for numerical consistency between onnx and pytorch
 # Find the names of the OpInfos in torch/testing/_internal/common_methods_invocations.py
-<<<<<<< HEAD
-
-# Split the scripted and traced ops to make sure we don't forget to script an op
-OPINFO_FUNCTION_MAPPING_SCRIPTED: dict[
-    str,
-    Callable[..., Any] | tuple[Callable[..., Any], Callable[..., Any]],
-    # onnxscript.OnnxFunction
-    # | Callable[..., Any]
-    # | tuple[
-    #     onnxscript.OnnxFunction | Callable[..., Any],
-    #     Callable[[list[Any], dict[str, Any]], tuple[list[Any], dict[str, Any]]],
-    # ],
-] = {
-    "all_dim": core_ops.aten_all_dim,
-    "allclose": core_ops.aten_allclose,
-    "all": core_ops.aten_all,
-    "abs": core_ops.aten_abs,
-    "acos": core_ops.aten_acos,
-    "acosh": core_ops.aten_acosh,
-    "add": core_ops.aten_add,
-    "addmm": core_ops.aten_addmm,
-    # "alias": core_ops.aten_alias,  # alias is not in OP-TEST-DB
-    "amax": (core_ops.aten_amax, _amin_amax_input_wrangler),
-    "amin": (core_ops.aten_amin, _amin_amax_input_wrangler),
-    "any": core_ops.aten_any,  # TODO: add more testcase which element is [0.0, 0.1, -0.1, 0.0] etc.
-    "any_dim": core_ops.aten_any_dim,  # TODO: add more testcase which element is [0.0, 0.1, -0.1, 0.0] etc.
-    "asin": core_ops.aten_asin,
-    "asinh": core_ops.aten_asinh,
-    "atan": core_ops.aten_atan,
-    "atan2": core_ops.aten_atan2,
-    "atanh": core_ops.aten_atanh,
-    "atleast_1d": core_ops.aten_atleast_1d,
-    "atleast_1d_single_tensor": core_ops.aten_atleast_1d_single_tensor,
-    "atleast_2d": core_ops.aten_atleast_2d,
-    "atleast_2d_single_tensor": core_ops.aten_atleast_2d_single_tensor,
-    "atleast_3d": core_ops.aten_atleast_3d,
-    "atleast_3d_single_tensor": core_ops.aten_atleast_3d_single_tensor,
-    "baddbmm": core_ops.aten_baddbmm,
-    "bmm": core_ops.aten_bmm,
-    "broadcast_to": core_ops.aten_broadcast_to,
-    "cat": (core_ops.aten_cat, _cat_input_wrangler),
-    "ceil": core_ops.aten_ceil,
-    "chunk": core_ops.aten_chunk,
-    "clamp_max": core_ops.aten_clamp_max,
-    "clamp_min": core_ops.aten_clamp_min,
-    "clone": core_ops.aten_clone,
-    "constant_pad_nd": core_ops.aten_constant_pad_nd,
-    # "copy": core_ops.aten_copy,  # copy is not in OPS_DB
-    "cos": core_ops.aten_cos,
-    "cosh": core_ops.aten_cosh,
-    "cross": core_ops.aten_cross,
-    # "detach": core_ops.aten_detach,  # detach is not in OP-TEST-DB
-    "div": core_ops.aten_div,
-    "dot": core_ops.aten_dot,
-    "empty": (core_ops.aten_empty, _empty_input_wrangler),
-    # "empty_strided": core_ops.aten_empty_strided,  # empty_strided is not in OPS_DB
-    "eq": core_ops.aten_eq,
-    "equal": core_ops.aten_equal,
-    "exp": core_ops.aten_exp,
-    "exp2": core_ops.aten_exp2,
-    "expand": core_ops.aten_expand,
-    "expand_as": core_ops.aten_expand_as,
-    "erf": core_ops.aten_erf,
-    "fill": core_ops.aten_fill,
-    "flip": (core_ops.aten_flip, _flip_input_wrangler),
-    "floor": core_ops.aten_floor,
-    "fmod": core_ops.aten_fmod,
-    "full": core_ops.aten_full,
-    "full_like_dtype": core_ops.aten_full_like_dtype,
-    "full_like": core_ops.aten_full_like,
-    "gather": core_ops.aten_gather,
-    "ge": core_ops.aten_ge,
-    # "greater_equal": core_ops.aten_greater_equal,  # no test case in OPS_DB
-    # "greater": core_ops.aten_greater,  # no test case in OPS_DB
-    "gt": core_ops.aten_gt,
-    # "is_same_size": core_ops.aten_is_same_size,  # no test case in OPS_DB
-    # "is_nonzero": core_ops.aten_is_nonzero,  # no test case in OPS_DB
-    "index_put_bool": core_ops.aten_index_put_bool,
-    "index_put": core_ops.aten_index_put,
-    "index_select": core_ops.aten_index_select,
-    "isclose": core_ops.aten_isclose,
-    "isfinite": core_ops.aten_isfinite,
-    "isinf": core_ops.aten_isinf,
-    "isnan": core_ops.aten_isnan,
-    "isneginf": core_ops.aten_isneginf,
-    "isposinf": core_ops.aten_isposinf,
-    "log": core_ops.aten_log,
-    "le": core_ops.aten_le,
-    "log10": core_ops.aten_log10,
-    "log1p": core_ops.aten_log1p,
-    "log_softmax": special_ops.aten_special_log_softmax,
-    "log2": core_ops.aten_log2,
-    "logaddexp": core_ops.aten_logaddexp,
-    "logaddexp2": core_ops.aten_logaddexp2,
-    "logcumsumexp": core_ops.aten_logcumsumexp,
-    "logdet": core_ops.aten_logdet,
-    "logsumexp": core_ops.aten_logsumexp,
-    "lt": core_ops.aten_lt,
-    "masked_fill": core_ops.aten_masked_fill,
-    "matmul": core_ops.aten_matmul,
-    "maximum": core_ops.aten_maximum,
-    "mean": (core_ops.aten_mean, _mean_input_wrangler),
-    "mean_dim": (core_ops.aten_mean_dim, _mean_input_wrangler),
-    "min_dim": core_ops.aten_min_dim,
-    "min_other": core_ops.aten_min_other,
-    "min": core_ops.aten_min,
-    "minimum": core_ops.aten_minimum,
-    "mm": core_ops.aten_mm,
-    "mul": core_ops.aten_mul,
-    "narrow": core_ops.aten_narrow,
-    # "native_dropout": core_ops.aten_native_dropout,  # native_dropout is not in OPS_DB
-    "ne": core_ops.aten_ne,
-    "neg": core_ops.aten_neg,
-    "new_empty_dtype": core_ops.aten_new_empty_dtype,
-    "new_empty": core_ops.aten_new_empty,
-    "new_empty_strided_dtype": core_ops.aten_new_empty_strided_dtype,
-    "new_empty_strided": core_ops.aten_new_empty_strided,
-    "new_full_dtype": core_ops.aten_new_full_dtype,
-    "new_full": core_ops.aten_new_full,
-    "new_ones_dtype": core_ops.aten_new_ones_dtype,
-    "new_ones": core_ops.aten_new_ones,
-    "new_zeros_dtype": core_ops.aten_new_zeros_dtype,
-    "new_zeros": core_ops.aten_new_zeros,
-    "nn.functional.adaptive_avg_pool1d": nn_ops.aten_adaptive_avg_pool1d,
-    "nn.functional.adaptive_avg_pool2d": nn_ops.aten_adaptive_avg_pool2d,
-    "nn.functional.adaptive_avg_pool3d": nn_ops.aten_adaptive_avg_pool3d,
-    "nn.functional.celu": nn_ops.aten_celu,
-    # use cross_entropy as test case instead of cross_entropy_loss (not in OPS_DB)
-    "nn.functional.cross_entropy": (
-        nn_ops.aten_cross_entropy_loss,
-        _cross_entropy_input_wrangler,
-    ),
-    "nn.functional.dropout": (core_ops.aten_dropout, _dropout_input_wrangler),
-    "nn.functional.elu": nn_ops.aten_elu,
-    "nn.functional.embedding": (core_ops.aten_embedding, _embedding_input_wrangler),
-    "nn.functional.hardtanh": nn_ops.aten_hardtanh,
-    "nn.functional.leaky_relu": nn_ops.aten_leaky_relu,
-    "nn.functional.logsigmoid": nn_ops.aten_log_sigmoid,
-    "nn.functional.nll_loss_weight": (nn_ops.aten_nll_loss_weight, _nll_loss_input_wrangler),
-    "nn.functional.nll_loss": (nn_ops.aten_nll_loss, _nll_loss_input_wrangler),
-    "nn.functional.reflection_pad2d": (
-        nn_ops.aten_reflection_pad2d,
-        _reflection_pad2d_input_wrangler,
-    ),
-    "nn.functional.relu": nn_ops.aten_relu,
-    "nn.functional.relu6": nn_ops.aten_relu6,
-    "nn.functional.replication_pad2d": (
-        nn_ops.aten_replication_pad2d,
-        _replication_pad2d_input_wrangler,
-    ),
-    "nn.functional.replication_pad3d": (
-        nn_ops.aten_replication_pad3d,
-        _replication_pad3d_input_wrangler,
-    ),
-    "nn.functional.selu": core_ops.aten_selu,
-    "nn.functional.mse_loss": (nn_ops.aten_mse_loss, _mse_loss_input_wrangler),
-    "nonzero": core_ops.aten_nonzero,
-    "normal": core_ops.aten_normal,
-    "ones": core_ops.aten_ones,
-    "permute": (core_ops.aten_permute, _permute_input_wrangler),
-    "pow": core_ops.aten_pow,
-    # "rand": core_ops.aten_rand,  # no test case in OPS_DB
-    "randn": (core_ops.aten_randn, _randn_input_wrangler),
-    "reciprocal": core_ops.aten_reciprocal,
-    "remainder": core_ops.aten_remainder,
-    "repeat": core_ops.aten_repeat,
-    "reshape": core_ops.aten_reshape,
-    "resolve_conj": core_ops.aten_resolve_conj,
-    "resolve_neg": core_ops.aten_resolve_neg,
-    "round": core_ops.aten_round,
-    "rsqrt": core_ops.aten_rsqrt,
-    "rsub": core_ops.aten_rsub,
-    # "scalar_tensor": core_ops.aten_scalar_tensor,  # no test case in OPS_DB
-    "scatter_add": core_ops.aten_scatter_add,
-    "select": core_ops.aten_select,
-    "sigmoid": core_ops.aten_sigmoid,
-    "sign": core_ops.aten_sign,
-    "sin": core_ops.aten_sin,
-    "sinh": core_ops.aten_sinh,
-    "softmax": special_ops.aten_special_softmax,
-    "split_with_sizes": core_ops.aten_split_with_sizes,
-    "split": core_ops.aten_split,
-    "sqrt": core_ops.aten_sqrt,
-    "squeeze_dim": core_ops.aten_squeeze_dim,
-    "squeeze": core_ops.aten_squeeze,
-    "stack": core_ops.aten_stack,
-    "sub": core_ops.aten_sub,
-    # "sym_size": core_ops.aten_sym_size,  # no test case in OPS_DB
-    "t": core_ops.aten_t,
-    "tan": core_ops.aten_tan,
-    "tanh": core_ops.aten_tanh,
-    "tile": core_ops.aten_tile,
-    "topk": core_ops.aten_topk,
-    "tril": core_ops.aten_tril,
-    "triu": core_ops.aten_triu,
-    "trunc": core_ops.aten_trunc,
-    "unflatten": (core_ops.aten_unflatten, _unflatten_input_wrangler),
-    "unsqueeze": core_ops.aten_unsqueeze,
-    "view": core_ops.aten_view,
-    "vstack": core_ops.aten_vstack,
-    "where": (core_ops.aten_where, _where_input_wrangler),
-    "xlogy": special_ops.aten_special_xlogy,
-    "zeros": core_ops.aten_zeros,
-}
-
-
-OPINFO_FUNCTION_MAPPING_TRACE_ONLY: dict[
-    str,
-    Callable[..., Any] | tuple[Callable[..., Any], Callable[..., Any]],
-] = {
-    "arange_start_step": core_ops.aten_arange_start_step,
-    "arange_start": core_ops.aten_arange_start,
-    "arange": core_ops.aten_arange,
-    "argmax": core_ops.aten_argmax,
-    "argmin": core_ops.aten_argmin,
-    "as_strided": core_ops.aten_as_strided,
-    "clamp": core_ops.aten_clamp,
-    "col2im": nn_ops.aten_col2im,
-    "cumsum": core_ops.aten_cumsum,
-    "contiguous": core_ops.aten_contiguous,
-    "convolution": core_ops.aten_convolution,
-    "empty_like": core_ops.aten_empty_like,
-    "grid_sampler_2d": core_ops.aten_grid_sampler_2d,
-    "hstack": core_ops.aten_hstack,
-    "nn.functional.grid_sample": (core_ops.aten_grid_sampler, _grid_sample_input_wrangler),
-    "layer_norm": core_ops.aten_layer_norm,
-    "logit": core_ops.aten_logit,
-    "max": core_ops.aten_max,
-    "max_pool1d": nn_ops.aten_max_pool1d,  # Custom from extra_opinfo
-    "max_pool2d": nn_ops.aten_max_pool2d,  # Custom from extra_opinfo
-    "max_pool3d": nn_ops.aten_max_pool3d,  # Custom from extra_opinfo
-    "native_batch_norm": core_ops.aten_native_batch_norm,
-    "native_group_norm": core_ops.aten_native_group_norm,
-    "native_layer_norm": core_ops.aten_native_layer_norm,
-    "nn.functional.avg_pool2d": (nn_ops.aten_avg_pool2d, _avg_pool2d_input_wrangler),
-    "nn.functional.conv1d": core_ops.aten_conv1d,
-    "nn.functional.conv2d": core_ops.aten_conv2d,
-    "nn.functional.conv3d": core_ops.aten_conv3d,
-    "nn.functional.gelu": nn_ops.aten_gelu,
-    "nn.functional.linear": nn_ops.aten_linear,
-    "nn.functional.max_pool1d": (nn_ops.aten_max_pool1d, _max_pool_input_wrangler),
-    "nn.functional.max_pool1d_with_indices": (
-        nn_ops.aten_max_pool1d_with_indices,
-        _max_pool_input_wrangler,
-    ),
-    "nn.functional.max_pool2d": (nn_ops.aten_max_pool2d, _max_pool_input_wrangler),
-    "nn.functional.max_pool2d_with_indices": (
-        nn_ops.aten_max_pool2d_with_indices,
-        _max_pool_input_wrangler,
-    ),
-    "nn.functional.max_pool3d": (nn_ops.aten_max_pool3d, _max_pool_input_wrangler),
-    "nn.functional.max_pool3d_with_indices": (
-        nn_ops.aten_max_pool3d_with_indices,
-        _max_pool_input_wrangler,
-    ),
-    "nn.functional.scaled_dot_product_attention": nn_ops.aten_scaled_dot_product_attention,
-    "nn.functional.scaled_dot_product_attention_bool_mask": nn_ops.aten_scaled_dot_product_attention_bool_mask,
-    "nn.functional.upsample_bilinear2d": (
-        nn_ops.aten_upsample_bilinear2d,
-        _upsample_bilinear2d_input_wrangler,
-    ),
-    "nn.functional.upsample_nearest2d": (
-        nn_ops.aten_upsample_nearest2d,
-        _upsample_input_wrangler,
-    ),
-    "ones_like": core_ops.aten_ones_like,
-    "scatter_reduce": (core_ops.aten_scatter_reduce, _scatter_reduce_input_wrangler),
-    "slice_scatter": core_ops.aten_slice_scatter,
-    "slice": core_ops.aten_slice,
-    "sum": (core_ops.aten_sum_dim_IntList, _sum_input_wrangler),
-    "transpose": core_ops.aten_transpose,
-    "var_mean": core_ops.aten_var_mean,
-    "var_mean_dim": core_ops.aten_var_mean_dim,
-    "var_mean_correction": core_ops.aten_var_mean_correction,
-    "zeros_like": core_ops.aten_zeros_like,
-}
-
-# These ops are not deterministic, so we check shape and dtype only
-NONDETERMINISTIC_OPS: frozenset[str] = frozenset(
-    (
-        "empty_like",
-        "empty",
-        "new_empty_strided_dtype",
-        "new_empty_strided",
-        "new_empty_dtype",
-        "new_empty",
-        "normal",
-        "randn",
-    )
-)
-
-OPINFO_FUNCTION_MAPPING: dict[
-    str,
-    onnxscript.OnnxFunction
-    | Callable[..., Any]
-    | tuple[
-        onnxscript.OnnxFunction | Callable[..., Any],
-        Callable[[list[Any], dict[str, Any]], tuple[list[Any], dict[str, Any]]],
-    ],
-] = {**OPINFO_FUNCTION_MAPPING_SCRIPTED, **OPINFO_FUNCTION_MAPPING_TRACE_ONLY}
-
-TESTED_OPS = frozenset(OPINFO_FUNCTION_MAPPING)
-
-EXPECTED_SKIPS_OR_FAILS = (
-    xfail(
-        "as_strided",
-        variant_name="partial_views",
-        reason="ONNX doesn't have partial view for tensor",
-        raises=(AssertionError, RuntimeError),
-    ),
-    xfail(
-        "hstack",
-        reason="fixme: A bug of constant-propagation optimization within the subgraph, we can avoid it by turning off graph-optimizations in session options",
-    ),
-    xfail("logcumsumexp", reason="naive implementation not numerically stable"),
-    xfail(
-        "max",
-        variant_name="binary",
-        reason="fixme: current implementation gets shape inference error",
-        test_class_name="TestOutputConsistencyFullGraph",
-    ),
-    xfail(
-        "max",
-        variant_name="reduction_with_dim",
-        reason="fixme: current implementation gets shape inference error",
-        test_class_name="TestOutputConsistencyFullGraph",
-    ),
-    xfail(
-        "max_pool3d",
-        variant_name="empty_strides",
-        reason="fixme: 'shape' do not match: torch.Size([2, 3, 4, 3]) != torch.Size([2, 3, 4, 2])",
-    ),
-    xfail(
-        "min_dim",
-        variant_name="reduction_with_dim",
-        reason="ORT Graph attribute inferencing failed https://github.com/onnx/onnx/issues/4986",
-        test_class_name="TestOutputConsistencyFullGraph",
-    ),
-    xfail(
-        "nn.functional.logsigmoid",
-        dtypes=[torch.float16],
-        reason="Eager mode failed on case(0,2) at location(0,6) due to precision loss",
-        test_class_name="TestOutputConsistencyEager",
-    ),
-    skip(
-        "nn.functional.scaled_dot_product_attention",
-        reason="fixme: ORT crashes on Windows, segfaults randomly on Linux",
-    ),
-    skip(
-        "nn.functional.scaled_dot_product_attention_bool_mask",
-        reason="fixme: ORT crashes on Windows, segfaults randomly on Linux",
-    ),
-    xfail(
-        "nn.functional.upsample_nearest2d",
-        reason="fixme: ORT fails with invalid model: 'INVALID_ARGUMENT : Failed to load model with error: vector::_M_range_check: __n (which is 1) >= this->size() (which is 1)'",
-        test_class_name="TestOutputConsistencyFullGraph",
-        raises=RuntimeError,
-    ),
-    xfail(
-        "remainder",
-        dtypes=[torch.float16],
-        reason="Eager mode failed on case(self=7.75,other=0.1582) due to precision loss",
-        test_class_name="TestOutputConsistencyEager",
-    ),
-    xfail(
-        "round",
-        variant_name="decimals_0",
-        reason="The op does not support decimals yet",
-        test_class_name="TestOutputConsistencyEager",
-    ),
-    xfail("round", variant_name="decimals_3", reason="The op does not support decimals yet"),
-    xfail(
-        "round", variant_name="decimals_neg_3", reason="The op does not support decimals yet"
-    ),
-    xfail(
-        "scatter_reduce",
-        variant_name="mean",
-        reason="ONNX doesn't support reduce='mean' option",
-    ),
-    xfail(
-        "t",
-        reason="ORT Graph attribute inferencing failed on rank-1 input",
-        test_class_name="TestOutputConsistencyFullGraph",
-    ),
-    xfail(
-        "unflatten",
-        reason="fixme: ORT fails with invalid model: 'INVALID_ARGUMENT : Failed to load model with error: vector::_M_range_check: __n (which is 1) >= this->size() (which is 1)'",
-        test_class_name="TestOutputConsistencyFullGraph",
-    ),
-    xfail(
-        "var_mean",
-        reason="fixme: Inferred shape and existing shape differ in rank",
-    ),
-    skip(
-        "var_mean",
-        variant_name="unbiased",
-        reason="fixme: Inferred shape and existing shape differ in rank",
-    ),
-    xfail(
-        "var_mean_correction",
-        reason="fixme: Inferred shape and existing shape differ in rank",
-    ),
-    xfail(
-        "vstack",
-        reason="fixme: A bug of constant-propagation optimization within the subgraph, we can avoid it by turning off graph-optimizations in session options",
-    ),
-)
-
-
-SKIP_XFAIL_SUBTESTS: tuple[ops_test_common.DecorateMeta, ...] = (
-    skip(
-        "all",
-        matcher=lambda sample: not (len(sample.kwargs) == 0),
-        reason="this Aten overload only support one tensor as input by design",
-    ),
-    xfail(
-        "all_dim",
-=======
 TESTED_TORCHLIB_OPS: tuple[TorchLibOpInfo, ...] = (
     TorchLibOpInfo("all_dim", core_ops.aten_all_dim).xfail(
->>>>>>> 7be57df8
         matcher=lambda sample: not (len(sample.kwargs) > 0),
         reason="this Aten overload only support one tensor as input and {dim,keepdim} as kwargs by design",
     ),
@@ -1544,6 +1125,7 @@
     ).xfail(
         variant_name="partial_views",
         reason="ONNX doesn't have partial view for tensor",
+        raises=(RuntimeError, AssertionError),
     ),
     TorchLibOpInfo("clamp", core_ops.aten_clamp, trace_only=True),
     TorchLibOpInfo(
@@ -1790,6 +1372,7 @@
     .xfail(
         reason="fixme: ORT fails with invalid model: 'INVALID_ARGUMENT : Failed to load model with error: vector::_M_range_check: __n (which is 1) >= this->size() (which is 1)'",
         test_class_name="TestOutputConsistencyFullGraph",
+        raises=RuntimeError,
     )
     .skip(
         "nn.functional.upsample_nearest2d",
