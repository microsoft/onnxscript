--- conflicted
+++ resolved
@@ -444,7 +444,6 @@
         yield opinfo_core.SampleInput(tensor, args=(output_size, kernel_size), kwargs=kwargs)
 
 
-<<<<<<< HEAD
 def sample_inputs_index(op_info, device, dtype, requires_grad, **kwargs):
     del op_info  # Unused
     del kwargs  # Unused
@@ -468,7 +467,8 @@
 
     for args in test_args:
         yield opinfo_core.SampleInput(make_arg((s, s, s, s)), args=args)
-=======
+
+
 def sample_inputs_native_dropout(
     op_info, device, dtype, requires_grad, *, valid_input_dim=None, **kwargs
 ):
@@ -489,7 +489,6 @@
 
     for case, p, training in itertools.product(cases, p_vals, training_vals):
         yield opinfo_core.SampleInput(make_arg(case), p=p, train=training)
->>>>>>> 8d3967da
 
 
 def sample_inputs_stft(op_info, device, dtype, requires_grad, **kwargs):
@@ -643,7 +642,6 @@
         supports_out=False,
     ),
     opinfo_core.OpInfo(
-<<<<<<< HEAD
         "aten.index.Tensor",
         dtypes=common_dtype.all_types_and_complex_and(
             torch.bool, torch.float16, torch.bfloat16, torch.chalf
@@ -653,10 +651,7 @@
         sample_inputs_func=sample_inputs_index,
     ),
     opinfo_core.OpInfo(
-        "layer_norm",
-=======
         "ops.aten.layer_norm",
->>>>>>> 8d3967da
         aten_name="layer_norm",
         dtypes=common_dtype.floating_and_complex_types_and(torch.int64, torch.bfloat16),
         sample_inputs_func=sample_inputs_layer_norm,
