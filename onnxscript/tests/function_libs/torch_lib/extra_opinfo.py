--- conflicted
+++ resolved
@@ -1957,16 +1957,6 @@
         sample_inputs_func=sample_inputs_index,
     ),
     opinfo_core.OpInfo(
-<<<<<<< HEAD
-        "ops.aten.index.Tensor.bool",
-        aten_name="index.Tensor",
-        dtypes=common_dtype.all_types_and_complex_and(
-            torch.bool, torch.float16, torch.bfloat16, torch.chalf
-        ),
-        sample_inputs_func=sample_inputs_index_bool,
-        op=torch.ops.aten.index.Tensor,
-    ),
-    opinfo_core.OpInfo(
         "ops.aten.index_put",
         aten_name="index_put",
         dtypes=common_dtype.floating_types(),
@@ -1974,8 +1964,6 @@
         supports_out=False,
     ),
     opinfo_core.OpInfo(
-=======
->>>>>>> ad6faf22
         "ops.aten.layer_norm",
         aten_name="layer_norm",
         dtypes=common_dtype.floating_and_complex_types_and(torch.int64, torch.bfloat16),
