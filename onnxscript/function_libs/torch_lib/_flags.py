"""Experimental flags.

NOTE: These flags are experimental only. Any flag here can be removed at any
time without notice.
"""

import logging
import os

logger = logging.getLogger(__name__)


def _load_boolean_flag(
    name: str,
    *,
    this_will: str,
    deprecated: bool = False,
    default: bool = False,
) -> bool:
    """Load a boolean flag from environment variable.

    Args:
        name: The name of the environment variable.
        this_will: A string that describes what this flag will do.
        deprecated: Whether this flag is deprecated.
        default: The default value if envvar not defined.
    """
    undefined = os.getenv(name) is None
    state = os.getenv(name) == "1"
    if state:
        if deprecated:
            logger.error(
                "Experimental flag %s is deprecated. Please remove it from your environment.",
                name,
            )
        else:
            logger.warning("Experimental flag %s is enabled. This will %s.", name, this_will)
    if undefined:
        state = default
    return state


EXPERIMENTAL_INITIALIZERS_AS_INPUTS: bool = _load_boolean_flag(
    "TORCHLIB_EXPERIMENTAL_INITIALIZERS_AS_INPUTS",
    this_will="make initializers as inputs to the model graph",
)
EXPERIMENTAL_PREFER_TRACING: bool = _load_boolean_flag(
    "TORCHLIB_EXPERIMENTAL_PREFER_TRACING",
    this_will="trace all traceable functions to fold if branches and collapse constant expressions",
<<<<<<< HEAD
    default=True,
=======
)
EXPERIMENTAL_USE_IR: bool = _load_boolean_flag(
    "TORCHLIB_EXPERIMENTAL_USE_IR",
    this_will="use the ONNX IR instead of the PyTorch Graph for graph building",
>>>>>>> d71b74fb
)<|MERGE_RESOLUTION|>--- conflicted
+++ resolved
@@ -47,12 +47,9 @@
 EXPERIMENTAL_PREFER_TRACING: bool = _load_boolean_flag(
     "TORCHLIB_EXPERIMENTAL_PREFER_TRACING",
     this_will="trace all traceable functions to fold if branches and collapse constant expressions",
-<<<<<<< HEAD
     default=True,
-=======
 )
 EXPERIMENTAL_USE_IR: bool = _load_boolean_flag(
     "TORCHLIB_EXPERIMENTAL_USE_IR",
     this_will="use the ONNX IR instead of the PyTorch Graph for graph building",
->>>>>>> d71b74fb
 )