--- conflicted
+++ resolved
@@ -7301,7 +7301,7 @@
 
 @torch_op("aten::scalar_tensor", trace_only=True)
 def aten_scalar_tensor(
-    s: float,
+    s: TensorType,
     dtype: int = FLOAT.dtype,
     layout: str = "",
     device: str = "",
@@ -7339,29 +7339,9 @@
     return result
 
 
-<<<<<<< HEAD
-@torch_op(("aten::scatter.value", "aten::scatter.src"), trace_only=True)
-def aten_scatter(
-    self: TReal,
-=======
-@torch_op("aten::scalar_tensor", trace_only=True)
-def aten_scalar_tensor_sym_number(
-    s: TensorType,
-    dtype: int = FLOAT.dtype,
-    layout: str = "",
-    device: str = "",
-    pin_memory: bool = False,
-) -> RealType:
-    """scalar_tensor(Scalar s, *, ScalarType? dtype=None, Layout? layout=None, Device? device=None, bool? pin_memory=None) -> Tensor"""
-    if dtype == -1:
-        dtype = FLOAT.dtype
-    return common_ops.cast_to(s, dtype=dtype)
-
-
 @torch_op("aten::scatter.src", trace_only=True)
 def aten_scatter_src(
     self: TTensor,
->>>>>>> 8e449da0
     dim: int,  # we have to use int here because ScatterElements() will use this attribute
     index: TInt,
     src: TTensor,
