"""Registry for aten functions."""

from __future__ import annotations
import dataclasses

import inspect
from typing import Any, Callable, Optional

import onnxscript


@dataclasses.dataclass
class FunctionWithMeta:
    """Struct for an ONNX function and the associating metadata.

    Attributes:
        name: The registered name (e.g. "aten::add") of the function.
        function: A compiled OnnxFunction or a plain Python function.
        signature: The signature of the function.
    """

    name: str
    function: onnxscript.OnnxFunction | Callable
    signature: inspect.Signature


class OverloadedFunction:
    """Overloaded function."""

    def __init__(self, name: str):
        self.name = name
        self.default: Optional[FunctionWithMeta] = None
        self.overloads: list[FunctionWithMeta] = []

    def set_default(self, func: FunctionWithMeta) -> None:
        """Set the default function."""
        self.default = func

    def add_overload(self, func: FunctionWithMeta) -> None:
        """Add an overload."""
        self.overloads.append(func)


class Registry:
    """Registry for aten functions."""

    def __init__(self):
        # Mapping from registered name to the OverloadedFunction
        self._registry: dict[str, OverloadedFunction] = {}
        # Mapping from function name to the FunctionWithMeta
        self._name_to_function: dict[str, FunctionWithMeta] = {}

    def register(
        self, func: Any, aten_name: str, *, signature: inspect.Signature, overload: bool = False
    ) -> None:
        """Register a function."""
        overloaded_function = self._registry.setdefault(aten_name, OverloadedFunction(aten_name))

        function_with_meta = FunctionWithMeta(aten_name, function=func, signature=signature)
        if overload:
            overloaded_function.add_overload(function_with_meta)
        else:
            overloaded_function.set_default(function_with_meta)
        self._name_to_function[func.name] = function_with_meta

    def __getitem__(self, aten_name) -> OverloadedFunction:
        return self._registry[aten_name]

    def __contains__(self, aten_name) -> bool:
        return aten_name in self._registry

    def __iter__(self):
        return iter(self._registry)

    def __repr__(self):
        return repr(self._registry)

    def get_function_meta_by_name(self, name: str) -> FunctionWithMeta:
        """Get a function by its onnx function name (not the aten name)."""
        return self._name_to_function[name]


# Default registry
default_registry = Registry()


def torch_op(
<<<<<<< HEAD
    aten_name, overload: bool = False, registry: Optional[Registry] = None
) -> Callable[[Callable[..., Any]], onnxscript.OnnxFunction]:
    """Register a torch op.

    Args:
        aten_name: The name of the aten function. E.g. "aten::add".
        overload: Whether this is an overload of an existing function.
        registry: The registry to register the function to. If None, the default registry is used.
=======
    name,
    *,
    overload: bool = False,
    registry: Optional[Registry] = None,
    trace_only: bool = False,
) -> Callable[[Callable[..., Any]], onnxscript.OnnxFunction | Callable[..., Any]]:
    """Register a torch op.

    Args:
        name: ATen name of the function. E.g. "aten::add".
        overload: Whether the function is an overload (not default).
        registry: Registry to register the function to. If None, the default registry is used.
        trace_only: Whether the function should only be traced and not compiled.
>>>>>>> dd3d7479
    """
    if registry is None:
        registry = default_registry

    def wrapper(func: Callable[..., Any]) -> onnxscript.OnnxFunction | Callable[..., Any]:

<<<<<<< HEAD
        # Register the function signature
        signature = inspect.signature(func)

        # Compile the function
        compiled = onnxscript.script()(func)

        assert registry is not None
        registry.register(compiled, aten_name, signature=signature, overload=overload)
        return compiled
=======
        if trace_only:
            processed_func = func
        else:
            # Compile the function
            processed_func = onnxscript.script()(func)

        assert registry is not None
        registry.register(processed_func, name, overload=overload)
        return processed_func
>>>>>>> dd3d7479

    return wrapper<|MERGE_RESOLUTION|>--- conflicted
+++ resolved
@@ -85,17 +85,7 @@
 
 
 def torch_op(
-<<<<<<< HEAD
-    aten_name, overload: bool = False, registry: Optional[Registry] = None
-) -> Callable[[Callable[..., Any]], onnxscript.OnnxFunction]:
-    """Register a torch op.
-
-    Args:
-        aten_name: The name of the aten function. E.g. "aten::add".
-        overload: Whether this is an overload of an existing function.
-        registry: The registry to register the function to. If None, the default registry is used.
-=======
-    name,
+    aten_name,
     *,
     overload: bool = False,
     registry: Optional[Registry] = None,
@@ -104,28 +94,19 @@
     """Register a torch op.
 
     Args:
-        name: ATen name of the function. E.g. "aten::add".
+        aten_name: The name of the aten function. E.g. "aten::add".
         overload: Whether the function is an overload (not default).
         registry: Registry to register the function to. If None, the default registry is used.
         trace_only: Whether the function should only be traced and not compiled.
->>>>>>> dd3d7479
     """
     if registry is None:
         registry = default_registry
 
     def wrapper(func: Callable[..., Any]) -> onnxscript.OnnxFunction | Callable[..., Any]:
 
-<<<<<<< HEAD
         # Register the function signature
         signature = inspect.signature(func)
 
-        # Compile the function
-        compiled = onnxscript.script()(func)
-
-        assert registry is not None
-        registry.register(compiled, aten_name, signature=signature, overload=overload)
-        return compiled
-=======
         if trace_only:
             processed_func = func
         else:
@@ -133,8 +114,7 @@
             processed_func = onnxscript.script()(func)
 
         assert registry is not None
-        registry.register(processed_func, name, overload=overload)
+        registry.register(processed_func, aten_name, signature=signature, overload=overload)
         return processed_func
->>>>>>> dd3d7479
 
     return wrapper