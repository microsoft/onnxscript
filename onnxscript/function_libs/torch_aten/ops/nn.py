# --------------------------------------------------------------------------
# Copyright (c) Microsoft Corporation. All rights reserved.
# Licensed under the MIT License.
# --------------------------------------------------------------------------
# mypy: disable-error-code="misc,arg-type,type-arg,valid-type,assignment,return-value"
"""torch.ops.aten operators under the `nn` module.

- No inplace operators.
- All functions should not have the script() decorator. This is because
    we want to delay the compilation of the function.
"""

# pylint: disable=unused-argument

from __future__ import annotations

import math
from typing import Optional, Sequence

from onnxscript import FLOAT, INT64
from onnxscript.function_libs.torch_aten.registration import torch_op
from onnxscript.function_libs.torch_aten.tensor_typing import (
    TFloat,
    TFloatOrBFloat16,
    TReal,
)
from onnxscript.onnx_opset import opset18 as op
from onnxscript.onnx_types import TensorType

_MATH_PI = math.pi


@torch_op("aten::aten_adaptive_avg_pool1d")
def aten_adaptive_avg_pool1d(self: TFloat, output_size: INT64[1]) -> TFloat:
    """adaptive_avg_pool1d(Tensor self, int[1] output_size) -> Tensor"""

    # assert output_size == [1]
    # TODO(justinchuby): Specify input constraints

    if op.Size(op.Shape(self)) == 2:
        # Unbatched case
        self = op.Unsqueeze(self, op.Constant(value_ints=[0]))
        pooled = op.GlobalAveragePool(self)
        result = op.Squeeze(pooled, op.Constant(value_ints=[0]))
    else:
        result = op.GlobalAveragePool(self)

    return result


@torch_op("aten::aten_adaptive_avg_pool2d")
def aten_adaptive_avg_pool2d(self: TFloat, output_size: INT64[2]) -> TFloat:
    """adaptive_avg_pool2d(Tensor self, SymInt[2] output_size) -> Tensor"""

    # assert output_size == [1, 1]
    # TODO(justinchuby): Specify input constraints

    if op.Size(op.Shape(self)) == 3:
        # Unbatched case
        self = op.Unsqueeze(self, op.Constant(value_ints=[0]))
        pooled = op.GlobalAveragePool(self)
        result = op.Squeeze(pooled, op.Constant(value_ints=[0]))
    else:
        result = op.GlobalAveragePool(self)

    return result


@torch_op("aten::aten_adaptive_avg_pool3d")
def aten_adaptive_avg_pool3d(self: TFloat, output_size: INT64[3]) -> TFloat:
    """adaptive_avg_pool3d(Tensor self, SymInt[3] output_size) -> Tensor"""

    # assert output_size == [1, 1, 1]
    # TODO(justinchuby): Specify input constraints

    if op.Size(op.Shape(self)) == 4:
        # Unbatched case
        self = op.Unsqueeze(self, op.Constant(value_ints=[0]))
        pooled = op.GlobalAveragePool(self)
        result = op.Squeeze(pooled, op.Constant(value_ints=[0]))
    else:
        result = op.GlobalAveragePool(self)

    return result


def aten_adaptive_max_pool1d(
    self: TensorType, output_size: Sequence[int]
) -> tuple[TensorType, TensorType]:
    """adaptive_max_pool1d(Tensor self, int[1] output_size) -> (Tensor, Tensor)"""

    raise NotImplementedError()


def aten_adaptive_max_pool2d(
    self: TensorType, output_size: Sequence[int]
) -> tuple[TensorType, TensorType]:
    """adaptive_max_pool2d(Tensor self, int[2] output_size) -> (Tensor, Tensor)"""

    raise NotImplementedError()


def aten_adaptive_max_pool2d_backward(
    grad_output: TensorType, self: TensorType, indices: TensorType
) -> TensorType:
    """adaptive_max_pool2d_backward(Tensor grad_output, Tensor self, Tensor indices) -> Tensor"""

    raise NotImplementedError()


def aten_adaptive_max_pool3d(
    self: TensorType, output_size: Sequence[int]
) -> tuple[TensorType, TensorType]:
    """adaptive_max_pool3d(Tensor self, int[3] output_size) -> (Tensor, Tensor)"""

    raise NotImplementedError()


def aten_adaptive_max_pool3d_backward(
    grad_output: TensorType, self: TensorType, indices: TensorType
) -> TensorType:
    """adaptive_max_pool3d_backward(Tensor grad_output, Tensor self, Tensor indices) -> Tensor"""

    raise NotImplementedError()


def aten_avg_pool2d(
    self: TensorType,
    kernel_size: Sequence[int],
    stride: Optional[Sequence[int]] = None,
    padding: Sequence[int] = (0, 0),
    ceil_mode: bool = False,
    count_include_pad: bool = True,
    divisor_override: Optional[int] = None,
) -> TensorType:
    """avg_pool2d(Tensor self, int[2] kernel_size, int[2] stride=[], int[2] padding=0, bool ceil_mode=False, bool count_include_pad=True, int? divisor_override=None) -> Tensor"""

    raise NotImplementedError()


def aten_avg_pool2d_backward(
    grad_output: TensorType,
    self: TensorType,
    kernel_size: Sequence[int],
    stride: Sequence[int],
    padding: Sequence[int],
    ceil_mode: bool,
    count_include_pad: bool,
    divisor_override: Optional[int],
) -> TensorType:
    """avg_pool2d_backward(Tensor grad_output, Tensor self, int[2] kernel_size, int[2] stride, int[2] padding, bool ceil_mode, bool count_include_pad, int? divisor_override) -> Tensor"""

    raise NotImplementedError()


def aten_avg_pool3d(
    self: TensorType,
    kernel_size: Sequence[int],
    stride: Optional[Sequence[int]] = None,
    padding: Sequence[int] = (0, 0, 0),
    ceil_mode: bool = False,
    count_include_pad: bool = True,
    divisor_override: Optional[int] = None,
) -> TensorType:
    """avg_pool3d(Tensor self, int[3] kernel_size, int[3] stride=[], int[3] padding=0, bool ceil_mode=False, bool count_include_pad=True, int? divisor_override=None) -> Tensor"""

    raise NotImplementedError()


def aten_avg_pool3d_backward(
    grad_output: TensorType,
    self: TensorType,
    kernel_size: Sequence[int],
    stride: Sequence[int],
    padding: Sequence[int],
    ceil_mode: bool,
    count_include_pad: bool,
    divisor_override: Optional[int],
) -> TensorType:
    """avg_pool3d_backward(Tensor grad_output, Tensor self, int[3] kernel_size, int[3] stride, int[3] padding, bool ceil_mode, bool count_include_pad, int? divisor_override) -> Tensor"""

    raise NotImplementedError()


def aten_binary_cross_entropy(
    self: TensorType,
    target: TensorType,
    weight: Optional[TensorType] = None,
    reduction: int = 1,
) -> TensorType:
    """binary_cross_entropy(Tensor self, Tensor target, Tensor? weight=None, int reduction=Mean) -> Tensor"""

    raise NotImplementedError()


def aten_binary_cross_entropy_backward(
    grad_output: TensorType,
    self: TensorType,
    target: TensorType,
    weight: Optional[TensorType] = None,
    reduction: int = 1,
) -> TensorType:
    """binary_cross_entropy_backward(Tensor grad_output, Tensor self, Tensor target, Tensor? weight=None, int reduction=Mean) -> Tensor"""

    raise NotImplementedError()


@torch_op("aten::celu")
def aten_celu(self: FLOAT, alpha: float = 1.0) -> FLOAT:
    """celu(Tensor self, Scalar alpha=1.0) -> Tensor"""

    return op.Celu(self, alpha=alpha)  # op.Celu only support float32


def aten_col2im(
    self: TensorType,
    output_size: INT64,
    kernel_size: Sequence[int],
    dilation: Sequence[int],
    padding: Sequence[int],
    stride: Sequence[int],
) -> TensorType:
    """col2im(Tensor self, SymInt[2] output_size, int[2] kernel_size, int[2] dilation, int[2] padding, int[2] stride) -> Tensor"""

    raise NotImplementedError()


def aten_conv_depthwise3d(
    self: TensorType,
    weight: TensorType,
    kernel_size: Sequence[int],
    bias: Optional[TensorType],
    stride: Sequence[int],
    padding: INT64,
    dilation: Sequence[int],
) -> TensorType:
    """conv_depthwise3d(Tensor self, Tensor weight, int[3] kernel_size, Tensor? bias, int[3] stride, SymInt[3] padding, int[3] dilation) -> Tensor"""

    raise NotImplementedError()


@torch_op("aten::cross_entropy_loss", trace_only=True)
def aten_cross_entropy_loss(
<<<<<<< HEAD
    self: TFloatOrBFloat16,
    target: Sequence[int],
    weight: Optional[TFloatOrBFloat16] = None,
    reduction: int = 1,  # default is 'mean'
    ignore_index: int = -100,
    label_smoothing: float = 0.0,  # this was ignored due to ONNX not support
) -> TFloatOrBFloat16:
    # cross_entropy_loss(Tensor self, Tensor target, Tensor? weight=None, int reduction=Mean, SymInt ignore_index=-100, float label_smoothing=0.0) -> Tensor
=======
    self: TensorType,
    target: TensorType,
    weight: Optional[TensorType] = None,
    reduction: int = 1,
    ignore_index: INT64 = -100,
    label_smoothing: float = 0.0,
) -> TensorType:
    """cross_entropy_loss(Tensor self, Tensor target, Tensor? weight=None, int reduction=Mean, SymInt ignore_index=-100, float label_smoothing=0.0) -> Tensor"""
>>>>>>> 7cdd248d

    reduction_vals = ["none", "mean", "sum"]
    reduction_str = reduction_vals[reduction]
    if op.OptionalHasElement(weight):
        result = op.SoftmaxCrossEntropyLoss(
            self, target, weight, reduction=reduction_str, ignore_index=ignore_index
        )
    else:
        result = op.SoftmaxCrossEntropyLoss(
            self, target, reduction=reduction_str, ignore_index=ignore_index
        )
    return result


@torch_op("aten::elu")
def aten_elu(
    self: TFloat,
    alpha: float = 1.0,
    scale: float = 1.0,
    input_scale: float = 1.0,
) -> TFloat:
    """elu(Tensor self, Scalar alpha=1, Scalar scale=1, Scalar input_scale=1) -> Tensor"""

    # del scale
    # del input_scale
    return op.Elu(self, alpha=alpha)


def aten_elu_backward(
    grad_output: TensorType,
    alpha: float,
    scale: float,
    input_scale: float,
    is_result: bool,
    self_or_result: TensorType,
) -> TensorType:
    """elu_backward(Tensor grad_output, Scalar alpha, Scalar scale, Scalar input_scale, bool is_result, Tensor self_or_result) -> Tensor"""

    raise NotImplementedError()


def aten_flatten_dense_tensors(tensors: Sequence[TensorType]) -> TensorType:
    """flatten_dense_tensors(Tensor[] tensors) -> Tensor"""

    raise NotImplementedError()


def aten_fractional_max_pool2d(
    self: TensorType,
    kernel_size: Sequence[int],
    output_size: Sequence[int],
    random_samples: TensorType,
) -> tuple[TensorType, TensorType]:
    """fractional_max_pool2d(Tensor self, int[2] kernel_size, int[2] output_size, Tensor random_samples) -> (Tensor, Tensor)"""

    raise NotImplementedError()


def aten_fractional_max_pool2d_backward(
    grad_output: TensorType,
    self: TensorType,
    kernel_size: Sequence[int],
    output_size: Sequence[int],
    indices: TensorType,
) -> TensorType:
    """fractional_max_pool2d_backward(Tensor grad_output, Tensor self, int[2] kernel_size, int[2] output_size, Tensor indices) -> Tensor"""

    raise NotImplementedError()


def aten_fractional_max_pool3d(
    self: TensorType,
    kernel_size: Sequence[int],
    output_size: Sequence[int],
    random_samples: TensorType,
) -> tuple[TensorType, TensorType]:
    """fractional_max_pool3d(Tensor self, int[3] kernel_size, int[3] output_size, Tensor random_samples) -> (Tensor, Tensor)"""

    raise NotImplementedError()


def aten_fractional_max_pool3d_backward(
    grad_output: TensorType,
    self: TensorType,
    kernel_size: Sequence[int],
    output_size: Sequence[int],
    indices: TensorType,
) -> TensorType:
    """fractional_max_pool3d_backward(Tensor grad_output, Tensor self, int[3] kernel_size, int[3] output_size, Tensor indices) -> Tensor"""

    raise NotImplementedError()


@torch_op("aten::gelu", trace_only=True)
def aten_gelu(self: TReal, approximate: str = "none") -> TReal:
    """gelu(Tensor self, *, str approximate='none') -> Tensor"""

    self = op.Cast(self, to=FLOAT.dtype)

    if approximate == "tanh":
        result = _aten_gelu_approximate_tanh(self)
    else:
        result = _aten_gelu_approximate_none(self)
    return result


@torch_op("aten::gelu", overload=True)
def _aten_gelu_approximate_none(self: TReal) -> TReal:
    """gelu(Tensor self, *, str approximate='none') -> Tensor"""

    self = op.Cast(self, to=FLOAT.dtype)
    # GELU(x) = 0.5 * x * [1 + ERF(x/sqrt(2)]
    inner = op.Div(self, 1.4142135623730951)
    erf = op.Erf(inner)
    inner = op.Add(erf, 1)
    inner = op.Mul(self, inner)
    result = op.Mul(0.5, inner)
    return result


@torch_op("aten::gelu", overload=True)
def _aten_gelu_approximate_tanh(self: TReal) -> TReal:
    """gelu(Tensor self, *, str approximate='none') -> Tensor"""

    self = op.Cast(self, to=FLOAT.dtype)
    # GELU(x) = 0.5 * x * {1 + Tanh[\sqrt(2/pi) * (x + 0.044715 * x^3)]}
    cubed = op.Pow(self, 3)
    inner = op.Mul(0.044715, cubed)
    inner = op.Add(self, inner)
    # Prefer explicit graph construction over precomputed constants for clarity.
    inner = op.Mul(op.Sqrt(op.Div(2.0, _MATH_PI)), inner)
    inner = op.Tanh(inner)
    inner = op.Add(inner, 1)
    inner = op.Mul(self, inner)
    result = op.Mul(0.5, inner)
    return result


def aten_gelu_backward(
    grad_output: TensorType, self: TensorType, approximate: str = "none"
) -> TensorType:
    """gelu_backward(Tensor grad_output, Tensor self, *, str approximate='none') -> Tensor"""

    raise NotImplementedError()


def aten_glu(self: TensorType, dim: int = -1) -> TensorType:
    """glu(Tensor self, int dim=-1) -> Tensor"""

    raise NotImplementedError()


def aten_glu_backward(grad_output: TensorType, self: TensorType, dim: int) -> TensorType:
    """glu_backward(Tensor grad_output, Tensor self, int dim) -> Tensor"""

    raise NotImplementedError()


def aten_glu_backward_jvp(
    grad_x: TensorType,
    grad_glu: TensorType,
    x: TensorType,
    dgrad_glu: TensorType,
    dx: TensorType,
    dim: int,
) -> TensorType:
    """glu_backward_jvp(Tensor grad_x, Tensor grad_glu, Tensor x, Tensor dgrad_glu, Tensor dx, int dim) -> Tensor"""

    raise NotImplementedError()


def aten_glu_jvp(glu: TensorType, x: TensorType, dx: TensorType, dim: int) -> TensorType:
    """glu_jvp(Tensor glu, Tensor x, Tensor dx, int dim) -> Tensor"""

    raise NotImplementedError()


def aten_hardsigmoid(self: TensorType) -> TensorType:
    """hardsigmoid(Tensor self) -> Tensor"""

    raise NotImplementedError()


def aten_hardsigmoid_backward(grad_output: TensorType, self: TensorType) -> TensorType:
    """hardsigmoid_backward(Tensor grad_output, Tensor self) -> Tensor"""

    raise NotImplementedError()


def aten_hardswish(self: TensorType) -> TensorType:
    """hardswish(Tensor self) -> Tensor"""

    raise NotImplementedError()


def aten_hardswish_backward(grad_output: TensorType, self: TensorType) -> TensorType:
    """hardswish_backward(Tensor grad_output, Tensor self) -> Tensor"""

    raise NotImplementedError()


def aten_hardtanh(self: TensorType, min_val: float = -1.0, max_val: float = 1.0) -> TensorType:
    """hardtanh(Tensor self, Scalar min_val=-1, Scalar max_val=1) -> Tensor"""

    raise NotImplementedError()


def aten_hardtanh_backward(
    grad_output: TensorType, self: TensorType, min_val: float, max_val: float
) -> TensorType:
    """hardtanh_backward(Tensor grad_output, Tensor self, Scalar min_val, Scalar max_val) -> Tensor"""

    raise NotImplementedError()


def aten_huber_loss(
    self: TensorType, target: TensorType, reduction: int = 1, delta: float = 1.0
) -> TensorType:
    """huber_loss(Tensor self, Tensor target, int reduction=Mean, float delta=1.0) -> Tensor"""

    raise NotImplementedError()


def aten_huber_loss_backward(
    grad_output: TensorType, self: TensorType, target: TensorType, reduction: int, delta: float
) -> TensorType:
    """huber_loss_backward(Tensor grad_output, Tensor self, Tensor target, int reduction, float delta) -> Tensor"""

    raise NotImplementedError()


def aten_im2col(
    self: TensorType,
    kernel_size: Sequence[int],
    dilation: Sequence[int],
    padding: Sequence[int],
    stride: Sequence[int],
) -> TensorType:
    """im2col(Tensor self, int[2] kernel_size, int[2] dilation, int[2] padding, int[2] stride) -> Tensor"""

    raise NotImplementedError()


def aten_infinitely_differentiable_gelu_backward(
    grad: TensorType, self: TensorType
) -> TensorType:
    """infinitely_differentiable_gelu_backward(Tensor grad, Tensor self) -> Tensor"""

    raise NotImplementedError()


def aten_l1_loss(self: TensorType, target: TensorType, reduction: int = 1) -> TensorType:
    """l1_loss(Tensor self, Tensor target, int reduction=Mean) -> Tensor"""

    raise NotImplementedError()


@torch_op("aten::leaky_relu")
def aten_leaky_relu(self: TFloatOrBFloat16, negative_slope: float = 0.01) -> TFloatOrBFloat16:
    """leaky_relu(Tensor self, Scalar negative_slope=0.01) -> Tensor"""

    return op.LeakyRelu(self, alpha=negative_slope)


def aten_leaky_relu_backward(
    grad_output: TensorType, self: TensorType, negative_slope: float, self_is_result: bool
) -> TensorType:
    """leaky_relu_backward(Tensor grad_output, Tensor self, Scalar negative_slope, bool self_is_result) -> Tensor"""

    raise NotImplementedError()


@torch_op("aten::linear", trace_only=True)
def aten_linear(input: TFloat, weight: TFloat, bias: Optional[TFloat] = None) -> TFloat:
    """linear(Tensor input, Tensor weight, Tensor? bias=None) -> Tensor"""

    # NOTE: The symbolic function in torch.onnx also uses Gemm in certain cases
    # Optimizers may consider this path and replace it with Gemm
    weight_transposed = op.Transpose(weight, perm=[1, 0])
    result = op.MatMul(input, weight_transposed)
    if bias is not None:
        result = op.Add(result, bias)
    return result


@torch_op("aten::log_sigmoid")
def aten_log_sigmoid(self: TFloatOrBFloat16) -> TFloatOrBFloat16:
    """log_sigmoid(Tensor self) -> Tensor"""

    return op.Log(op.Sigmoid(self))


def aten_log_sigmoid_backward(
    grad_output: TensorType, self: TensorType, buffer: TensorType
) -> TensorType:
    """log_sigmoid_backward(Tensor grad_output, Tensor self, Tensor buffer) -> Tensor"""

    raise NotImplementedError()


def aten_log_sigmoid_forward(self: TensorType) -> tuple[TensorType, TensorType]:
    """log_sigmoid_forward(Tensor self) -> (Tensor output, Tensor buffer)"""

    raise NotImplementedError()


def aten_logit_backward(
    grad_output: TensorType, self: TensorType, eps: Optional[float] = None
) -> TensorType:
    """logit_backward(Tensor grad_output, Tensor self, float? eps=None) -> Tensor"""

    raise NotImplementedError()


def aten_max_pool2d_with_indices(
    self: TensorType,
    kernel_size: Sequence[int],
    stride: Optional[Sequence[int]] = None,
    padding: Sequence[int] = (0, 0),
    dilation: Sequence[int] = (1, 1),
    ceil_mode: bool = False,
) -> tuple[TensorType, TensorType]:
    """max_pool2d_with_indices(Tensor self, int[2] kernel_size, int[2] stride=[], int[2] padding=0, int[2] dilation=1, bool ceil_mode=False) -> (Tensor, Tensor)"""

    raise NotImplementedError()


def aten_max_pool2d_with_indices_backward(
    grad_output: TensorType,
    self: TensorType,
    kernel_size: Sequence[int],
    stride: Sequence[int],
    padding: Sequence[int],
    dilation: Sequence[int],
    ceil_mode: bool,
    indices: TensorType,
) -> TensorType:
    """max_pool2d_with_indices_backward(Tensor grad_output, Tensor self, int[2] kernel_size, int[2] stride, int[2] padding, int[2] dilation, bool ceil_mode, Tensor indices) -> Tensor"""

    raise NotImplementedError()


def aten_max_pool3d_with_indices(
    self: TensorType,
    kernel_size: Sequence[int],
    stride: Optional[Sequence[int]] = None,
    padding: Sequence[int] = (0, 0, 0),
    dilation: Sequence[int] = (1, 1, 1),
    ceil_mode: bool = False,
) -> tuple[TensorType, TensorType]:
    """max_pool3d_with_indices(Tensor self, int[3] kernel_size, int[3] stride=[], int[3] padding=0, int[3] dilation=1, bool ceil_mode=False) -> (Tensor, Tensor)"""

    raise NotImplementedError()


def aten_max_pool3d_with_indices_backward(
    grad_output: TensorType,
    self: TensorType,
    kernel_size: Sequence[int],
    stride: Sequence[int],
    padding: Sequence[int],
    dilation: Sequence[int],
    ceil_mode: bool,
    indices: TensorType,
) -> TensorType:
    """max_pool3d_with_indices_backward(Tensor grad_output, Tensor self, int[3] kernel_size, int[3] stride, int[3] padding, int[3] dilation, bool ceil_mode, Tensor indices) -> Tensor"""

    raise NotImplementedError()


def aten_max_unpool2d(
    self: TensorType, indices: TensorType, output_size: Sequence[int]
) -> TensorType:
    """max_unpool2d(Tensor self, Tensor indices, int[2] output_size) -> Tensor"""

    raise NotImplementedError()


def aten_max_unpool3d(
    self: TensorType,
    indices: TensorType,
    output_size: Sequence[int],
    stride: Sequence[int],
    padding: Sequence[int],
) -> TensorType:
    """max_unpool3d(Tensor self, Tensor indices, int[3] output_size, int[3] stride, int[3] padding) -> Tensor"""

    raise NotImplementedError()


def aten_mish(self: TensorType) -> TensorType:
    """mish(Tensor self) -> Tensor"""

    raise NotImplementedError()


def aten_mish_backward(grad_output: TensorType, self: TensorType) -> TensorType:
    """mish_backward(Tensor grad_output, Tensor self) -> Tensor"""

    raise NotImplementedError()


def aten_mkldnn_linear(
    self: TensorType, weight: TensorType, bias: Optional[TensorType] = None
) -> TensorType:
    """mkldnn_linear(Tensor self, Tensor weight, Tensor? bias=None) -> Tensor"""

    raise NotImplementedError()


def aten_mkldnn_reorder_conv2d_weight(
    self: TensorType,
    padding: Sequence[int] = (0, 0),
    stride: Sequence[int] = (1, 1),
    dilation: Sequence[int] = (1, 1),
    groups: int = 1,
) -> TensorType:
    """mkldnn_reorder_conv2d_weight(Tensor self, int[2] padding=0, int[2] stride=1, int[2] dilation=1, int groups=1) -> Tensor"""

    raise NotImplementedError()


def aten_mkldnn_reorder_conv3d_weight(
    self: TensorType,
    padding: Sequence[int] = (0, 0, 0),
    stride: Sequence[int] = (1, 1, 1),
    dilation: Sequence[int] = (1, 1, 1),
    groups: int = 1,
) -> TensorType:
    """mkldnn_reorder_conv3d_weight(Tensor self, int[3] padding=0, int[3] stride=1, int[3] dilation=1, int groups=1) -> Tensor"""

    raise NotImplementedError()


def aten_mse_loss(self: TensorType, target: TensorType, reduction: int = 1) -> TensorType:
    """mse_loss(Tensor self, Tensor target, int reduction=Mean) -> Tensor"""

    raise NotImplementedError()


def aten_mse_loss_backward(
    grad_output: TensorType, self: TensorType, target: TensorType, reduction: int
) -> TensorType:
    """mse_loss_backward(Tensor grad_output, Tensor self, Tensor target, int reduction) -> Tensor"""

    raise NotImplementedError()


def aten_multi_margin_loss(
    self: TensorType,
    target: TensorType,
    p: float = 1.0,
    margin: float = 1.0,
    weight: Optional[TensorType] = None,
    reduction: int = 1,
) -> TensorType:
    """multi_margin_loss(Tensor self, Tensor target, Scalar p=1, Scalar margin=1, Tensor? weight=None, int reduction=Mean) -> Tensor"""

    raise NotImplementedError()


def aten_multi_margin_loss_backward(
    grad_output: TensorType,
    self: TensorType,
    target: TensorType,
    p: float,
    margin: float,
    weight: Optional[TensorType] = None,
    reduction: int = 1,
) -> TensorType:
    """multi_margin_loss_backward(Tensor grad_output, Tensor self, Tensor target, Scalar p, Scalar margin, Tensor? weight=None, int reduction=Mean) -> Tensor"""

    raise NotImplementedError()


def aten_multilabel_margin_loss(
    self: TensorType, target: TensorType, reduction: int = 1
) -> TensorType:
    """multilabel_margin_loss(Tensor self, Tensor target, int reduction=Mean) -> Tensor"""

    raise NotImplementedError()


def aten_multilabel_margin_loss_backward(
    grad_output: TensorType,
    self: TensorType,
    target: TensorType,
    reduction: int,
    is_target: TensorType,
) -> TensorType:
    """multilabel_margin_loss_backward(Tensor grad_output, Tensor self, Tensor target, int reduction, Tensor is_target) -> Tensor"""

    raise NotImplementedError()


def aten_multilabel_margin_loss_forward(
    self: TensorType, target: TensorType, reduction: int
) -> tuple[TensorType, TensorType]:
    """multilabel_margin_loss_forward(Tensor self, Tensor target, int reduction) -> (Tensor output, Tensor is_target)"""

    raise NotImplementedError()


def aten_nll_loss(
    self: TensorType,
    target: TensorType,
    weight: Optional[TensorType] = None,
    reduction: int = 1,
    ignore_index: INT64 = -100,
) -> TensorType:
    """nll_loss(Tensor self, Tensor target, Tensor? weight=None, int reduction=Mean, SymInt ignore_index=-100) -> Tensor"""

    raise NotImplementedError()


def aten_nll_loss2d(
    self: TensorType,
    target: TensorType,
    weight: Optional[TensorType] = None,
    reduction: int = 1,
    ignore_index: INT64 = -100,
) -> TensorType:
    """nll_loss2d(Tensor self, Tensor target, Tensor? weight=None, int reduction=Mean, SymInt ignore_index=-100) -> Tensor"""

    raise NotImplementedError()


def aten_nll_loss2d_backward(
    grad_output: TensorType,
    self: TensorType,
    target: TensorType,
    weight: Optional[TensorType],
    reduction: int,
    ignore_index: INT64,
    total_weight: TensorType,
) -> TensorType:
    """nll_loss2d_backward(Tensor grad_output, Tensor self, Tensor target, Tensor? weight, int reduction, SymInt ignore_index, Tensor total_weight) -> Tensor"""

    raise NotImplementedError()


def aten_nll_loss2d_forward(
    self: TensorType,
    target: TensorType,
    weight: Optional[TensorType],
    reduction: int,
    ignore_index: INT64,
) -> tuple[TensorType, TensorType]:
    """nll_loss2d_forward(Tensor self, Tensor target, Tensor? weight, int reduction, SymInt ignore_index) -> (Tensor output, Tensor total_weight)"""

    raise NotImplementedError()


def aten_nll_loss_backward(
    grad_output: TensorType,
    self: TensorType,
    target: TensorType,
    weight: Optional[TensorType],
    reduction: int,
    ignore_index: INT64,
    total_weight: TensorType,
) -> TensorType:
    """nll_loss_backward(Tensor grad_output, Tensor self, Tensor target, Tensor? weight, int reduction, SymInt ignore_index, Tensor total_weight) -> Tensor"""

    raise NotImplementedError()


def aten_nll_loss_forward(
    self: TensorType,
    target: TensorType,
    weight: Optional[TensorType],
    reduction: int,
    ignore_index: INT64,
) -> tuple[TensorType, TensorType]:
    """nll_loss_forward(Tensor self, Tensor target, Tensor? weight, int reduction, SymInt ignore_index) -> (Tensor output, Tensor total_weight)"""

    raise NotImplementedError()


def aten_nll_loss_nd(
    self: TensorType,
    target: TensorType,
    weight: Optional[TensorType] = None,
    reduction: int = 1,
    ignore_index: INT64 = -100,
) -> TensorType:
    """nll_loss_nd(Tensor self, Tensor target, Tensor? weight=None, int reduction=Mean, SymInt ignore_index=-100) -> Tensor"""

    raise NotImplementedError()


def aten_one_hot(self: TensorType, num_classes: int = -1) -> TensorType:
    """one_hot(Tensor self, int num_classes=-1) -> Tensor"""

    raise NotImplementedError()


def aten_pad(
    self: TensorType, pad: INT64, mode: str = "constant", value: Optional[float] = None
) -> TensorType:
    """pad(Tensor self, SymInt[] pad, str mode="constant", float? value=None) -> Tensor"""

    raise NotImplementedError()


def aten_pad_sequence(
    sequences: Sequence[TensorType], batch_first: bool = False, padding_value: float = 0.0
) -> TensorType:
    """pad_sequence(Tensor[] sequences, bool batch_first=False, float padding_value=0.0) -> Tensor"""

    raise NotImplementedError()


def aten_reflection_pad1d(self: TensorType, padding: INT64) -> TensorType:
    """reflection_pad1d(Tensor self, SymInt[2] padding) -> Tensor"""

    raise NotImplementedError()


def aten_reflection_pad1d_backward(
    grad_output: TensorType, self: TensorType, padding: INT64
) -> TensorType:
    """reflection_pad1d_backward(Tensor grad_output, Tensor self, SymInt[2] padding) -> Tensor"""

    raise NotImplementedError()


def aten_reflection_pad2d(self: TensorType, padding: INT64) -> TensorType:
    """reflection_pad2d(Tensor self, SymInt[4] padding) -> Tensor"""

    raise NotImplementedError()


def aten_reflection_pad2d_backward(
    grad_output: TensorType, self: TensorType, padding: INT64
) -> TensorType:
    """reflection_pad2d_backward(Tensor grad_output, Tensor self, SymInt[4] padding) -> Tensor"""

    raise NotImplementedError()


def aten_reflection_pad3d(self: TensorType, padding: INT64) -> TensorType:
    """reflection_pad3d(Tensor self, SymInt[6] padding) -> Tensor"""

    raise NotImplementedError()


def aten_reflection_pad3d_backward(
    grad_output: TensorType, self: TensorType, padding: INT64
) -> TensorType:
    """reflection_pad3d_backward(Tensor grad_output, Tensor self, SymInt[6] padding) -> Tensor"""

    raise NotImplementedError()


@torch_op("aten::relu")
def aten_relu(self: TReal) -> TReal:
    """relu(Tensor self) -> Tensor"""

    return op.Relu(self)


@torch_op("aten::relu6")
def aten_relu6(self: TReal) -> TReal:
    """relu6(Tensor self) -> Tensor"""

    six = op.CastLike(op.Constant(value_int=6), self)
    return op.Min(op.Relu(self), six)


def aten_replication_pad1d(self: TensorType, padding: INT64) -> TensorType:
    """replication_pad1d(Tensor self, SymInt[2] padding) -> Tensor"""

    raise NotImplementedError()


def aten_replication_pad1d_backward(
    grad_output: TensorType, self: TensorType, padding: INT64
) -> TensorType:
    """replication_pad1d_backward(Tensor grad_output, Tensor self, SymInt[2] padding) -> Tensor"""

    raise NotImplementedError()


def aten_replication_pad2d(self: TensorType, padding: INT64) -> TensorType:
    """replication_pad2d(Tensor self, SymInt[4] padding) -> Tensor"""

    raise NotImplementedError()


def aten_replication_pad2d_backward(
    grad_output: TensorType, self: TensorType, padding: INT64
) -> TensorType:
    """replication_pad2d_backward(Tensor grad_output, Tensor self, SymInt[4] padding) -> Tensor"""

    raise NotImplementedError()


def aten_replication_pad3d(self: TensorType, padding: INT64) -> TensorType:
    """replication_pad3d(Tensor self, SymInt[6] padding) -> Tensor"""

    raise NotImplementedError()


def aten_replication_pad3d_backward(
    grad_output: TensorType, self: TensorType, padding: INT64
) -> TensorType:
    """replication_pad3d_backward(Tensor grad_output, Tensor self, SymInt[6] padding) -> Tensor"""

    raise NotImplementedError()


def aten_rrelu_with_noise(
    self: TensorType,
    noise: TensorType,
    lower: float = 0.125,
    upper: float = 0.3333333333333333,
    training: bool = False,
    generator: Optional[str] = None,
) -> TensorType:
    """rrelu_with_noise(Tensor self, Tensor noise, Scalar lower=0.125, Scalar upper=0.3333333333333333, bool training=False, Generator? generator=None) -> Tensor"""

    raise NotImplementedError()


def aten_rrelu_with_noise_backward(
    grad_output: TensorType,
    self: TensorType,
    noise: TensorType,
    lower: float,
    upper: float,
    training: bool,
    self_is_result: bool,
) -> TensorType:
    """rrelu_with_noise_backward(Tensor grad_output, Tensor self, Tensor noise, Scalar lower, Scalar upper, bool training, bool self_is_result) -> Tensor"""

    raise NotImplementedError()


def aten_sigmoid_backward(grad_output: TensorType, output: TensorType) -> TensorType:
    """sigmoid_backward(Tensor grad_output, Tensor output) -> Tensor"""

    raise NotImplementedError()


def aten_silu(self: TensorType) -> TensorType:
    """silu(Tensor self) -> Tensor"""

    raise NotImplementedError()


def aten_silu_backward(grad_output: TensorType, self: TensorType) -> TensorType:
    """silu_backward(Tensor grad_output, Tensor self) -> Tensor"""

    raise NotImplementedError()


def aten_slow_conv3d(
    self: TensorType,
    weight: TensorType,
    kernel_size: Sequence[int],
    bias: Optional[TensorType] = None,
    stride: Sequence[int] = (1, 1, 1),
    padding: INT64 = (0, 0, 0),
) -> TensorType:
    """slow_conv3d(Tensor self, Tensor weight, int[3] kernel_size, Tensor? bias=None, int[3] stride=1, SymInt[3] padding=0) -> Tensor"""

    raise NotImplementedError()


def aten_slow_conv3d_forward(
    self: TensorType,
    weight: TensorType,
    kernel_size: Sequence[int],
    bias: Optional[TensorType],
    stride: Sequence[int],
    padding: INT64,
) -> TensorType:
    """slow_conv3d_forward(Tensor self, Tensor weight, int[3] kernel_size, Tensor? bias, int[3] stride, SymInt[3] padding) -> Tensor"""

    raise NotImplementedError()


def aten_slow_conv_dilated2d(
    self: TensorType,
    weight: TensorType,
    kernel_size: Sequence[int],
    bias: Optional[TensorType] = None,
    stride: Sequence[int] = (1, 1),
    padding: INT64 = (0, 0),
    dilation: Sequence[int] = (1, 1),
) -> TensorType:
    """slow_conv_dilated2d(Tensor self, Tensor weight, int[2] kernel_size, Tensor? bias=None, int[2] stride=1, SymInt[2] padding=0, int[2] dilation=1) -> Tensor"""

    raise NotImplementedError()


def aten_slow_conv_dilated3d(
    self: TensorType,
    weight: TensorType,
    kernel_size: Sequence[int],
    bias: Optional[TensorType] = None,
    stride: Sequence[int] = (1, 1, 1),
    padding: INT64 = (0, 0, 0),
    dilation: Sequence[int] = (1, 1, 1),
) -> TensorType:
    """slow_conv_dilated3d(Tensor self, Tensor weight, int[3] kernel_size, Tensor? bias=None, int[3] stride=1, SymInt[3] padding=0, int[3] dilation=1) -> Tensor"""

    raise NotImplementedError()


def aten_slow_conv_transpose2d(
    self: TensorType,
    weight: TensorType,
    kernel_size: Sequence[int],
    bias: Optional[TensorType] = None,
    stride: Sequence[int] = (1, 1),
    padding: INT64 = (0, 0),
    output_padding: INT64 = (0, 0),
    dilation: Sequence[int] = (1, 1),
) -> TensorType:
    """slow_conv_transpose2d(Tensor self, Tensor weight, int[2] kernel_size, Tensor? bias=None, int[2] stride=1, SymInt[2] padding=0, SymInt[2] output_padding=0, int[2] dilation=1) -> Tensor"""

    raise NotImplementedError()


def aten_slow_conv_transpose3d(
    self: TensorType,
    weight: TensorType,
    kernel_size: Sequence[int],
    bias: Optional[TensorType] = None,
    stride: Sequence[int] = (1, 1, 1),
    padding: INT64 = (0, 0, 0),
    output_padding: INT64 = (0, 0, 0),
    dilation: Sequence[int] = (1, 1, 1),
) -> TensorType:
    """slow_conv_transpose3d(Tensor self, Tensor weight, int[3] kernel_size, Tensor? bias=None, int[3] stride=1, SymInt[3] padding=0, SymInt[3] output_padding=0, int[3] dilation=1) -> Tensor"""

    raise NotImplementedError()


def aten_smooth_l1_loss(
    self: TensorType, target: TensorType, reduction: int = 1, beta: float = 1.0
) -> TensorType:
    """smooth_l1_loss(Tensor self, Tensor target, int reduction=Mean, float beta=1.0) -> Tensor"""

    raise NotImplementedError()


def aten_smooth_l1_loss_backward(
    grad_output: TensorType, self: TensorType, target: TensorType, reduction: int, beta: float
) -> TensorType:
    """smooth_l1_loss_backward(Tensor grad_output, Tensor self, Tensor target, int reduction, float beta) -> Tensor"""

    raise NotImplementedError()


def aten_soft_margin_loss(
    self: TensorType, target: TensorType, reduction: int = 1
) -> TensorType:
    """soft_margin_loss(Tensor self, Tensor target, int reduction=Mean) -> Tensor"""

    raise NotImplementedError()


def aten_soft_margin_loss_backward(
    grad_output: TensorType, self: TensorType, target: TensorType, reduction: int
) -> TensorType:
    """soft_margin_loss_backward(Tensor grad_output, Tensor self, Tensor target, int reduction) -> Tensor"""

    raise NotImplementedError()


def aten_softplus(self: TensorType, beta: float = 1.0, threshold: float = 20.0) -> TensorType:
    """softplus(Tensor self, Scalar beta=1, Scalar threshold=20) -> Tensor"""

    raise NotImplementedError()


def aten_softplus_backward(
    grad_output: TensorType, self: TensorType, beta: float, threshold: float
) -> TensorType:
    """softplus_backward(Tensor grad_output, Tensor self, Scalar beta, Scalar threshold) -> Tensor"""

    raise NotImplementedError()


def aten_softshrink(self: TensorType, lambd: float = 0.5) -> TensorType:
    """softshrink(Tensor self, Scalar lambd=0.5) -> Tensor"""

    raise NotImplementedError()


def aten_softshrink_backward(
    grad_output: TensorType, self: TensorType, lambd: float
) -> TensorType:
    """softshrink_backward(Tensor grad_output, Tensor self, Scalar lambd) -> Tensor"""

    raise NotImplementedError()


def aten_tanh_backward(grad_output: TensorType, output: TensorType) -> TensorType:
    """tanh_backward(Tensor grad_output, Tensor output) -> Tensor"""

    raise NotImplementedError()


def aten_thnn_conv2d(
    self: TensorType,
    weight: TensorType,
    kernel_size: Sequence[int],
    bias: Optional[TensorType] = None,
    stride: Sequence[int] = (1, 1),
    padding: Sequence[int] = (0, 0),
) -> TensorType:
    """thnn_conv2d(Tensor self, Tensor weight, int[2] kernel_size, Tensor? bias=None, int[2] stride=1, int[2] padding=0) -> Tensor"""

    raise NotImplementedError()


def aten_unflatten_dense_tensors(
    flat: TensorType, tensors: Sequence[TensorType]
) -> TensorType:
    """unflatten_dense_tensors(Tensor flat, Tensor[] tensors) -> Tensor[]"""

    raise NotImplementedError()


def aten_upsample_bicubic2d(
    self: TensorType,
    output_size: INT64,
    align_corners: bool,
    scales_h: Optional[float] = None,
    scales_w: Optional[float] = None,
) -> TensorType:
    """upsample_bicubic2d(Tensor self, SymInt[2] output_size, bool align_corners, float? scales_h=None, float? scales_w=None) -> Tensor"""

    raise NotImplementedError()


def aten_upsample_bicubic2d_backward(
    grad_output: TensorType,
    output_size: INT64,
    input_size: INT64,
    align_corners: bool,
    scales_h: Optional[float] = None,
    scales_w: Optional[float] = None,
) -> TensorType:
    """upsample_bicubic2d_backward(Tensor grad_output, SymInt[2] output_size, SymInt[4] input_size, bool align_corners, float? scales_h=None, float? scales_w=None) -> Tensor"""

    raise NotImplementedError()


def aten_upsample_bilinear2d(
    self: TensorType,
    output_size: INT64,
    align_corners: bool,
    scales_h: Optional[float] = None,
    scales_w: Optional[float] = None,
) -> TensorType:
    """upsample_bilinear2d(Tensor self, SymInt[2] output_size, bool align_corners, float? scales_h=None, float? scales_w=None) -> Tensor"""

    raise NotImplementedError()


def aten_upsample_bilinear2d_backward(
    grad_output: TensorType,
    output_size: INT64,
    input_size: INT64,
    align_corners: bool,
    scales_h: Optional[float] = None,
    scales_w: Optional[float] = None,
) -> TensorType:
    """upsample_bilinear2d_backward(Tensor grad_output, SymInt[2] output_size, SymInt[4] input_size, bool align_corners, float? scales_h=None, float? scales_w=None) -> Tensor"""

    raise NotImplementedError()


def aten_upsample_linear1d(
    self: TensorType, output_size: INT64, align_corners: bool, scales: Optional[float] = None
) -> TensorType:
    """upsample_linear1d(Tensor self, SymInt[1] output_size, bool align_corners, float? scales=None) -> Tensor"""

    raise NotImplementedError()


def aten_upsample_linear1d_backward(
    grad_output: TensorType,
    output_size: INT64,
    input_size: INT64,
    align_corners: bool,
    scales: Optional[float] = None,
) -> TensorType:
    """upsample_linear1d_backward(Tensor grad_output, SymInt[1] output_size, SymInt[3] input_size, bool align_corners, float? scales=None) -> Tensor"""

    raise NotImplementedError()


def aten_upsample_nearest1d(
    self: TensorType, output_size: INT64, scales: Optional[float] = None
) -> TensorType:
    """upsample_nearest1d(Tensor self, SymInt[1] output_size, float? scales=None) -> Tensor"""

    raise NotImplementedError()


def aten_upsample_nearest1d_backward(
    grad_output: TensorType,
    output_size: INT64,
    input_size: INT64,
    scales: Optional[float] = None,
) -> TensorType:
    """upsample_nearest1d_backward(Tensor grad_output, SymInt[1] output_size, SymInt[3] input_size, float? scales=None) -> Tensor"""

    raise NotImplementedError()


@torch_op("aten::upsample_nearest2d")
def aten_upsample_nearest2d(
    self: TReal,
    size: INT64,
    scales_h: Optional[float] = None,
    scales_w: Optional[float] = None,
) -> TReal:
    """upsample_nearest2d(Tensor self, SymInt[2] output_size, float? scales_h=None, float? scales_w=None) -> Tensor"""

    self_shape = op.Shape(self)
    batch_channel = self_shape[:2]  # type: ignore[index]
    output_size = op.Concat(batch_channel, size, axis=0)

    # TODO(justinchuby): Conditionally use scales

    return op.Resize(
        self,
        None,
        None,
        output_size,
        mode="nearest",
        coordinate_transformation_mode="asymmetric",
    )


def aten_upsample_nearest2d_backward(
    grad_output: TensorType,
    output_size: INT64,
    input_size: INT64,
    scales_h: Optional[float] = None,
    scales_w: Optional[float] = None,
) -> TensorType:
    """upsample_nearest2d_backward(Tensor grad_output, SymInt[2] output_size, SymInt[4] input_size, float? scales_h=None, float? scales_w=None) -> Tensor"""

    raise NotImplementedError()


def aten_upsample_nearest3d(
    self: TensorType,
    output_size: INT64,
    scales_d: Optional[float] = None,
    scales_h: Optional[float] = None,
    scales_w: Optional[float] = None,
) -> TensorType:
    """upsample_nearest3d(Tensor self, SymInt[3] output_size, float? scales_d=None, float? scales_h=None, float? scales_w=None) -> Tensor"""

    raise NotImplementedError()


def aten_upsample_nearest3d_backward(
    grad_output: TensorType,
    output_size: INT64,
    input_size: INT64,
    scales_d: Optional[float] = None,
    scales_h: Optional[float] = None,
    scales_w: Optional[float] = None,
) -> TensorType:
    """upsample_nearest3d_backward(Tensor grad_output, SymInt[3] output_size, SymInt[5] input_size, float? scales_d=None, float? scales_h=None, float? scales_w=None) -> Tensor"""

    raise NotImplementedError()


def aten_upsample_trilinear3d(
    self: TensorType,
    output_size: INT64,
    align_corners: bool,
    scales_d: Optional[float] = None,
    scales_h: Optional[float] = None,
    scales_w: Optional[float] = None,
) -> TensorType:
    """upsample_trilinear3d(Tensor self, SymInt[3] output_size, bool align_corners, float? scales_d=None, float? scales_h=None, float? scales_w=None) -> Tensor"""

    raise NotImplementedError()


def aten_upsample_trilinear3d_backward(
    grad_output: TensorType,
    output_size: INT64,
    input_size: INT64,
    align_corners: bool,
    scales_d: Optional[float] = None,
    scales_h: Optional[float] = None,
    scales_w: Optional[float] = None,
) -> TensorType:
    """upsample_trilinear3d_backward(Tensor grad_output, SymInt[3] output_size, SymInt[5] input_size, bool align_corners, float? scales_d=None, float? scales_h=None, float? scales_w=None) -> Tensor"""

    raise NotImplementedError()<|MERGE_RESOLUTION|>--- conflicted
+++ resolved
@@ -241,7 +241,6 @@
 
 @torch_op("aten::cross_entropy_loss", trace_only=True)
 def aten_cross_entropy_loss(
-<<<<<<< HEAD
     self: TFloatOrBFloat16,
     target: Sequence[int],
     weight: Optional[TFloatOrBFloat16] = None,
@@ -250,16 +249,6 @@
     label_smoothing: float = 0.0,  # this was ignored due to ONNX not support
 ) -> TFloatOrBFloat16:
     # cross_entropy_loss(Tensor self, Tensor target, Tensor? weight=None, int reduction=Mean, SymInt ignore_index=-100, float label_smoothing=0.0) -> Tensor
-=======
-    self: TensorType,
-    target: TensorType,
-    weight: Optional[TensorType] = None,
-    reduction: int = 1,
-    ignore_index: INT64 = -100,
-    label_smoothing: float = 0.0,
-) -> TensorType:
-    """cross_entropy_loss(Tensor self, Tensor target, Tensor? weight=None, int reduction=Mean, SymInt ignore_index=-100, float label_smoothing=0.0) -> Tensor"""
->>>>>>> 7cdd248d
 
     reduction_vals = ["none", "mean", "sum"]
     reduction_str = reduction_vals[reduction]
