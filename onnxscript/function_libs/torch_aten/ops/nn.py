--- conflicted
+++ resolved
@@ -783,20 +783,9 @@
     reduction_vals = ["none", "mean", "sum"]
     reduction_str = reduction_vals[reduction]
 
-<<<<<<< HEAD
     result = _aten_nll_loss_weight(
         self, target, weight, reduction=reduction_str, ignore_index=ignore_index
     )
-=======
-    if op.OptionalHasElement(weight):
-        result = _aten_nll_loss_weight(
-            self, target, weight, reduction=reduction_str, ignore_index=ignore_index
-        )
-    else:
-        result = _aten_nll_loss_none(
-            self, target, reduction=reduction_str, ignore_index=ignore_index
-        )
->>>>>>> 17c05ad3
     return result
 
 
@@ -804,32 +793,18 @@
 def _aten_nll_loss_weight(
     self: TFloat,
     target: TInt,
-<<<<<<< HEAD
     weight: TFloat = None,
     reduction: str = "none",
     ignore_index: int = -100,
 ) -> TFloat:
 
     rank_self = op.Size(op.Shape(self))
-    if rank_self == 1:
-        self = op.Unsqueeze(self, op.Constant(value_ints=[0]))
-        rank_target = op.Size(op.Shape(target))
-        if rank_target == 0:
-            target = op.Unsqueeze(target, op.Constant(value_ints=[0]))
-=======
-    weight: TFloat,
-    reduction: str,
-    ignore_index: int,
-) -> TFloat:
-
-    rank_self = op.Size(op.Shape(self))
     if rank_self == 1:  # self rank should be at least 2
         self = op.Unsqueeze(self, op.Constant(value_ints=[0]))
 
     rank_target = op.Size(op.Shape(target))
     if rank_target == 0:  # target rank should be at least 1
         target = op.Unsqueeze(target, op.Constant(value_ints=[0]))
->>>>>>> 17c05ad3
 
     result = op.NegativeLogLikelihoodLoss(
         self, target, weight, ignore_index=ignore_index, reduction=reduction
@@ -839,35 +814,6 @@
         result = op.Squeeze(result)
 
     return result
-<<<<<<< HEAD
-=======
-
-
-@torch_op("aten::nll_loss", overload=True)
-def _aten_nll_loss_none(
-    self: TFloat,
-    target: TInt,
-    reduction: str,
-    ignore_index: int,
-) -> TFloat:
-
-    rank_self = op.Size(op.Shape(self))
-    if rank_self == 1:
-        self = op.Unsqueeze(self, op.Constant(value_ints=[0]))
-
-    rank_target = op.Size(op.Shape(target))
-    if rank_target == 0:
-        target = op.Unsqueeze(target, op.Constant(value_ints=[0]))
-
-    result = op.NegativeLogLikelihoodLoss(
-        self, target, ignore_index=ignore_index, reduction=reduction
-    )
-
-    if rank_self == 1:
-        result = op.Squeeze(result)
-
-    return result
->>>>>>> 17c05ad3
 
 
 def aten_nll_loss2d(
