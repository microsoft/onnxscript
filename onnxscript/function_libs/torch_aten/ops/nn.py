--- conflicted
+++ resolved
@@ -2,11 +2,7 @@
 # Copyright (c) Microsoft Corporation. All rights reserved.
 # Licensed under the MIT License.
 # --------------------------------------------------------------------------
-# mypy: disable-error-code=misc
-# mypy: disable-error-code=arg-type
-# mypy: disable-error-code=type-arg
-# mypy: disable-error-code=valid-type
-# mypy: disable-error-code=assignment
+# mypy: disable-error-code="misc,arg-type,type-arg,valid-type,assignment,return-value"
 """torch.ops.aten operators under the `nn` module.
 
 - No inplace operators.
@@ -21,11 +17,8 @@
 from typing import Optional, Sequence
 
 from onnxscript import INT64
-<<<<<<< HEAD
+from onnxscript.function_libs.torch_aten.registration import torch_op
 from onnxscript.function_libs.torch_aten.typing import TFloat
-=======
-from onnxscript.function_libs.torch_aten.registration import torch_op
->>>>>>> 8f1cb31c
 from onnxscript.onnx_opset import opset18 as op
 from onnxscript.onnx_types import TensorType
 
@@ -419,12 +412,8 @@
     raise NotImplementedError()
 
 
-<<<<<<< HEAD
+@torch_op("aten::linear")
 def aten_linear(input: TFloat, weight: TFloat, bias: Optional[TFloat] = None) -> TensorType:
-=======
-@torch_op("aten::linear")
-def aten_linear(input, weight, bias=None) -> TensorType:
->>>>>>> 8f1cb31c
     # linear(Tensor input, Tensor weight, Tensor? bias=None) -> Tensor
 
     # FIXME(justinchuby): Enable the test
@@ -437,7 +426,7 @@
     result = op.MatMul(input, weight)
     if op.OptionalHasElement(bias):
         bias = op.OptionalGetElement(bias)
-        result = op.Add(result, bias)  # type: ignore[arg-type]
+        result = op.Add(result, bias)
     return result
 
 
@@ -810,16 +799,11 @@
     raise NotImplementedError()
 
 
-<<<<<<< HEAD
+@torch_op("aten::relu6")
 def aten_relu6(self: TFloat) -> TFloat:
-=======
-# TODO(justinchuby): Use TFloat as return type
-@torch_op("aten::relu6")
-def aten_relu6(self):
->>>>>>> 8f1cb31c
     # relu6(Tensor self) -> Tensor
 
-    return op.Min(op.Relu(self), op.Constant(value_float=6.0))  # type: ignore[arg-type]
+    return op.Min(op.Relu(self), op.Constant(value_float=6.0))
 
 
 def aten_replication_pad1d(self: TensorType, padding: INT64) -> TensorType:
