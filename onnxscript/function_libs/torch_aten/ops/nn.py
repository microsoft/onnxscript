--- conflicted
+++ resolved
@@ -18,15 +18,11 @@
 
 from onnxscript import FLOAT, INT64
 from onnxscript.function_libs.torch_aten.registration import torch_op
-<<<<<<< HEAD
-from onnxscript.function_libs.torch_aten.tensor_typing import TFloat, TFloatOrBFloat16, TReal
-=======
 from onnxscript.function_libs.torch_aten.tensor_typing import (
     TFloat,
     TFloatOrBFloat16,
     TReal,
 )
->>>>>>> 3f433e79
 from onnxscript.onnx_opset import opset18 as op
 from onnxscript.onnx_types import TensorType
 
