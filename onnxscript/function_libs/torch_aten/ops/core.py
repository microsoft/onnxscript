# --------------------------------------------------------------------------
# Copyright (c) Microsoft Corporation. All rights reserved.
# Licensed under the MIT License.
# --------------------------------------------------------------------------
# mypy: disable-error-code="misc,arg-type,type-arg,valid-type,assignment,return-value"
"""torch.ops.aten operators under the `core` module.

- No inplace operators.
- All functions should not have the script() decorator. This is because
    we want to delay the compilation of the function.
"""
from __future__ import annotations

from typing import Any, Optional, Sequence, Tuple, Union

from onnxscript import BOOL, DOUBLE, FLOAT, INT8, INT16, INT32, INT64
from onnxscript.function_libs.torch_aten.registration import torch_op
from onnxscript.function_libs.torch_aten.tensor_typing import (
    IntType,
    RealType,
    TFloat,
    TFloatOrBFloat16,
    TInt,
    TReal,
    TrealOrUInt8,
    TRealUnlessFloat16OrInt8,
    TRealUnlessInt16OrInt8,
    TTensor,
    TTensorOrString,
)
from onnxscript.onnx_opset import opset18 as op
from onnxscript.onnx_types import TensorType

_INT64_MAX = 9223372036854775807
_INT64_MIN = -9223372036854775808


@torch_op("aten::abs")
def aten_abs(self: TReal) -> TReal:
    """abs(Tensor self) -> Tensor"""

    return op.Abs(self)


@torch_op("aten::acos")
def aten_acos(self: TFloat) -> TFloat:
    """acos(Tensor self) -> Tensor"""

    return op.Acos(self)


@torch_op("aten::acosh")
def aten_acosh(self: TFloat) -> TFloat:
    """acosh(Tensor self) -> Tensor"""

    return op.Acosh(self)


@torch_op("aten::add")
def aten_add(self: TReal, other: TReal, alpha: float = 1.0) -> TReal:
    """add.Tensor(Tensor self, Tensor other, *, Scalar alpha=1) -> Tensor"""
    # FIXME(titaiwang): get rid of this when we have type_promotion
    other = op.CastLike(other, self)
    alpha = op.CastLike(alpha, other)
    other = op.Mul(other, alpha)
    return op.Add(self, other)


def aten_addbmm(
    self: TensorType,
    batch1: TensorType,
    batch2: TensorType,
    beta: float = 1.0,
    alpha: float = 1.0,
) -> TensorType:
    """addbmm(Tensor self, Tensor batch1, Tensor batch2, *, Scalar beta=1, Scalar alpha=1) -> Tensor"""

    raise NotImplementedError()


def aten_addcdiv(
    self: TensorType, tensor1: TensorType, tensor2: TensorType, value: float = 1.0
) -> TensorType:
    """addcdiv(Tensor self, Tensor tensor1, Tensor tensor2, *, Scalar value=1) -> Tensor"""

    raise NotImplementedError()


def aten_addcmul(
    self: TensorType, tensor1: TensorType, tensor2: TensorType, value: float = 1.0
) -> TensorType:
    """addcmul(Tensor self, Tensor tensor1, Tensor tensor2, *, Scalar value=1) -> Tensor"""

    raise NotImplementedError()


@torch_op("aten::addmm")
def aten_addmm(
    self: TFloat, mat1: TFloat, mat2: TFloat, beta: float = 1.0, alpha: float = 1.0
) -> TFloat:
    """addmm(Tensor self, Tensor mat1, Tensor mat2, *, Scalar beta=1, Scalar alpha=1) -> Tensor"""

    mat1_mat2 = op.MatMul(mat1, mat2)
    scaled_mat1_mat2 = op.Mul(mat1_mat2, alpha)
    scaled_self = op.Mul(self, beta)
    return op.Add(scaled_self, scaled_mat1_mat2)


def aten_addmv(
    self: TensorType, mat: TensorType, vec: TensorType, beta: float = 1.0, alpha: float = 1.0
) -> TensorType:
    """addmv(Tensor self, Tensor mat, Tensor vec, *, Scalar beta=1, Scalar alpha=1) -> Tensor"""

    raise NotImplementedError()


def aten_addr(
    self: TensorType, vec1: TensorType, vec2: TensorType, beta: float = 1.0, alpha: float = 1.0
) -> TensorType:
    """addr(Tensor self, Tensor vec1, Tensor vec2, *, Scalar beta=1, Scalar alpha=1) -> Tensor"""

    raise NotImplementedError()


def aten_adjoint(self: TensorType) -> TensorType:
    """adjoint(Tensor(a) self) -> Tensor(a)"""

    raise NotImplementedError()


def aten_affine_grid_generator(
    theta: TensorType, size: Sequence[int], align_corners: bool
) -> TensorType:
    """affine_grid_generator(Tensor theta, int[] size, bool align_corners) -> Tensor"""

    raise NotImplementedError()


def aten_affine_grid_generator_backward(
    grad: TensorType, size: Sequence[int], align_corners: bool
) -> TensorType:
    """affine_grid_generator_backward(Tensor grad, int[] size, bool align_corners) -> Tensor"""

    raise NotImplementedError()


@torch_op("aten::alias")
def aten_alias(self: TTensor) -> TTensor:
    """alias(Tensor(a) self) -> Tensor(a)"""

    return op.Identity(self)


def aten_alias_copy(self: TensorType) -> TensorType:
    """alias_copy(Tensor self) -> Tensor"""

    raise NotImplementedError()


def aten_align_as(self: TensorType, other: TensorType) -> TensorType:
    """align_as(Tensor self, Tensor other) -> Tensor"""

    raise NotImplementedError()


def aten_align_tensors(tensors: Sequence[TensorType]) -> TensorType:
    """align_tensors(Tensor[] tensors) -> Tensor[]"""

    raise NotImplementedError()


def aten_align_to(self: TensorType, names: Sequence[str]) -> TensorType:
    """align_to(Tensor(a) self, Dimname[] names) -> Tensor(a)"""

    raise NotImplementedError()


@torch_op("aten::all")
def aten_all(self: TTensor) -> BOOL:
    """all(Tensor self) -> Tensor"""

    if op.Size(op.Shape(self)) == 0:
        result = op.Cast(self, to=BOOL.dtype)
    else:
        self_bool = op.Cast(self, to=BOOL.dtype)
        self_int = op.Cast(self_bool, to=INT64.dtype)
        result_int = op.ReduceMin(self_int, keepdims=0)
        result = op.Cast(result_int, to=BOOL.dtype)

    return result


@torch_op("aten::all", overload=True)
def aten_all_dim(self: TTensor, dim: int, keepdim: bool = False) -> BOOL:
    """all(Tensor self) -> Tensor"""

    if op.Size(op.Shape(self)) == 0:
        result = op.Cast(self, to=BOOL.dtype)
    else:
        self_bool = op.Cast(self, to=BOOL.dtype)
        self_int = op.Cast(self_bool, to=INT64.dtype)
        dims = op.Reshape(dim, op.Constant(value_ints=[-1]))
        result_int = op.ReduceMin(self_int, dims, keepdims=keepdim)
        result = op.Cast(result_int, to=BOOL.dtype)

    return result


@torch_op("aten::allclose")
def aten_allclose(
    self: TReal,
    other: TReal,
    rtol: float = 1e-05,
    atol: float = 1e-08,
    equal_nan: bool = False,  # pylint: disable=unused-argument
) -> BOOL:
    """allclose(Tensor self, Tensor other, float rtol=1e-05, float atol=1e-08, bool equal_nan=False) -> bool"""

    # FIXME: check equal_nan when self and other are all NaN
    # |input - other| <= atol + rtol x |other|
    left_part = op.Abs(op.Sub(self, other))
    right_part = op.Add(atol, op.Mul(rtol, op.Abs(other)))
    is_close = op.LessOrEqual(left_part, right_part)
    is_close_int = op.Cast(is_close, to=INT8.dtype)

    # If min is 0, some elements are not close -> allclose is False
    # If min is 1, all elements are close -> allclose is True
    return op.Cast(op.ReduceMin(is_close_int, keepdims=0), to=BOOL.dtype)


def aten_alpha_dropout(input: TensorType, p: float, train: bool) -> TensorType:
    """alpha_dropout(Tensor input, float p, bool train) -> Tensor"""

    raise NotImplementedError()


@torch_op("aten::amax")
def aten_amax(self: TReal, dim: INT64, keepdim: bool = False) -> TReal:
    """amax(Tensor self, int[1] dim=[], bool keepdim=False) -> Tensor"""

    # ReduceMax reduces all dimensions when dim is empty
    return op.ReduceMax(self, dim, keepdims=keepdim)


@torch_op("aten::amin")
def aten_amin(self: TReal, dim: INT64, keepdim: bool = False) -> TReal:
    """amin(Tensor self, int[1] dim=[], bool keepdim=False) -> Tensor"""

    # ReduceMin reduces all dimensions when dim is empty
    return op.ReduceMin(self, dim, keepdims=keepdim)


def aten_aminmax(
    self: TensorType, dim: Optional[int] = None, keepdim: bool = False
) -> tuple[TensorType, TensorType]:
    """aminmax(Tensor self, *, int? dim=None, bool keepdim=False) -> (Tensor min, Tensor max)"""

    raise NotImplementedError()


def aten_and(self: TensorType, other: TensorType) -> TensorType:
    """__and__.Tensor(Tensor self, Tensor other) -> Tensor"""

    raise NotImplementedError()


def aten_angle(self: TensorType) -> TensorType:
    """angle(Tensor self) -> Tensor"""

    raise NotImplementedError()


@torch_op("aten::any", trace_only=True)
def aten_any(self: TTensor, dim: Optional[int] = None, keepdim: bool = True) -> BOOL:
    """any(Tensor self) -> Tensor"""

    negative_one = op.Constant(value_ints=[-1])
    self_rank = op.Size(op.Shape(self))
    if self_rank == 0:
        self = op.Reshape(self, negative_one)

    # cannot cast to INT64 because 0.1 will be cast to 0, then convert to false
    self_bool = op.Cast(self, to=BOOL.dtype)
    # op.ReduceMax() in next step cannot calculate BOOL value, so convert to INT64
    self_int = op.Cast(self_bool, to=INT64.dtype)

    if op.OptionalHasElement(dim):
        dim = op.Reshape(dim, negative_one)
        dims = op.Cast(dim, to=INT64.dtype)
        result_max = op.ReduceMax(self_int, dims, keepdims=keepdim, noop_with_empty_axes=0)
    else:
        result_max = op.ReduceMax(self_int, keepdims=0, noop_with_empty_axes=0)

    result = op.Greater(result_max, op.Constant(value_int=0))
    if self_rank == 0:
        result = op.Squeeze(result)

    return result


def _range_supported(dtype: int) -> bool:
    """Returns true if the dtype is supported by the ONNX Range op."""
    return dtype in {
        DOUBLE.dtype,
        FLOAT.dtype,
        INT16.dtype,
        INT32.dtype,
        INT64.dtype,
    }


@torch_op("aten::arange", trace_only=True)
def aten_arange(end: Union[DOUBLE, FLOAT, INT16, INT32, INT64], dtype: int = -1) -> TensorType:
    """arange(Scalar end, *, ScalarType? dtype=None, Layout? layout=None, Device? device=None, bool? pin_memory=None) -> Tensor"""

    # NOTE: trace_only because both if branches need to be the same type, but we have
    # a cast in the if branch.

    if dtype == -1:
        zero = op.CastLike(0.0, end)
        one = op.CastLike(1.0, end)
        result = op.Range(zero, end, one)
    elif _range_supported(dtype):
        end = op.Cast(end, to=dtype)
        zero = op.Cast(0, to=dtype)
        one = op.Cast(1, to=dtype)
        result = op.Range(zero, end, one)
    else:
        # Cast input to float if dtype is not supported by Range,
        # because the input dtype may be e.g. bfloat16 / int8 etc.
        # which Range does not support. The output type is ensured because the output
        # is casted to the specified dtype.
        end = op.Cast(end, to=FLOAT.dtype)
        zero = op.Constant(value_float=0.0)
        one = op.Constant(value_float=1.0)
        result = op.Cast(op.Range(zero, end, one), to=dtype)

    return result


@torch_op("aten::arange", overload=True, trace_only=True)
def aten_arange_start(
    start: TRealUnlessFloat16OrInt8, end: TRealUnlessFloat16OrInt8, dtype: int = -1
) -> TensorType:
    """arange.start(Scalar start, Scalar end, *, ScalarType? dtype=None, Layout? layout=None, Device? device=None, bool? pin_memory=None) -> Tensor"""

    # NOTE: trace_only because both if branches need to be the same type, but we have
    # a cast in the if branch.

    if dtype == -1:
        one = op.CastLike(1.0, end)
        result = op.Range(start, end, one)
    elif _range_supported(dtype):
        end = op.Cast(end, to=dtype)
        start = op.Cast(start, to=dtype)
        one = op.Cast(1, to=dtype)
        result = op.Range(start, end, one)
    else:
        # Cast input to float if dtype is not supported by Range,
        # because the input dtype may be e.g. bfloat16 / int8 etc.
        # which Range does not support. The output type is ensured because the output
        # is casted to the specified dtype.
        end = op.Cast(end, to=FLOAT.dtype)
        start = op.Cast(start, to=FLOAT.dtype)
        one = op.Constant(value_float=1.0)
        result = op.Cast(op.Range(start, end, one), to=dtype)

    return result


@torch_op("aten::arange", overload=True, trace_only=True)
def aten_arange_start_step(
    start: TRealUnlessFloat16OrInt8,
    end: TRealUnlessFloat16OrInt8,
    step: TRealUnlessFloat16OrInt8,
    dtype: int = -1,
) -> TensorType:
    """arange.start_step(Scalar start, Scalar end, Scalar step=1, *, ScalarType? dtype=None, Layout? layout=None, Device? device=None, bool? pin_memory=None) -> Tensor"""

    # NOTE: trace_only because both if branches need to be the same type, but we have
    # a cast in the if branch.

    if dtype == -1:
        result = op.Range(start, end, step)
    elif _range_supported(dtype):
        end = op.Cast(end, to=dtype)
        start = op.Cast(start, to=dtype)
        step = op.Cast(step, to=dtype)
        result = op.Range(start, end, step)
    else:
        # Cast input to float if dtype is not supported by Range,
        # because the input dtype may be e.g. bfloat16 / int8 etc.
        # which Range does not support. The output type is ensured because the output
        # is casted to the specified dtype.
        end = op.Cast(end, to=FLOAT.dtype)
        start = op.Cast(start, to=FLOAT.dtype)
        step = op.Cast(step, to=FLOAT.dtype)
        result = op.Cast(op.Range(start, end, step), to=dtype)

    return result


def aten_arccos(self: TensorType) -> TensorType:
    """arccos(Tensor self) -> Tensor"""

    raise NotImplementedError()


def aten_arccosh(self: TensorType) -> TensorType:
    """arccosh(Tensor self) -> Tensor"""

    raise NotImplementedError()


def aten_arcsin(self: TensorType) -> TensorType:
    """arcsin(Tensor self) -> Tensor"""

    raise NotImplementedError()


def aten_arcsinh(self: TensorType) -> TensorType:
    """arcsinh(Tensor self) -> Tensor"""

    raise NotImplementedError()


def aten_arctan(self: TensorType) -> TensorType:
    """arctan(Tensor self) -> Tensor"""

    raise NotImplementedError()


def aten_arctan2(self: TensorType, other: TensorType) -> TensorType:
    """arctan2(Tensor self, Tensor other) -> Tensor"""

    raise NotImplementedError()


def aten_arctanh(self: TensorType) -> TensorType:
    """arctanh(Tensor self) -> Tensor"""

    raise NotImplementedError()


@torch_op("aten::argmax", trace_only=True)
def aten_argmax(self: TReal, dim: Optional[int] = None, keepdim: bool = False) -> TReal:
    """argmax(Tensor self, int? dim=None, bool keepdim=False) -> Tensor"""

    if dim is None:  # TODO: use OptionalHasElement(dim)
        self = op.Reshape(self, op.Constant(value_ints=[-1]))

    return aten_argmax_dim(self, dim=dim, keepdim=keepdim)


@torch_op("aten::argmax", overload=True)
def aten_argmax_dim(self: TReal, dim: int, keepdim: bool = False) -> TReal:
    """argmax(Tensor self, int? dim=None, bool keepdim=False) -> Tensor"""

    self_is_scaler = op.Size(op.Shape(self)) == 0
    if self_is_scaler:
        self = op.Reshape(self, op.Constant(value_ints=[-1]))

    result = op.ArgMax(self, axis=dim, keepdims=keepdim)
    if self_is_scaler:
        result = op.Squeeze(result)

    return result


@torch_op("aten::argmin", trace_only=True)
def aten_argmin(self: TReal, dim: Optional[int] = None, keepdim: bool = False) -> TReal:
    """argmin(Tensor self, int? dim=None, bool keepdim=False) -> Tensor"""

    if dim is None:  # TODO: use OptionalHasElement(dim)
        self = op.Reshape(self, op.Constant(value_ints=[-1]))

    return aten_argmin_dim(self, dim=dim, keepdim=keepdim)


@torch_op("aten::argmin", overload=True)
def aten_argmin_dim(self: TReal, dim: int, keepdim: bool = False) -> TReal:
    """argmin(Tensor self, int? dim=None, bool keepdim=False) -> Tensor"""

    self_is_scaler = op.Size(op.Shape(self)) == 0
    if self_is_scaler:
        self = op.Reshape(self, op.Constant(value_ints=[-1]))

    result = op.ArgMin(self, axis=dim, keepdims=keepdim)
    if self_is_scaler:
        result = op.Squeeze(result)

    return result


def aten_argsort(self: TensorType, dim: int = -1, descending: bool = False) -> TensorType:
    """argsort(Tensor self, int dim=-1, bool descending=False) -> Tensor"""

    raise NotImplementedError()


def aten_argwhere(self: TensorType) -> TensorType:
    """argwhere(Tensor self) -> Tensor"""

    raise NotImplementedError()


@torch_op("aten::as_strided", trace_only=True)
def aten_as_strided(
    self: TTensor, size: INT64, stride: INT64, storage_offset: int = 0
) -> TTensor:
    """as_strided(Tensor(a) self, SymInt[] size, SymInt[] stride, SymInt? storage_offset=None) -> Tensor(a)"""

    rank = len(stride)
    return _aten_as_strided_onnx(self, size, stride, storage_offset, rank)


@torch_op("aten::as_strided", private=True)
def _aten_as_strided_onnx(
    self: TTensor, size: INT64, stride: INT64, storage_offset: int = 0, rank: int = 0
) -> TTensor:
    # e.g. when size=[2,3,4], stride=[2,1,3], indices=[0]
    # i = 0
    # indices=[0], add_value=[0,3,6,9]
    # expand(shape=[4]) to [0,0,0,0]
    # then + add_value = [0,3,6,9]
    # i = 1
    # indices=[0,3,6,9], add_value=[0,1,2]
    # expand(shape=[3,4] to [[0,3,6,9],[0,3,6,9],[0,3,6,9]]
    # indices + add_value = [[0,3,6,9],[1,3,7,10],[2,5,8,11]]
    # i = 2
    # indices = [[0,3,6,9],[1,3,7,10],[2,5,8,11]], add_value=[0,2]
    # expand(shape=[2,3,4]) to [[[0,3,6,9],[1,3,7,10],[2,5,8,11]]],[[0,3,6,9],[1,3,7,10],[2,5,8,11]]]
    # indices + add_value = [[[0,3,6,9],[1,3,7,10],[2,5,8,11]]],[[2,5,8,11],[3,5,9,12],[4,7,10,13]]]
    neg_1 = op.Constant(value_ints=[-1])
    rank_tensor = op.Reshape(rank, neg_1)  # should be 3
    # The final indices for op.Gather(data, indices), will be continually changed during the loop
    indices = op.Constant(value_int=0)
    one_seq = op.SequenceEmpty()
    for i in range(rank):
        # Get the index from back to front, should be 2,1,0 when to i=0,1,2
        j = rank - i - 1
        j_tensor = op.Reshape(j, neg_1)
        # Get size according to index_j, should be 4,3,2 when i=0,1,2
        size_dim_j = op.Gather(size, j_tensor, axis=0)
        # Get right size according to index_j, should be [4],[3,4],[2,3,4] when i=0,1,2
        size_after_j = op.Slice(size, j_tensor, rank_tensor)
        # Get stride according to index_j, should be 3,1,2 when i=0,1,2
        stride_dim_j = op.Gather(stride, j_tensor, axis=0)
        indices = op.Expand(indices, size_after_j)
        # When size[j]=4, stride[j]=3, then add_value = [0,1,2,3] * 3 = [0,3,6,9]
        # When size[j]=3, stride[j]=1, then add_value = [0,1,2] * 1 = [0,1,2]
        # When size[j]=2, stride[j]=2, then add_value = [0,1] * 2 = [0,2]
        add_value = op.Range(0, size_dim_j, 1) * stride_dim_j
        # Compute the shape for add_value for correct broadcasting
        if i == 0:
            # shape = [dim_size]
            shape = size_dim_j
        else:
            # shape = [dim_size, 1, 1, ...], the count of 1 euqal to i
            ones = op.ConcatFromSequence(one_seq, axis=0)
            shape = op.Concat(op.Cast(size_dim_j, to=FLOAT.dtype), ones, axis=0)
            shape = op.Cast(shape, to=INT64.dtype)

        add_value = op.Reshape(add_value, shape)
        # Broadcasting add value to indices according to size and stride value
        indices = indices + add_value
        # Dims after dim_size to reshape(add_value), should be [1],[1,1],[1,1,1] when i=0,1,2
        one_seq = op.SequenceInsert(one_seq, op.Constant(value_floats=[1.0]))

    self_flatten = op.Reshape(self, op.Constant(value_ints=[-1]))
    indices = op.Add(indices, storage_offset)
    result = op.Gather(self_flatten, indices)

    return result


def aten_as_strided_copy(
    self: TensorType, size: INT64, stride: INT64, storage_offset: Optional[INT64] = None
) -> TensorType:
    """as_strided_copy(Tensor self, SymInt[] size, SymInt[] stride, SymInt? storage_offset=None) -> Tensor"""

    raise NotImplementedError()


def aten_as_strided_scatter(
    self: TensorType,
    src: TensorType,
    size: INT64,
    stride: INT64,
    storage_offset: Optional[INT64] = None,
) -> TensorType:
    """as_strided_scatter(Tensor self, Tensor src, SymInt[] size, SymInt[] stride, SymInt? storage_offset=None) -> Tensor"""

    raise NotImplementedError()


@torch_op("aten::asin")
def aten_asin(self: TFloat) -> TFloat:
    """asin(Tensor self) -> Tensor"""

    return op.Asin(self)


@torch_op("aten::asinh")
def aten_asinh(self: TFloat) -> TFloat:
    """asinh(Tensor self) -> Tensor"""

    return op.Asinh(self)


@torch_op("aten::atan")
def aten_atan(self: TFloat) -> TFloat:
    """atan(Tensor self) -> Tensor"""

    return op.Atan(self)


def aten_atan2(self: TensorType, other: TensorType) -> TensorType:
    """atan2(Tensor self, Tensor other) -> Tensor"""

    raise NotImplementedError()


@torch_op("aten::atanh")
def aten_atanh(self: TFloat) -> TFloat:
    """atanh(Tensor self) -> Tensor"""

    return op.Atanh(self)


def aten_atleast_1d(self: TensorType) -> TensorType:
    """atleast_1d(Tensor self) -> Tensor"""

    raise NotImplementedError()


def aten_atleast_2d(self: TensorType) -> TensorType:
    """atleast_2d(Tensor self) -> Tensor"""

    raise NotImplementedError()


def aten_atleast_3d(self: TensorType) -> TensorType:
    """atleast_3d(Tensor self) -> Tensor"""

    raise NotImplementedError()


def aten_avg_pool1d(
    self: TensorType,
    kernel_size: Sequence[int],
    stride: Optional[Sequence[int]] = None,
    padding: Sequence[int] = (0,),
    ceil_mode: bool = False,
    count_include_pad: bool = True,
) -> TensorType:
    """avg_pool1d(Tensor self, int[1] kernel_size, int[1] stride=[], int[1] padding=0, bool ceil_mode=False, bool count_include_pad=True) -> Tensor"""

    raise NotImplementedError()


@torch_op("aten::baddbmm")
def aten_baddbmm(
    self: TrealOrUInt8,
    batch1: TRealUnlessInt16OrInt8,
    batch2: TRealUnlessInt16OrInt8,
    beta: float = 1.0,
    alpha: float = 1.0,
) -> TRealUnlessInt16OrInt8:
    """baddbmm(Tensor self, Tensor batch1, Tensor batch2, *, Scalar beta=1, Scalar alpha=1) -> Tensor"""
    batch_mul = op.MatMul(batch1, batch2)
    alpha_cast = op.CastLike(alpha, self)
    mul_a = op.Mul(batch_mul, alpha_cast)
    beta_cast = op.CastLike(beta, self)
    mul_b = op.Mul(self, beta_cast)
    return op.Add(mul_a, mul_b)


def aten_bartlett_window(window_length: int) -> TensorType:
    """bartlett_window(int window_length, *, ScalarType? dtype=None, Layout? layout=None, Device? device=None, bool? pin_memory=None) -> Tensor"""

    raise NotImplementedError()


def aten_batch_norm(
    input: TensorType,
    weight: Optional[TensorType],
    bias: Optional[TensorType],
    running_mean: Optional[TensorType],
    running_var: Optional[TensorType],
    training: bool,
    momentum: float,
    eps: float,
    cudnn_enabled: bool,
) -> TensorType:
    """batch_norm(Tensor input, Tensor? weight, Tensor? bias, Tensor? running_mean, Tensor? running_var, bool training, float momentum, float eps, bool cudnn_enabled) -> Tensor"""

    raise NotImplementedError()


def aten_batch_norm_backward_elemt(
    grad_out: TensorType,
    input: TensorType,
    mean: TensorType,
    invstd: TensorType,
    weight: Optional[TensorType],
    mean_dy: TensorType,
    mean_dy_xmu: TensorType,
    count: TensorType,
) -> TensorType:
    """batch_norm_backward_elemt(Tensor grad_out, Tensor input, Tensor mean, Tensor invstd, Tensor? weight, Tensor mean_dy, Tensor mean_dy_xmu, Tensor count) -> Tensor"""

    raise NotImplementedError()


def aten_batch_norm_backward_reduce(
    grad_out: TensorType,
    input: TensorType,
    mean: TensorType,
    invstd: TensorType,
    weight: Optional[TensorType],
    input_g: bool,
    weight_g: bool,
    bias_g: bool,
) -> tuple[TensorType, TensorType, TensorType, TensorType]:
    """batch_norm_backward_reduce(Tensor grad_out, Tensor input, Tensor mean, Tensor invstd, Tensor? weight, bool input_g, bool weight_g, bool bias_g) -> (Tensor, Tensor, Tensor, Tensor)"""

    raise NotImplementedError()


def aten_batch_norm_elemt(
    input: TensorType,
    weight: Optional[TensorType],
    bias: Optional[TensorType],
    mean: TensorType,
    invstd: TensorType,
    eps: float,
) -> TensorType:
    """batch_norm_elemt(Tensor input, Tensor? weight, Tensor? bias, Tensor mean, Tensor invstd, float eps) -> Tensor"""

    raise NotImplementedError()


def aten_batch_norm_gather_stats(
    input: TensorType,
    mean: TensorType,
    invstd: TensorType,
    running_mean: Optional[TensorType],
    running_var: Optional[TensorType],
    momentum: float,
    eps: float,
    count: int,
) -> tuple[TensorType, TensorType]:
    """batch_norm_gather_stats(Tensor input, Tensor mean, Tensor invstd, Tensor? running_mean, Tensor? running_var, float momentum, float eps, int count) -> (Tensor, Tensor)"""

    raise NotImplementedError()


def aten_batch_norm_gather_stats_with_counts(
    input: TensorType,
    mean: TensorType,
    invstd: TensorType,
    running_mean: Optional[TensorType],
    running_var: Optional[TensorType],
    momentum: float,
    eps: float,
    counts: TensorType,
) -> tuple[TensorType, TensorType]:
    """batch_norm_gather_stats_with_counts(Tensor input, Tensor mean, Tensor invstd, Tensor? running_mean, Tensor? running_var, float momentum, float eps, Tensor counts) -> (Tensor, Tensor)"""

    raise NotImplementedError()


def aten_batch_norm_stats(input: TensorType, eps: float) -> tuple[TensorType, TensorType]:
    """batch_norm_stats(Tensor input, float eps) -> (Tensor, Tensor)"""

    raise NotImplementedError()


def aten_batch_norm_update_stats(
    input: TensorType,
    running_mean: Optional[TensorType],
    running_var: Optional[TensorType],
    momentum: float,
) -> tuple[TensorType, TensorType]:
    """batch_norm_update_stats(Tensor input, Tensor? running_mean, Tensor? running_var, float momentum) -> (Tensor, Tensor)"""

    raise NotImplementedError()


def aten_bernoulli(self: TensorType, generator: Optional[str] = None) -> TensorType:
    """bernoulli(Tensor self, *, Generator? generator=None) -> Tensor"""

    raise NotImplementedError()


def aten_bilinear(
    input1: TensorType,
    input2: TensorType,
    weight: TensorType,
    bias: Optional[TensorType] = None,
) -> TensorType:
    """bilinear(Tensor input1, Tensor input2, Tensor weight, Tensor? bias=None) -> Tensor"""

    raise NotImplementedError()


def aten_binary_cross_entropy_with_logits(
    self: TensorType,
    target: TensorType,
    weight: Optional[TensorType] = None,
    pos_weight: Optional[TensorType] = None,
    reduction: int = 1,
) -> TensorType:
    """binary_cross_entropy_with_logits(Tensor self, Tensor target, Tensor? weight=None, Tensor? pos_weight=None, int reduction=Mean) -> Tensor"""

    raise NotImplementedError()


def aten_bincount(
    self: TensorType, weights: Optional[TensorType] = None, minlength: int = 0
) -> TensorType:
    """bincount(Tensor self, Tensor? weights=None, int minlength=0) -> Tensor"""

    raise NotImplementedError()


def aten_binomial(
    count: TensorType, prob: TensorType, generator: Optional[str] = None
) -> TensorType:
    """binomial(Tensor count, Tensor prob, Generator? generator=None) -> Tensor"""

    raise NotImplementedError()


@torch_op("aten::bitwise_and")
def aten_bitwise_and(self: TInt, other: TInt) -> TInt:
    """bitwise_and.Tensor(Tensor self, Tensor other) -> Tensor"""

    return op.BitwiseAnd(self, other)


@torch_op("aten::bitwise_left_shift")
def aten_bitwise_left_shift(self: TInt, other: TInt) -> TInt:
    """bitwise_left_shift.Tensor(Tensor self, Tensor other) -> Tensor"""

    return op.BitShift(self, other, direction="LEFT")


@torch_op("aten::bitwise_not")
def aten_bitwise_not(self: TInt) -> TInt:
    """bitwise_not(Tensor self) -> Tensor"""

    return op.BitwiseNot(self)


@torch_op("aten::bitwise_not", overload=True)
def aten_bitwise_not_bool(self: BOOL) -> BOOL:
    """bitwise_not(Tensor self) -> Tensor"""
    return op.Not(self)


@torch_op("aten::bitwise_or")
def aten_bitwise_or(self: TInt, other: TInt) -> TInt:
    """bitwise_or.Tensor(Tensor self, Tensor other) -> Tensor"""

    return op.BitwiseOr(self, other)


@torch_op("aten::bitwise_right_shift")
def aten_bitwise_right_shift(self: TInt, other: TInt) -> TInt:
    """bitwise_right_shift.Tensor(Tensor self, Tensor other) -> Tensor"""

    return op.BitShift(self, other, direction="RIGHT")


@torch_op("aten::bitwise_xor")
def aten_bitwise_xor(self: TInt, other: TInt) -> TInt:
    """bitwise_xor.Tensor(Tensor self, Tensor other) -> Tensor"""

    return op.BitwiseXor(self, other)


def aten_blackman_window(window_length: int) -> TensorType:
    """blackman_window(int window_length, *, ScalarType? dtype=None, Layout? layout=None, Device? device=None, bool? pin_memory=None) -> Tensor"""

    raise NotImplementedError()


def aten_block_diag(tensors: Sequence[TensorType]) -> TensorType:
    """block_diag(Tensor[] tensors) -> Tensor"""

    raise NotImplementedError()


@torch_op("aten::bmm")
def aten_bmm(self: TFloat, mat2: TFloat) -> TFloat:
    """bmm(Tensor self, Tensor mat2) -> Tensor"""

    return op.MatMul(self, mat2)


def aten_broadcast_tensors(tensors: Sequence[TensorType]) -> TensorType:
    """broadcast_tensors(Tensor[] tensors) -> Tensor[]"""

    raise NotImplementedError()


@torch_op("aten::broadcast_to")
def aten_broadcast_to(self: TTensor, size: INT64) -> TTensor:
    """broadcast_to(Tensor(a) self, SymInt[] size) -> Tensor(a)"""

    return op.Expand(self, size)


def aten_bucketize(
    self: TensorType, boundaries: TensorType, out_int32: bool = False, right: bool = False
) -> TensorType:
    """bucketize.Tensor(Tensor self, Tensor boundaries, *, bool out_int32=False, bool right=False) -> Tensor"""

    raise NotImplementedError()


def aten_can_cast(from_: int, to: int) -> bool:
    """can_cast(ScalarType from, ScalarType to) -> bool"""

    raise NotImplementedError()


def aten_cartesian_prod(tensors: Sequence[TensorType]) -> TensorType:
    """cartesian_prod(Tensor[] tensors) -> Tensor"""

    raise NotImplementedError()


@torch_op("aten::cat")
def aten_cat(tensors: Sequence[TTensor], dim: int = 0) -> TTensor:
    """cat(Tensor[] tensors, int dim=0) -> Tensor"""

    # NOTE: Having empty tensors when concatenating along non-zero dimension
    # is not supported.
    # TODO(justinchuby): Filter these tensors out with Sequence ops before
    # calling ConcatFromSequence.
    return op.ConcatFromSequence(tensors, axis=dim)


def aten_ccol_indices(self: TensorType) -> TensorType:
    """ccol_indices(Tensor(a) self) -> Tensor(a)"""

    raise NotImplementedError()


def aten_ccol_indices_copy(self: TensorType) -> TensorType:
    """ccol_indices_copy(Tensor self) -> Tensor"""

    raise NotImplementedError()


def aten_cdist(
    x1: TensorType, x2: TensorType, p: float = 2.0, compute_mode: Optional[int] = None
) -> TensorType:
    """cdist(Tensor x1, Tensor x2, float p=2, int? compute_mode=None) -> Tensor"""

    raise NotImplementedError()


@torch_op("aten::ceil")
def aten_ceil(self: TFloat) -> TFloat:
    """ceil(Tensor self) -> Tensor"""

    return op.Ceil(self)


def aten_chain_matmul(matrices: Sequence[TensorType]) -> TensorType:
    """chain_matmul(Tensor[] matrices) -> Tensor"""

    raise NotImplementedError()


def aten_chalf(self: TensorType, memory_format: Optional[str] = None) -> TensorType:
    """chalf(Tensor self, *, MemoryFormat? memory_format=None) -> Tensor"""

    raise NotImplementedError()


def aten_channel_shuffle(self: TensorType, groups: int) -> TensorType:
    """channel_shuffle(Tensor self, int groups) -> Tensor"""

    raise NotImplementedError()


def aten_cholesky(self: TensorType, upper: bool = False) -> TensorType:
    """cholesky(Tensor self, bool upper=False) -> Tensor"""

    raise NotImplementedError()


def aten_cholesky_inverse(self: TensorType, upper: bool = False) -> TensorType:
    """cholesky_inverse(Tensor self, bool upper=False) -> Tensor"""

    raise NotImplementedError()


def aten_cholesky_solve(
    self: TensorType, input2: TensorType, upper: bool = False
) -> TensorType:
    """cholesky_solve(Tensor self, Tensor input2, bool upper=False) -> Tensor"""

    raise NotImplementedError()


def aten_choose_qparams_optimized(
    input: TensorType, numel: int, n_bins: int, ratio: float, bit_width: int
) -> tuple[TensorType, TensorType]:
    """choose_qparams_optimized(Tensor input, int numel, int n_bins, float ratio, int bit_width) -> (Tensor, Tensor)"""

    raise NotImplementedError()


@torch_op("aten::chunk")
def aten_chunk(self: TTensor, chunks: INT64, dim: int = 0) -> TTensor:
    """chunk(Tensor(a -> *) self, int chunks, int dim=0) -> Tensor(a)[]"""

    neg_1 = op.Constant(value_ints=[-1])
    # Get size of specified dim
    self_shape = op.Shape(self)
    dim_size = op.Gather(self_shape, dim, axis=0)
    # Compute size/chunk to get the number of data in one chunk
    num_per_chunk = op.Div(dim_size, chunks)
    num_per_chunk = op.Cast(op.Mod(dim_size, chunks) > 0, to=INT64.dtype) + num_per_chunk  # type: ignore[operator]

    # Compute real chunk number
    num_chunk = op.Div(dim_size, num_per_chunk)
    # Get something like [n, n, n, n, ...], total num_chunk
    list_split = op.Expand(num_per_chunk, op.Reshape(num_chunk, neg_1))

    remainder = op.Mod(dim_size, num_per_chunk)
    if remainder > 0:  # type: ignore[operator]
        # Append the remainder to the [n, n, n, n, ..., r]
        list_split = op.Concat(list_split, op.Reshape(remainder, neg_1), axis=0)
    return op.Split(self, list_split, axis=dim)


@torch_op("aten::clamp", trace_only=True)
def aten_clamp(self: TReal, min: Optional[TReal] = None, max: Optional[TReal] = None) -> TReal:
    """clamp(Tensor self, Tensor? min=None, Tensor? max=None) -> Tensor"""
    clamped = self

    if min is None and max is None:
        return clamped

    # If min is greater than max torch.clamp(..., min, max)
    # sets all elements in input to the value of max.
    # So this order is important.
    if min is not None:
        min_clamp = op.CastLike(min, self)
        clamped = op.Max(clamped, min_clamp)

    if max is not None:
        max_clamp = op.CastLike(max, self)
        clamped = op.Min(clamped, max_clamp)

    return clamped


@torch_op("aten::clamp_max")
def aten_clamp_max(self: TReal, max_: TReal) -> TReal:
    """clamp_max(Tensor self, Tensor max) -> Tensor"""

    self_size = op.Size(self)
    max_shape = op.Shape(max_)
    max_rank = op.Size(max_shape)
    if self_size == 0:
        result = op.Expand(self, max_shape)
    else:
        if max_rank == 0:
            max_ = op.CastLike(max_, self)
            result = op.Clip(self, None, max_)
        else:
            result = op.Min(self, max_)

    return result


@torch_op("aten::clamp_min")
def aten_clamp_min(self: TReal, min_: TReal) -> TReal:
    """clamp_min(Tensor self, Tensor min) -> Tensor"""

    self_size = op.Size(self)
    min_shape = op.Shape(min_)
    min_rank = op.Size(min_shape)
    if self_size == 0:
        result = op.Expand(self, min_shape)
    else:
        if min_rank == 0:
            min_ = op.CastLike(min_, self)
            result = op.Clip(self, min_, None)
        else:
            result = op.Max(self, min_)

    return result


@torch_op("aten::clone")
def aten_clone(
    self: TTensor, memory_format: str = ""  # pylint: disable=unused-argument
) -> TTensor:
    """clone(Tensor self, *, MemoryFormat? memory_format=None) -> Tensor"""

    return op.Identity(self)


def aten_coalesce(self: TensorType) -> TensorType:
    """coalesce(Tensor(a) self) -> Tensor(a)"""

    raise NotImplementedError()


def aten_col_indices(self: TensorType) -> TensorType:
    """col_indices(Tensor(a) self) -> Tensor(a)"""

    raise NotImplementedError()


def aten_col_indices_copy(self: TensorType) -> TensorType:
    """col_indices_copy(Tensor self) -> Tensor"""

    raise NotImplementedError()


def aten_column_stack(tensors: Sequence[TensorType]) -> TensorType:
    """column_stack(Tensor[] tensors) -> Tensor"""

    raise NotImplementedError()


def aten_combinations(
    self: TensorType, r: int = 2, with_replacement: bool = False
) -> TensorType:
    """combinations(Tensor self, int r=2, bool with_replacement=False) -> Tensor"""

    raise NotImplementedError()


def aten_complex(real: TensorType, imag: TensorType) -> TensorType:
    """complex(Tensor real, Tensor imag) -> Tensor"""

    raise NotImplementedError()


def aten_concat(tensors: Sequence[TensorType], dim: int = 0) -> TensorType:
    """concat(Tensor[] tensors, int dim=0) -> Tensor"""

    raise NotImplementedError()


def aten_concatenate(tensors: Sequence[TensorType], dim: int = 0) -> TensorType:
    """concatenate(Tensor[] tensors, int dim=0) -> Tensor"""

    raise NotImplementedError()


def aten_conj(self: TensorType) -> TensorType:
    """conj(Tensor(a) self) -> Tensor(a)"""

    raise NotImplementedError()


def aten_conj_physical(self: TensorType) -> TensorType:
    """conj_physical(Tensor self) -> Tensor"""

    raise NotImplementedError()


@torch_op("aten::constant_pad_nd")
def aten_constant_pad_nd(self: TTensor, pad: INT64, value: float = 0.0) -> TTensor:
    """constant_pad_nd(Tensor self, SymInt[] pad, Scalar value=0) -> Tensor"""

    # The desired order of paddings is
    # dim_0_begin, dim_1_begin, ... , dim_0_end, ..., dim_n_end.
    # n is the dimension of input.
    # assume zero-dimensions in the beginning
    # rank = len(self.shape)  # rank must be scalar
    # paddings = list(pad[:]) + [0] * (rank * 2 - len(pad))
    # reverse order and collate first beginnings and then ends
    # paddings = paddings[-2::-2] + paddings[-1::-2]

    neg_1 = op.Constant(value_ints=[-1])

    rank = op.Size(op.Shape(self))
    zero_count = op.Sub(op.Mul(rank, 2), op.Size(pad))
    zero_count = op.Reshape(zero_count, neg_1)
    zero = op.Constant(value_ints=[0])
    zeros = op.Expand(zero, zero_count)
    torch_paddings = op.Concat(pad, zeros, axis=0)
    size_d = op.Size(torch_paddings)
    steps = op.Constant(value_ints=[-2])

    starts = steps
    ends = op.Sub(starts, size_d)
    odd_elements = op.Slice(torch_paddings, starts, ends, zero, steps)

    starts = neg_1
    ends = op.Sub(starts, size_d)
    even_elements = op.Slice(torch_paddings, starts, ends, zero, steps)

    onnx_padding = op.Concat(odd_elements, even_elements, axis=0)
    return op.Pad(self, onnx_padding, value)


@torch_op("aten::contiguous", trace_only=True)
def aten_contiguous(self: TTensor, memory_format: str = "contiguous_format") -> TTensor:
    """contiguous(Tensor(a) self, *, MemoryFormat memory_format=contiguous_format) -> Tensor(a)"""

    if memory_format in ["contiguous_format", "preserve_format"]:
        return op.Identity(self)
    else:
        # TODO: Find out a way to annotate constraints for argument, as part of the function meta data structure.
        raise NotImplementedError(
            "memory_format value supports 'contiguous_format' or 'preserve_format' only."
        )


@torch_op("aten::conv1d", trace_only=True)
def aten_conv1d(
    input: TFloat,
    weight: TFloat,
    bias: Optional[TFloat] = None,
    stride: Sequence[int] = (1,),
    padding: Sequence[int] = (0,),
    dilation: Sequence[int] = (1,),
    groups: int = 1,
) -> TFloat:
    """conv1d(Tensor input, Tensor weight, Tensor? bias=None, int[1] stride=1, int[1] padding=0, int[1] dilation=1, int groups=1) -> Tensor"""

    # Attributes need to be manipulated in Python to match ONNX's conv1d
    if not isinstance(padding, Sequence):
        padding = (padding,)
    pads = [*padding, *padding]

    if not isinstance(dilation, Sequence):
        dilation = (dilation,)
    dilations = list(dilation)

    if not isinstance(stride, Sequence):
        stride = (stride,)
    strides = list(stride)

    if bias is None:
        weight_dim_0 = op.Shape(weight, start=0, end=1)
        bias_shape = op.Expand(weight_dim_0, op.Constant(value_ints=[1]))
        zero = op.CastLike(0.0, input)
        bias = op.Expand(zero, bias_shape)

    result = _aten_convolution_onnx(
        input,
        weight,
        bias,
        transposed=False,
        strides=strides,
        pads=pads,
        dilations=dilations,
        groups=groups,
    )

    return result


@torch_op("aten::conv2d", trace_only=True)
def aten_conv2d(
    input: TFloat,
    weight: TFloat,
    bias: Optional[TFloat] = None,
    stride: Sequence[int] = (1, 1),
    padding: Sequence[int] = (0, 0),
    dilation: Sequence[int] = (1, 1),
    groups: int = 1,
) -> TFloat:
    """conv2d(Tensor input, Tensor weight, Tensor? bias=None, int[2] stride=1, int[2] padding=0, int[2] dilation=1, int groups=1) -> Tensor"""

    # Attributes need to be manipulated in Python to match ONNX's conv2d
    if not isinstance(padding, Sequence):
        padding = (padding, padding)
    pads = [*padding, *padding]

    if not isinstance(dilation, Sequence):
        dilation = (dilation, dilation)
    dilations = list(dilation)

    if not isinstance(stride, Sequence):
        stride = (stride, stride)
    strides = list(stride)

    if bias is None:
        weight_dim_0 = op.Shape(weight, start=0, end=1)
        bias_shape = op.Expand(weight_dim_0, op.Constant(value_ints=[1]))
        zero = op.CastLike(0.0, input)
        bias = op.Expand(zero, bias_shape)

    result = _aten_convolution_onnx(
        input,
        weight,
        bias,
        transposed=False,
        strides=strides,
        pads=pads,
        dilations=dilations,
        groups=groups,
    )

    return result


@torch_op("aten::conv3d", trace_only=True)
def aten_conv3d(
    input: TFloat,
    weight: TFloat,
    bias: Optional[TFloat] = None,
    stride: Sequence[int] = (1, 1, 1),
    padding: Sequence[int] = (0, 0, 0),
    dilation: Sequence[int] = (1, 1, 1),
    groups: int = 1,
) -> TFloat:
    """conv3d(Tensor input, Tensor weight, Tensor? bias=None, int[3] stride=1, int[3] padding=0, int[3] dilation=1, int groups=1) -> Tensor"""

    # Attributes need to be manipulated in Python to match ONNX's conv3d
    if not isinstance(padding, Sequence):
        padding = (padding, padding, padding)
    pads = [*padding, *padding]

    if not isinstance(dilation, Sequence):
        dilation = (dilation, dilation, dilation)
    dilations = list(dilation)

    if not isinstance(stride, Sequence):
        stride = (stride, stride, stride)
    strides = list(stride)

    if bias is None:
        weight_dim_0 = op.Shape(weight, start=0, end=1)
        bias_shape = op.Expand(weight_dim_0, op.Constant(value_ints=[1]))
        zero = op.CastLike(0.0, input)
        bias = op.Expand(zero, bias_shape)

    result = _aten_convolution_onnx(
        input,
        weight,
        bias,
        transposed=False,
        strides=strides,
        pads=pads,
        dilations=dilations,
        groups=groups,
    )

    return result


def aten_conv_tbc(
    self: TensorType, weight: TensorType, bias: TensorType, pad: int = 0
) -> TensorType:
    """conv_tbc(Tensor self, Tensor weight, Tensor bias, int pad=0) -> Tensor"""

    raise NotImplementedError()


def aten_conv_tbc_backward(
    self: TensorType, input: TensorType, weight: TensorType, bias: TensorType, pad: int
) -> tuple[TensorType, TensorType, TensorType]:
    """conv_tbc_backward(Tensor self, Tensor input, Tensor weight, Tensor bias, int pad) -> (Tensor, Tensor, Tensor)"""

    raise NotImplementedError()


def aten_conv_transpose1d(
    input: TensorType,
    weight: TensorType,
    bias: Optional[TensorType] = None,
    stride: Sequence[int] = (1,),
    padding: Sequence[int] = (0,),
    output_padding: Sequence[int] = (0,),
    groups: int = 1,
    dilation: Sequence[int] = (1,),
) -> TensorType:
    """conv_transpose1d(Tensor input, Tensor weight, Tensor? bias=None, int[1] stride=1, int[1] padding=0, int[1] output_padding=0, int groups=1, int[1] dilation=1) -> Tensor"""

    raise NotImplementedError()


@torch_op("aten::convolution", trace_only=True)
def aten_convolution(
    input: TFloat,
    weight: TFloat,
    bias: Optional[TFloat],
    stride: Sequence[int],
    padding: Sequence[int],
    dilation: Sequence[int],
    transposed: bool,
    output_padding: Sequence[int],
    groups: int,
) -> TFloat:
    """convolution(Tensor input, Tensor weight, Tensor? bias, int[] stride, SymInt[] padding, int[] dilation, bool transposed, SymInt[] output_padding, int groups) -> Tensor"""

    if not isinstance(padding, Sequence):
        padding = (padding, padding)
    pads = [*padding, *padding]

    if not isinstance(dilation, Sequence):
        dilation = (dilation, dilation)
    dilations = list(dilation)

    if not isinstance(stride, Sequence):
        stride = (stride, stride)
    strides = list(stride)

    if bias is None:
        weight_dim_0 = op.Shape(weight, start=0, end=1)
        bias_shape = op.Expand(weight_dim_0, op.Constant(value_ints=[1]))
        zero = op.CastLike(0.0, input)
        bias = op.Expand(zero, bias_shape)

    result = _aten_convolution_onnx(
        input,
        weight,
        bias,
        transposed,
        strides=strides,
        pads=pads,
        dilations=dilations,
        output_padding=output_padding,
        groups=groups,
    )

    return result


@torch_op("aten::convolution", private=True)
def _aten_convolution_onnx(
    input: TFloat,
    weight: TFloat,
    bias: TFloat,
    transposed: BOOL,
    strides: Sequence[int],
    pads: Sequence[int],
    dilations: Sequence[int],
    output_padding: Sequence[int] = (0,),
    groups: int = 1,
) -> TFloat:
    """ConvXd with attributes pre-computed to fit the ONNX spec."""

    # NOTE: transposed must be an input because when provided as an attribute,
    # it will be an integer, not a boolean, which will fail the if condition.
    # Alternatively we could cast transposed to BOOL.
    # E.g. `if op.Cast(transposed, BOOL.dtype): ...`

    weight_size = op.Size(op.Shape(weight))
    no_batch = op.Size(op.Shape(input)) != weight_size

    if no_batch:
        input = op.Unsqueeze(input, op.Constant(value_ints=[0]))

    if transposed:
        result = op.ConvTranspose(
            input,
            weight,
            bias,
            strides=strides,
            pads=pads,
            group=groups,
            dilations=dilations,
            output_padding=output_padding,
        )
    else:
        result = op.Conv(
            input,
            weight,
            bias,
            strides=strides,
            pads=pads,
            group=groups,
            dilations=dilations,
        )

    if no_batch:
        result = op.Squeeze(result, op.Constant(value_ints=[0]))

    return result


def aten_convolution_backward(
    grad_output: TensorType,
    input: TensorType,
    weight: TensorType,
    bias_sizes: Optional[INT64],
    stride: Sequence[int],
    padding: INT64,
    dilation: Sequence[int],
    transposed: bool,
    output_padding: INT64,
    groups: int,
    output_mask: Sequence[bool],
) -> tuple[TensorType, TensorType, TensorType]:
    """convolution_backward(Tensor grad_output, Tensor input, Tensor weight, SymInt[]? bias_sizes, int[] stride, SymInt[] padding, int[] dilation, bool transposed, SymInt[] output_padding, int groups, bool[3] output_mask) -> (Tensor, Tensor, Tensor)"""

    raise NotImplementedError()


def aten_convolution_backward_overrideable(
    grad_output: TensorType,
    input: TensorType,
    weight: TensorType,
    stride: Sequence[int],
    padding: Sequence[int],
    dilation: Sequence[int],
    transposed: bool,
    output_padding: Sequence[int],
    groups: int,
    output_mask: Sequence[bool],
) -> tuple[TensorType, TensorType, TensorType]:
    """convolution_backward_overrideable(Tensor grad_output, Tensor input, Tensor weight, int[] stride, int[] padding, int[] dilation, bool transposed, int[] output_padding, int groups, bool[3] output_mask) -> (Tensor grad_input, Tensor grad_weight, Tensor grad_bias)"""

    raise NotImplementedError()


def aten_convolution_overrideable(
    input: TensorType,
    weight: TensorType,
    bias: Optional[TensorType],
    stride: Sequence[int],
    padding: Sequence[int],
    dilation: Sequence[int],
    transposed: bool,
    output_padding: Sequence[int],
    groups: int,
) -> TensorType:
    """convolution_overrideable(Tensor input, Tensor weight, Tensor? bias, int[] stride, int[] padding, int[] dilation, bool transposed, int[] output_padding, int groups) -> Tensor"""

    raise NotImplementedError()


@torch_op("aten::copy")
def aten_copy(
    self: TTensor, src: TTensor, non_blocking: bool = False  # pylint: disable=unused-argument
) -> TTensor:
    """copy(Tensor self, Tensor src, bool non_blocking=False) -> Tensor"""

    self = op.Identity(src)
    return self


def aten_copysign(self: TensorType, other: TensorType) -> TensorType:
    """copysign.Tensor(Tensor self, Tensor other) -> Tensor"""

    raise NotImplementedError()


def aten_corrcoef(self: TensorType) -> TensorType:
    """corrcoef(Tensor self) -> Tensor"""

    raise NotImplementedError()


@torch_op("aten::cos")
def aten_cos(self: TFloat) -> TFloat:
    """cos(Tensor self) -> Tensor"""

    return op.Cos(self)


@torch_op("aten::cosh")
def aten_cosh(self: TFloat) -> TFloat:
    """cosh(Tensor self) -> Tensor"""

    return op.Cosh(self)


def aten_cosine_embedding_loss(
    input1: TensorType,
    input2: TensorType,
    target: TensorType,
    margin: float = 0.0,
    reduction: int = 1,
) -> TensorType:
    """cosine_embedding_loss(Tensor input1, Tensor input2, Tensor target, float margin=0.0, int reduction=Mean) -> Tensor"""

    raise NotImplementedError()


def aten_cosine_similarity(
    x1: TensorType, x2: TensorType, dim: int = 1, eps: float = 1e-08
) -> TensorType:
    """cosine_similarity(Tensor x1, Tensor x2, int dim=1, float eps=1e-08) -> Tensor"""

    raise NotImplementedError()


def aten_count_nonzero(self: TensorType, dim: Optional[int] = None) -> TensorType:
    """count_nonzero(Tensor self, int? dim=None) -> Tensor"""

    raise NotImplementedError()


def aten_cov(
    self: TensorType,
    correction: int = 1,
    fweights: Optional[TensorType] = None,
    aweights: Optional[TensorType] = None,
) -> TensorType:
    """cov(Tensor self, *, int correction=1, Tensor? fweights=None, Tensor? aweights=None) -> Tensor"""

    raise NotImplementedError()


@torch_op("aten::cross")
def aten_cross(self: TTensor, other: TTensor, dim: int = -1) -> TTensor:
    """cross(Tensor self, Tensor other, int? dim=None) -> Tensor"""

    zero = op.Constant(value_ints=[0])
    one = op.Constant(value_ints=[1])
    two = op.Constant(value_ints=[2])
    three = op.Constant(value_ints=[3])
    axes = op.Expand(dim, op.Constant(value_ints=[1]))

    # Reference https://en.wikipedia.org/w/index.php?title=Cross_product&oldid=1143125073
    a1 = op.Slice(self, zero, one, axes)
    a2 = op.Slice(self, one, two, axes)
    a3 = op.Slice(self, two, three, axes)
    b1 = op.Slice(other, zero, one, axes)
    b2 = op.Slice(other, one, two, axes)
    b3 = op.Slice(other, two, three, axes)
    # Broadcasting is implicitly supported by Mul
    c1 = op.Sub(op.Mul(a2, b3), op.Mul(a3, b2))
    c2 = op.Sub(op.Mul(a3, b1), op.Mul(a1, b3))
    c3 = op.Sub(op.Mul(a1, b2), op.Mul(a2, b1))

    return op.Concat(c1, c2, c3, axis=dim)


def aten_crow_indices(self: TensorType) -> TensorType:
    """crow_indices(Tensor(a) self) -> Tensor(a)"""

    raise NotImplementedError()


def aten_crow_indices_copy(self: TensorType) -> TensorType:
    """crow_indices_copy(Tensor self) -> Tensor"""

    raise NotImplementedError()


def aten_ctc_loss(
    log_probs: TensorType,
    targets: TensorType,
    input_lengths: TensorType,
    target_lengths: TensorType,
    blank: int = 0,
    reduction: int = 1,
    zero_infinity: bool = False,
) -> TensorType:
    """ctc_loss.Tensor(Tensor log_probs, Tensor targets, Tensor input_lengths, Tensor target_lengths, int blank=0, int reduction=Mean, bool zero_infinity=False) -> Tensor"""

    raise NotImplementedError()


def aten_cudnn_affine_grid_generator(
    theta: TensorType, N: int, C: int, H: int, W: int
) -> TensorType:
    """cudnn_affine_grid_generator(Tensor theta, int N, int C, int H, int W) -> Tensor grid"""

    raise NotImplementedError()


def aten_cudnn_affine_grid_generator_backward(
    grad: TensorType, N: int, C: int, H: int, W: int
) -> TensorType:
    """cudnn_affine_grid_generator_backward(Tensor grad, int N, int C, int H, int W) -> Tensor grad_theta"""

    raise NotImplementedError()


def aten_cudnn_batch_norm(
    input: TensorType,
    weight: TensorType,
    bias: Optional[TensorType],
    running_mean: Optional[TensorType],
    running_var: Optional[TensorType],
    training: bool,
    exponential_average_factor: float,
    epsilon: float,
) -> tuple[TensorType, TensorType, TensorType, TensorType]:
    """cudnn_batch_norm(Tensor input, Tensor weight, Tensor? bias, Tensor? running_mean, Tensor? running_var, bool training, float exponential_average_factor, float epsilon) -> (Tensor, Tensor, Tensor, Tensor)"""

    raise NotImplementedError()


def aten_cudnn_batch_norm_backward(
    input: TensorType,
    grad_output: TensorType,
    weight: TensorType,
    running_mean: Optional[TensorType],
    running_var: Optional[TensorType],
    save_mean: Optional[TensorType],
    save_var: Optional[TensorType],
    epsilon: float,
    reserveSpace: TensorType,
) -> tuple[TensorType, TensorType, TensorType]:
    """cudnn_batch_norm_backward(Tensor input, Tensor grad_output, Tensor weight, Tensor? running_mean, Tensor? running_var, Tensor? save_mean, Tensor? save_var, float epsilon, Tensor reserveSpace) -> (Tensor, Tensor, Tensor)"""

    raise NotImplementedError()


def aten_cudnn_convolution(
    self: TensorType,
    weight: TensorType,
    padding: Sequence[int],
    stride: Sequence[int],
    dilation: Sequence[int],
    groups: int,
    benchmark: bool,
    deterministic: bool,
    allow_tf32: bool,
) -> TensorType:
    """cudnn_convolution(Tensor self, Tensor weight, int[] padding, int[] stride, int[] dilation, int groups, bool benchmark, bool deterministic, bool allow_tf32) -> Tensor"""

    raise NotImplementedError()


def aten_cudnn_convolution_add_relu(
    self: TensorType,
    weight: TensorType,
    z: TensorType,
    alpha: Optional[float],
    bias: Optional[TensorType],
    stride: Sequence[int],
    padding: Sequence[int],
    dilation: Sequence[int],
    groups: int,
) -> TensorType:
    """cudnn_convolution_add_relu(Tensor self, Tensor weight, Tensor z, Scalar? alpha, Tensor? bias, int[] stride, int[] padding, int[] dilation, int groups) -> Tensor"""

    raise NotImplementedError()


def aten_cudnn_convolution_relu(
    self: TensorType,
    weight: TensorType,
    bias: Optional[TensorType],
    stride: Sequence[int],
    padding: Sequence[int],
    dilation: Sequence[int],
    groups: int,
) -> TensorType:
    """cudnn_convolution_relu(Tensor self, Tensor weight, Tensor? bias, int[] stride, int[] padding, int[] dilation, int groups) -> Tensor"""

    raise NotImplementedError()


def aten_cudnn_convolution_transpose(
    self: TensorType,
    weight: TensorType,
    padding: Sequence[int],
    output_padding: Sequence[int],
    stride: Sequence[int],
    dilation: Sequence[int],
    groups: int,
    benchmark: bool,
    deterministic: bool,
    allow_tf32: bool,
) -> TensorType:
    """cudnn_convolution_transpose(Tensor self, Tensor weight, int[] padding, int[] output_padding, int[] stride, int[] dilation, int groups, bool benchmark, bool deterministic, bool allow_tf32) -> Tensor"""

    raise NotImplementedError()


def aten_cudnn_grid_sampler(self: TensorType, grid: TensorType) -> TensorType:
    """cudnn_grid_sampler(Tensor self, Tensor grid) -> Tensor output"""

    raise NotImplementedError()


def aten_cudnn_grid_sampler_backward(
    self: TensorType, grid: TensorType, grad_output: TensorType
) -> tuple[TensorType, TensorType]:
    """cudnn_grid_sampler_backward(Tensor self, Tensor grid, Tensor grad_output) -> (Tensor grad_self, Tensor grad_grid)"""

    raise NotImplementedError()


def aten_cudnn_is_acceptable(self: TensorType) -> bool:
    """cudnn_is_acceptable(Tensor self) -> bool"""

    raise NotImplementedError()


def aten_cummax(self: TensorType, dim: int) -> tuple[TensorType, TensorType]:
    """cummax(Tensor self, int dim) -> (Tensor values, Tensor indices)"""

    raise NotImplementedError()


def aten_cummaxmin_backward(
    grad: TensorType, input: TensorType, indices: TensorType, dim: int
) -> TensorType:
    """cummaxmin_backward(Tensor grad, Tensor input, Tensor indices, int dim) -> Tensor"""

    raise NotImplementedError()


def aten_cummin(self: TensorType, dim: int) -> tuple[TensorType, TensorType]:
    """cummin(Tensor self, int dim) -> (Tensor values, Tensor indices)"""

    raise NotImplementedError()


def aten_cumprod(self: TensorType, dim: int, dtype: Optional[int] = None) -> TensorType:
    """cumprod(Tensor self, int dim, *, ScalarType? dtype=None) -> Tensor"""

    raise NotImplementedError()


def aten_cumprod_backward(
    grad: TensorType, input: TensorType, dim: int, output: TensorType
) -> TensorType:
    """cumprod_backward(Tensor grad, Tensor input, int dim, Tensor output) -> Tensor"""

    raise NotImplementedError()


@torch_op("aten::cumsum", trace_only=True)
def aten_cumsum(
    self: TRealUnlessInt16OrInt8, dim: Union[INT32, INT64], dtype: int = -1
) -> TRealUnlessInt16OrInt8:
    """cumsum(Tensor self, int dim, *, ScalarType? dtype=None) -> Tensor"""

    if dtype == -1:
        cast = self
    else:
        cast = op.Cast(self, to=dtype)
    return _aten_cumsum_onnx(cast, dim)


@torch_op("aten::cumsum", private=True)
def _aten_cumsum_onnx(
    self: TRealUnlessInt16OrInt8, dim: Union[INT32, INT64]
) -> TRealUnlessInt16OrInt8:
    if op.Size(op.Shape(self)) == 0:
        # A scalar
        result = op.Identity(self)
    else:
        result = op.CumSum(self, dim)
    return result


def aten_data(self: TensorType) -> TensorType:
    """data(Tensor self) -> Tensor"""

    raise NotImplementedError()


def aten_deg2rad(self: TensorType) -> TensorType:
    """deg2rad(Tensor self) -> Tensor"""

    raise NotImplementedError()


def aten_dense_dim(self: TensorType) -> int:
    """dense_dim(Tensor self) -> int"""

    raise NotImplementedError()


def aten_det(self: TensorType) -> TensorType:
    """det(Tensor self) -> Tensor"""

    raise NotImplementedError()


@torch_op("aten::detach")
def aten_detach(self: TensorType) -> TensorType:
    """detach(Tensor(a) self) -> Tensor(a)"""

    return op.Identity(self)


def aten_detach_copy(self: TensorType) -> TensorType:
    """detach_copy(Tensor self) -> Tensor"""

    raise NotImplementedError()


def aten_diag(self: TensorType, diagonal: int = 0) -> TensorType:
    """diag(Tensor self, int diagonal=0) -> Tensor"""

    raise NotImplementedError()


def aten_diag_embed(
    self: TensorType, offset: int = 0, dim1: int = -2, dim2: int = -1
) -> TensorType:
    """diag_embed(Tensor self, int offset=0, int dim1=-2, int dim2=-1) -> Tensor"""

    raise NotImplementedError()


def aten_diagflat(self: TensorType, offset: int = 0) -> TensorType:
    """diagflat(Tensor self, int offset=0) -> Tensor"""

    raise NotImplementedError()


def aten_diagonal(
    self: TensorType, offset: int = 0, dim1: int = 0, dim2: int = 1
) -> TensorType:
    """diagonal(Tensor(a) self, int offset=0, int dim1=0, int dim2=1) -> Tensor(a)"""

    raise NotImplementedError()


def aten_diagonal_backward(
    grad_output: TensorType, input_sizes: INT64, offset: int, dim1: int, dim2: int
) -> TensorType:
    """diagonal_backward(Tensor grad_output, SymInt[] input_sizes, int offset, int dim1, int dim2) -> Tensor"""

    raise NotImplementedError()


def aten_diagonal_copy(
    self: TensorType, offset: int = 0, dim1: int = 0, dim2: int = 1
) -> TensorType:
    """diagonal_copy(Tensor self, int offset=0, int dim1=0, int dim2=1) -> Tensor"""

    raise NotImplementedError()


def aten_diagonal_scatter(
    self: TensorType, src: TensorType, offset: int = 0, dim1: int = 0, dim2: int = 1
) -> TensorType:
    """diagonal_scatter(Tensor self, Tensor src, int offset=0, int dim1=0, int dim2=1) -> Tensor"""

    raise NotImplementedError()


def aten_diff(
    self: TensorType,
    n: int = 1,
    dim: int = -1,
    prepend: Optional[TensorType] = None,
    append: Optional[TensorType] = None,
) -> TensorType:
    """diff(Tensor self, int n=1, int dim=-1, Tensor? prepend=None, Tensor? append=None) -> Tensor"""

    raise NotImplementedError()


def aten_digamma(self: TensorType) -> TensorType:
    """digamma(Tensor self) -> Tensor"""

    raise NotImplementedError()


def aten_dist(self: TensorType, other: TensorType, p: float = 2.0) -> TensorType:
    """dist(Tensor self, Tensor other, Scalar p=2) -> Tensor"""

    raise NotImplementedError()


@torch_op("aten::div")
def aten_div(self: TReal, other: TReal) -> TReal:
    """div.Tensor(Tensor self, Tensor other) -> Tensor"""

    return op.Div(self, other)


def aten_divide(self: TensorType, other: TensorType) -> TensorType:
    """divide.Tensor(Tensor self, Tensor other) -> Tensor"""

    raise NotImplementedError()


@torch_op("aten::dot")
def aten_dot(self: TFloat, tensor: TFloat) -> TFloat:
    """dot(Tensor self, Tensor tensor) -> Tensor"""

    return op.MatMul(self, tensor)


@torch_op("aten::dropout")
def aten_dropout(input: TFloat, p: FLOAT, train: BOOL) -> TFloat:
    """dropout(Tensor input, float p, bool train) -> Tensor"""

    input_is_scalar = op.Size(op.Shape(input)) == 0
    if input_is_scalar:
        input = op.Reshape(input, op.Constant(value_ints=[-1]))
        result, _ = op.Dropout(input, p, train)
        result = op.Squeeze(result)
    else:
        result, _ = op.Dropout(input, p, train)

    return result


def aten_dstack(tensors: Sequence[TensorType]) -> TensorType:
    """dstack(Tensor[] tensors) -> Tensor"""

    raise NotImplementedError()


def aten_einsum(
    equation: str, tensors: Sequence[TensorType], path: Optional[int] = None
) -> TensorType:
    """einsum(str equation, Tensor[] tensors, *, int[]? path=None) -> Tensor"""

    raise NotImplementedError()


@torch_op("aten::embedding")
def aten_embedding(
    weight: TTensor,
    indices: TTensor,
    padding_idx: int = -1,
    scale_grad_by_freq: bool = False,
    sparse: bool = False,
):  # pylint: disable=unused-argument
    # embedding(Tensor weight, Tensor indices, int padding_idx=-1, bool scale_grad_by_freq=False, bool sparse=False) -> Tensor

    return op.Gather(weight, indices)


def aten_embedding_backward(
    grad: TensorType,
    indices: TensorType,
    num_weights: INT64,
    padding_idx: int,
    scale_grad_by_freq: bool,
    sparse: bool,
) -> TensorType:
    """embedding_backward(Tensor grad, Tensor indices, SymInt num_weights, int padding_idx, bool scale_grad_by_freq, bool sparse) -> Tensor"""

    raise NotImplementedError()


def aten_embedding_bag(
    weight: TensorType,
    indices: TensorType,
    offsets: TensorType,
    scale_grad_by_freq: bool = False,
    mode: int = 0,
    sparse: bool = False,
    per_sample_weights: Optional[TensorType] = None,
    include_last_offset: bool = False,
) -> tuple[TensorType, TensorType, TensorType, TensorType]:
    """embedding_bag(Tensor weight, Tensor indices, Tensor offsets, bool scale_grad_by_freq=False, int mode=0, bool sparse=False, Tensor? per_sample_weights=None, bool include_last_offset=False) -> (Tensor, Tensor, Tensor, Tensor)"""

    raise NotImplementedError()


def aten_embedding_dense_backward(
    grad_output: TensorType,
    indices: TensorType,
    num_weights: INT64,
    padding_idx: int,
    scale_grad_by_freq: bool,
) -> TensorType:
    """embedding_dense_backward(Tensor grad_output, Tensor indices, SymInt num_weights, int padding_idx, bool scale_grad_by_freq) -> Tensor"""

    raise NotImplementedError()


def aten_embedding_sparse_backward(
    grad: TensorType,
    indices: TensorType,
    num_weights: int,
    padding_idx: int,
    scale_grad_by_freq: bool,
) -> TensorType:
    """embedding_sparse_backward(Tensor grad, Tensor indices, int num_weights, int padding_idx, bool scale_grad_by_freq) -> Tensor"""

    raise NotImplementedError()


@torch_op("aten::empty")
def aten_empty(size: IntType, dtype: int = FLOAT.dtype) -> TTensor:  # type: ignore[type-var]
    # empty(SymInt[] size, *, ScalarType? dtype=None, Layout? layout=None, Device? device=None, bool? pin_memory=None, MemoryFormat? memory_format=None) -> Tensor

    # using Zeros to simulate np.empty()
    size = op.Cast(size, to=INT64.dtype)
    zero = op.Constant(value_float=0.0)
    zero = op.Cast(zero, to=dtype)

    return op.Expand(zero, size)


@torch_op("aten::empty_like", trace_only=True)
def aten_empty_like(self: TTensor, dtype: int = -1) -> TTensor:
    """empty_like(Tensor self, *, ScalarType? dtype=None, Layout? layout=None, Device? device=None, bool? pin_memory=None, MemoryFormat? memory_format=None) -> Tensor"""

    # NOTE: trace_only because both if branches need to be the same type, but we have
    # a cast in the if branch.

    if dtype == -1:
        zero = op.CastLike(0, self)
    else:
        zero = op.Cast(0, to=dtype)

    return _aten_empty_like_onnx(self, zero)


@torch_op("aten::empty_like", private=True)
def _aten_empty_like_onnx(self: TTensor, zero) -> TTensor:
    shape = op.Shape(self)
    return op.Expand(zero, shape)


def aten_empty_quantized(
    size: Sequence[int], qtensor: TensorType, memory_format: Optional[str] = None
) -> TensorType:
    """empty_quantized(int[] size, Tensor qtensor, *, ScalarType? dtype=None, Layout? layout=None, Device? device=None, bool? pin_memory=None, MemoryFormat? memory_format=None) -> Tensor"""

    raise NotImplementedError()


@torch_op("aten::empty_strided")
def aten_empty_strided(
    size: INT64, stride: INT64  # pylint: disable=unused-argument
) -> TTensor:  # type: ignore[type-var]
    # empty_strided(SymInt[] size, SymInt[] stride, *, ScalarType? dtype=None, Layout? layout=None, Device? device=None, bool? pin_memory=None) -> Tensor

    # using Zeros to simulate empty()
    size = op.Cast(size, to=INT64.dtype)
    zero = op.Constant(value_float=0.0)

    return op.Expand(zero, size)


@torch_op("aten::eq")
def aten_eq(self: TTensor, other: TTensor) -> BOOL:
    """eq.Tensor(Tensor self, Tensor other) -> Tensor"""

    return op.Equal(self, other)


@torch_op("aten::equal")
def aten_equal(self: TTensor, other: TTensor) -> BOOL:
    """equal(Tensor self, Tensor other) -> bool"""

    sub_self_other = op.Sub(self, other)
    abs_sub = op.Abs(sub_self_other)
    sum_of_abs = op.ReduceSum(abs_sub, keepdims=0)
    return op.Equal(sum_of_abs, 0)


@torch_op("aten::erf")
def aten_erf(self: TReal) -> TReal:
    """erf(Tensor self) -> Tensor"""

    return op.Erf(self)


def aten_erfc(self: TensorType) -> TensorType:
    """erfc(Tensor self) -> Tensor"""

    raise NotImplementedError()


def aten_erfinv(self: TensorType) -> TensorType:
    """erfinv(Tensor self) -> Tensor"""

    raise NotImplementedError()


@torch_op("aten::exp")
def aten_exp(self: TFloat) -> TFloat:
    """exp(Tensor self) -> Tensor"""

    return op.Exp(self)


@torch_op("aten::exp2")
def aten_exp2(self: TFloat) -> TFloat:
    """exp2(Tensor self) -> Tensor"""

    two = op.Constant(value_int=2)
    two = op.CastLike(two, self)
    return op.Pow(two, self)


@torch_op("aten::expand")
def aten_expand(self: TTensor, size: TInt) -> TTensor:
    """expand(Tensor(a) self, SymInt[] size, *, bool implicit=False) -> Tensor(a)"""
    size = op.Cast(size, to=INT64.dtype)
    # NOTE: PyTorch supports `not changing dim` by -1, but ONNX supports `not changing dim` by 1.
    # To support -1 dim, we need to convert -1 to 1.
    size = op.Abs(size)
    return op.Expand(self, size)


@torch_op("aten::expand_as")
def aten_expand_as(self: TTensor, other: TTensor) -> TTensor:
    """expand_as(Tensor(a) self, Tensor other) -> Tensor(a)"""

    shape = op.Shape(other)
    result = op.Expand(self, shape)
    return result


def aten_expand_copy(self: TensorType, size: INT64, implicit: bool = False) -> TensorType:
    """expand_copy(Tensor self, SymInt[] size, *, bool implicit=False) -> Tensor"""

    raise NotImplementedError()


def aten_expm1(self: TensorType) -> TensorType:
    """expm1(Tensor self) -> Tensor"""

    raise NotImplementedError()


def aten_eye(n: int) -> TensorType:
    """eye(int n, *, ScalarType? dtype=None, Layout? layout=None, Device? device=None, bool? pin_memory=None) -> Tensor"""

    raise NotImplementedError()


def aten_fake_quantize_per_channel_affine(
    self: TensorType,
    scale: TensorType,
    zero_point: TensorType,
    axis: int,
    quant_min: int,
    quant_max: int,
) -> TensorType:
    """fake_quantize_per_channel_affine(Tensor self, Tensor scale, Tensor zero_point, int axis, int quant_min, int quant_max) -> Tensor"""

    raise NotImplementedError()


def aten_fake_quantize_per_channel_affine_cachemask(
    self: TensorType,
    scale: TensorType,
    zero_point: TensorType,
    axis: int,
    quant_min: int,
    quant_max: int,
) -> tuple[TensorType, TensorType]:
    """fake_quantize_per_channel_affine_cachemask(Tensor self, Tensor scale, Tensor zero_point, int axis, int quant_min, int quant_max) -> (Tensor output, Tensor mask)"""

    raise NotImplementedError()


def aten_fake_quantize_per_channel_affine_cachemask_backward(
    grad: TensorType, mask: TensorType
) -> TensorType:
    """fake_quantize_per_channel_affine_cachemask_backward(Tensor grad, Tensor mask) -> Tensor"""

    raise NotImplementedError()


def aten_fake_quantize_per_tensor_affine(
    self: TensorType, scale: float, zero_point: int, quant_min: int, quant_max: int
) -> TensorType:
    """fake_quantize_per_tensor_affine(Tensor self, float scale, int zero_point, int quant_min, int quant_max) -> Tensor"""

    raise NotImplementedError()


def aten_fake_quantize_per_tensor_affine_cachemask(
    self: TensorType, scale: float, zero_point: int, quant_min: int, quant_max: int
) -> tuple[TensorType, TensorType]:
    """fake_quantize_per_tensor_affine_cachemask(Tensor self, float scale, int zero_point, int quant_min, int quant_max) -> (Tensor output, Tensor mask)"""

    raise NotImplementedError()


def aten_fake_quantize_per_tensor_affine_cachemask_backward(
    grad: TensorType, mask: TensorType
) -> TensorType:
    """fake_quantize_per_tensor_affine_cachemask_backward(Tensor grad, Tensor mask) -> Tensor"""

    raise NotImplementedError()


def aten_fbgemm_linear_fp16_weight(
    input: TensorType, packed_weight: TensorType, bias: TensorType
) -> TensorType:
    """fbgemm_linear_fp16_weight(Tensor input, Tensor packed_weight, Tensor bias) -> Tensor"""

    raise NotImplementedError()


def aten_fbgemm_linear_fp16_weight_fp32_activation(
    input: TensorType, packed_weight: TensorType, bias: TensorType
) -> TensorType:
    """fbgemm_linear_fp16_weight_fp32_activation(Tensor input, Tensor packed_weight, Tensor bias) -> Tensor"""

    raise NotImplementedError()


def aten_fbgemm_linear_int8_weight(
    input: TensorType,
    weight: TensorType,
    packed: TensorType,
    col_offsets: TensorType,
    weight_scale: float,
    weight_zero_point: float,
    bias: TensorType,
) -> TensorType:
    """fbgemm_linear_int8_weight(Tensor input, Tensor weight, Tensor packed, Tensor col_offsets, Scalar weight_scale, Scalar weight_zero_point, Tensor bias) -> Tensor"""

    raise NotImplementedError()


def aten_fbgemm_linear_int8_weight_fp32_activation(
    input: TensorType,
    weight: TensorType,
    packed: TensorType,
    col_offsets: TensorType,
    weight_scale: float,
    weight_zero_point: float,
    bias: TensorType,
) -> TensorType:
    """fbgemm_linear_int8_weight_fp32_activation(Tensor input, Tensor weight, Tensor packed, Tensor col_offsets, Scalar weight_scale, Scalar weight_zero_point, Tensor bias) -> Tensor"""

    raise NotImplementedError()


def aten_fbgemm_linear_quantize_weight(
    input: TensorType,
) -> tuple[TensorType, TensorType, float, int]:
    """fbgemm_linear_quantize_weight(Tensor input) -> (Tensor, Tensor, float, int)"""

    raise NotImplementedError()


def aten_fbgemm_pack_gemm_matrix_fp16(input: TensorType) -> TensorType:
    """fbgemm_pack_gemm_matrix_fp16(Tensor input) -> Tensor"""

    raise NotImplementedError()


def aten_fbgemm_pack_quantized_matrix(input: TensorType) -> TensorType:
    """fbgemm_pack_quantized_matrix(Tensor input) -> Tensor"""

    raise NotImplementedError()


def aten_feature_alpha_dropout(input: TensorType, p: float, train: bool) -> TensorType:
    """feature_alpha_dropout(Tensor input, float p, bool train) -> Tensor"""

    raise NotImplementedError()


def aten_feature_dropout(input: TensorType, p: float, train: bool) -> TensorType:
    """feature_dropout(Tensor input, float p, bool train) -> Tensor"""

    raise NotImplementedError()


@torch_op("aten::fill")
def aten_fill(self: TTensor, value: TTensor) -> TTensor:
    """fill.Tensor(Tensor self, Tensor value) -> Tensor"""

    # after fill, the self Tensor should keep origianl type
    shape = op.Shape(self)
    expanded = op.Expand(value, shape)
    result = op.CastLike(expanded, self)
    return result


def aten_fix(self: TensorType) -> TensorType:
    """fix(Tensor self) -> Tensor"""

    raise NotImplementedError()


@torch_op("aten::flip")
def aten_flip(self: TTensor, dims: INT64) -> TTensor:
    """flip(Tensor self, int[] dims) -> Tensor"""

    shape_dim = op.Shape(dims)
    neg_1 = op.Constant(value_int=-1)
    starts = op.Expand(neg_1, shape_dim)  # something like [-1, -1, -1]
    steps = op.Expand(neg_1, shape_dim)  # something like [-1, -1, -1]
    ends = op.Expand(_INT64_MIN, shape_dim)  # something like [-xxx, -xxx, -xxx]
    result = op.Slice(self, starts, ends, dims, steps)
    return result


def aten_fliplr(self: TensorType) -> TensorType:
    """fliplr(Tensor self) -> Tensor"""

    raise NotImplementedError()


def aten_flipud(self: TensorType) -> TensorType:
    """flipud(Tensor self) -> Tensor"""

    raise NotImplementedError()


@torch_op("aten::floor")
def aten_floor(self: TFloatOrBFloat16) -> TFloatOrBFloat16:
    """floor(Tensor self) -> Tensor"""

    return op.Floor(self)


def aten_floor_divide(self: TensorType, other: TensorType) -> TensorType:
    """floor_divide(Tensor self, Tensor other) -> Tensor"""

    raise NotImplementedError()


def aten_fmax(self: TensorType, other: TensorType) -> TensorType:
    """fmax(Tensor self, Tensor other) -> Tensor"""

    raise NotImplementedError()


def aten_fmin(self: TensorType, other: TensorType) -> TensorType:
    """fmin(Tensor self, Tensor other) -> Tensor"""

    raise NotImplementedError()


@torch_op("aten::fmod")
def aten_fmod(self: TReal, other: TReal) -> TReal:
    """fmod.Tensor(Tensor self, Tensor other) -> Tensor"""

    return op.Mod(self, other, fmod=1)


def aten_frac(self: TensorType) -> TensorType:
    """frac(Tensor self) -> Tensor"""

    raise NotImplementedError()


def aten_frexp(self: TensorType) -> tuple[TensorType, TensorType]:
    """frexp.Tensor(Tensor self) -> (Tensor mantissa, Tensor exponent)"""

    raise NotImplementedError()


def aten_frobenius_norm(self: TensorType) -> TensorType:
    """frobenius_norm(Tensor self) -> Tensor"""

    raise NotImplementedError()


def aten_from_file(
    filename: str, shared: Optional[bool] = None, size: Optional[int] = 0
) -> TensorType:
    """from_file(str filename, bool? shared=None, int? size=0, *, ScalarType? dtype=None, Layout? layout=None, Device? device=None, bool? pin_memory=None) -> Tensor"""

    raise NotImplementedError()


@torch_op("aten::full")
def aten_full(size: INT64, fill_value: FLOAT, dtype: int = FLOAT.dtype):
    """full(SymInt[] size, Scalar fill_value, *, ScalarType? dtype=None, Layout? layout=None, Device? device=None, bool? pin_memory=None) -> Tensor"""

    size = op.Cast(size, to=INT64.dtype)
    fill_value = op.Cast(fill_value, to=dtype)
    return op.Expand(fill_value, size)


@torch_op("aten::full_like")
def aten_full_like(self, fill_value: TensorType, dtype: int = FLOAT.dtype):
    """full_like(Tensor self, Scalar fill_value, *, ScalarType? dtype=None, Layout? layout=None, Device? device=None, bool? pin_memory=None, MemoryFormat? memory_format=None) -> Tensor"""

    fill_value = op.Cast(fill_value, to=dtype)
    self_shape = op.Shape(self)

    return op.Expand(fill_value, self_shape)


def aten_fused_moving_avg_obs_fake_quant(
    self: TensorType,
    observer_on: TensorType,
    fake_quant_on: TensorType,
    running_min: TensorType,
    running_max: TensorType,
    scale: TensorType,
    zero_point: TensorType,
    averaging_const: float,
    quant_min: int,
    quant_max: int,
    ch_axis: int,
    per_row_fake_quant: bool = False,
    symmetric_quant: bool = False,
) -> TensorType:
    """fused_moving_avg_obs_fake_quant(Tensor self, Tensor observer_on, Tensor fake_quant_on, Tensor(a!) running_min, Tensor(b!) running_max, Tensor(c!) scale, Tensor(d!) zero_point, float averaging_const, int quant_min, int quant_max, int ch_axis, bool per_row_fake_quant=False, bool symmetric_quant=False) -> Tensor"""

    raise NotImplementedError()


@torch_op("aten::gather")
def aten_gather(
    self: TReal,
    index: TInt,
    dim: int,
    sparse_grad: bool = False,  # pylint: disable=unused-argument
) -> TReal:
    """gather(Tensor self, int dim, Tensor index, *, bool sparse_grad=False) -> Tensor"""

    if op.Size(op.Shape(index)) == 0:  # When (index) is empty, return (self)
        result = self
    else:
        if op.Size(op.Shape(self)) == 0:  # Unsqueeze for GatherElements op
            self = op.Reshape(self, op.Constant(value_ints=[-1]))
        if op.Size(index) == 0:  # Return empty array
            result = op.CastLike(index, self)
        else:
            index_int32 = op.Cast(index, to=INT32.dtype)
            result = op.GatherElements(self, index_int32, axis=dim)
    return result


def aten_gather_backward(
    grad: TensorType, self: TensorType, dim: int, index: TensorType, sparse_grad: bool
) -> TensorType:
    """gather_backward(Tensor grad, Tensor self, int dim, Tensor index, bool sparse_grad) -> Tensor"""

    raise NotImplementedError()


def aten_gcd(self: TensorType, other: TensorType) -> TensorType:
    """gcd(Tensor self, Tensor other) -> Tensor"""

    raise NotImplementedError()


@torch_op("aten::ge")
def aten_ge(self: TReal, other: TReal) -> BOOL:
    """ge.Tensor(Tensor self, Tensor other) -> Tensor"""

    return op.GreaterOrEqual(self, other)


def aten_geqrf(self: TensorType) -> tuple[TensorType, TensorType]:
    """geqrf(Tensor self) -> (Tensor a, Tensor tau)"""

    raise NotImplementedError()


def aten_ger(self: TensorType, vec2: TensorType) -> TensorType:
    """ger(Tensor self, Tensor vec2) -> Tensor"""

    raise NotImplementedError()


@torch_op("aten::greater")
def aten_greater(self: TReal, other: TReal) -> BOOL:
    """greater.Tensor(Tensor self, Tensor other) -> Tensor"""

    return op.Greater(self, other)


@torch_op("aten::greater_equal")
def aten_greater_equal(self: TReal, other: TReal) -> BOOL:
    """greater_equal.Tensor(Tensor self, Tensor other) -> Tensor"""

    return op.GreaterOrEqual(self, other)


@torch_op("aten::grid_sampler", trace_only=True)
def aten_grid_sampler(
    input: TTensor,
    grid: TTensor,
    interpolation_mode: int,
    padding_mode: int,
    align_corners: bool,
) -> TTensor:
    """grid_sampler(Tensor input, Tensor grid, int interpolation_mode, int padding_mode, bool align_corners) -> Tensor"""

    inter_mode_options = ("bilinear", "nearest", "bicubic")
    inter_mode_str = inter_mode_options[interpolation_mode]

    padding_mode_options = ("zeros", "border", "reflection")
    padding_mode_str = padding_mode_options[padding_mode]

    # Only one onnx Op so don't put into private function
    return op.GridSample(
        input,
        grid,
        align_corners=align_corners,
        mode=inter_mode_str,
        padding_mode=padding_mode_str,
    )


@torch_op("aten::grid_sampler_2d", trace_only=True)
def aten_grid_sampler_2d(
    input: TTensor,
    grid: TTensor,
    interpolation_mode: int,
    padding_mode: int,
    align_corners: bool,
) -> TTensor:
    """grid_sampler_2d(Tensor input, Tensor grid, int interpolation_mode, int padding_mode, bool align_corners) -> Tensor"""

    inter_mode_options = ("bilinear", "nearest", "bicubic")
    inter_mode_str = inter_mode_options[interpolation_mode]

    padding_mode_options = ("zeros", "border", "reflection")
    padding_mode_str = padding_mode_options[padding_mode]

    # Only one onnx Op so don't put into private function
    return op.GridSample(
        input,
        grid,
        align_corners=align_corners,
        mode=inter_mode_str,
        padding_mode=padding_mode_str,
    )


def aten_grid_sampler_2d_backward(
    grad_output: TensorType,
    input: TensorType,
    grid: TensorType,
    interpolation_mode: int,
    padding_mode: int,
    align_corners: bool,
    output_mask: Sequence[bool],
) -> tuple[TensorType, TensorType]:
    """grid_sampler_2d_backward(Tensor grad_output, Tensor input, Tensor grid, int interpolation_mode, int padding_mode, bool align_corners, bool[2] output_mask) -> (Tensor, Tensor)"""

    raise NotImplementedError()


def aten_grid_sampler_3d(
    input: TensorType,
    grid: TensorType,
    interpolation_mode: int,
    padding_mode: int,
    align_corners: bool,
) -> TensorType:
    """grid_sampler_3d(Tensor input, Tensor grid, int interpolation_mode, int padding_mode, bool align_corners) -> Tensor"""

    raise NotImplementedError()


def aten_grid_sampler_3d_backward(
    grad_output: TensorType,
    input: TensorType,
    grid: TensorType,
    interpolation_mode: int,
    padding_mode: int,
    align_corners: bool,
    output_mask: Sequence[bool],
) -> tuple[TensorType, TensorType]:
    """grid_sampler_3d_backward(Tensor grad_output, Tensor input, Tensor grid, int interpolation_mode, int padding_mode, bool align_corners, bool[2] output_mask) -> (Tensor, Tensor)"""

    raise NotImplementedError()


def aten_group_norm(
    input: TensorType,
    num_groups: int,
    weight: Optional[TensorType] = None,
    bias: Optional[TensorType] = None,
    eps: float = 1e-05,
    cudnn_enabled: bool = True,
) -> TensorType:
    """group_norm(Tensor input, int num_groups, Tensor? weight=None, Tensor? bias=None, float eps=1e-05, bool cudnn_enabled=True) -> Tensor"""

    raise NotImplementedError()


def aten_gru_cell(
    input: TensorType,
    hx: TensorType,
    w_ih: TensorType,
    w_hh: TensorType,
    b_ih: Optional[TensorType] = None,
    b_hh: Optional[TensorType] = None,
) -> TensorType:
    """gru_cell(Tensor input, Tensor hx, Tensor w_ih, Tensor w_hh, Tensor? b_ih=None, Tensor? b_hh=None) -> Tensor"""

    raise NotImplementedError()


@torch_op("aten::gt")
def aten_gt(self: TReal, other: TReal) -> BOOL:
    """gt.Tensor(Tensor self, Tensor other) -> Tensor"""

    # TODO(justinchuby): Input spec: non bool tensor
    # Boolean inputs can be pre-casted by policy
    return op.Greater(self, other)


def aten_hamming_window(window_length: int) -> TensorType:
    """hamming_window(int window_length, *, ScalarType? dtype=None, Layout? layout=None, Device? device=None, bool? pin_memory=None) -> Tensor"""

    raise NotImplementedError()


def aten_hann_window(window_length: int) -> TensorType:
    """hann_window(int window_length, *, ScalarType? dtype=None, Layout? layout=None, Device? device=None, bool? pin_memory=None) -> Tensor"""

    raise NotImplementedError()


def aten_hardshrink(self: TensorType, lambd: float = 0.5) -> TensorType:
    """hardshrink(Tensor self, Scalar lambd=0.5) -> Tensor"""

    raise NotImplementedError()


def aten_hardshrink_backward(
    grad_out: TensorType, self: TensorType, lambd: float
) -> TensorType:
    """hardshrink_backward(Tensor grad_out, Tensor self, Scalar lambd) -> Tensor"""

    raise NotImplementedError()


def aten_heaviside(self: TensorType, values: TensorType) -> TensorType:
    """heaviside(Tensor self, Tensor values) -> Tensor"""

    raise NotImplementedError()


def aten_hinge_embedding_loss(
    self: TensorType, target: TensorType, margin: float = 1.0, reduction: int = 1
) -> TensorType:
    """hinge_embedding_loss(Tensor self, Tensor target, float margin=1.0, int reduction=Mean) -> Tensor"""

    raise NotImplementedError()


def aten_histc(
    self: TensorType, bins: int = 100, min: float = 0.0, max: float = 0.0
) -> TensorType:
    """histc(Tensor self, int bins=100, Scalar min=0, Scalar max=0) -> Tensor"""

    raise NotImplementedError()


def aten_histogramdd(
    self: TensorType,
    bins: Sequence[int],
    range: Optional[float] = None,
    weight: Optional[TensorType] = None,
    density: bool = False,
) -> tuple[TensorType, TensorType]:
    """histogramdd(Tensor self, int[] bins, float[]? range=None, Tensor? weight=None, bool density=False) -> (Tensor hist, Tensor[] bin_edges)"""

    raise NotImplementedError()


def aten_hspmm(mat1: TensorType, mat2: TensorType) -> TensorType:
    """hspmm(Tensor mat1, Tensor mat2) -> Tensor"""

    raise NotImplementedError()


def aten_hstack(tensors: Sequence[TensorType]) -> TensorType:
    """hstack(Tensor[] tensors) -> Tensor"""

    raise NotImplementedError()


def aten_hypot(self: TensorType, other: TensorType) -> TensorType:
    """hypot(Tensor self, Tensor other) -> Tensor"""

    raise NotImplementedError()


def aten_i0(self: TensorType) -> TensorType:
    """i0(Tensor self) -> Tensor"""

    raise NotImplementedError()


def aten_igamma(self: TensorType, other: TensorType) -> TensorType:
    """igamma(Tensor self, Tensor other) -> Tensor"""

    raise NotImplementedError()


def aten_igammac(self: TensorType, other: TensorType) -> TensorType:
    """igammac(Tensor self, Tensor other) -> Tensor"""

    raise NotImplementedError()


def aten_imag(self: TensorType) -> TensorType:
    """imag(Tensor(a) self) -> Tensor(a)"""

    raise NotImplementedError()


def aten_index(self: TensorType, indices: Optional[Sequence[TensorType]]) -> TensorType:
    """index.Tensor(Tensor self, Tensor?[] indices) -> Tensor"""

    raise NotImplementedError()


def aten_index_add(
    self: TensorType, dim: int, index: TensorType, source: TensorType, alpha: float = 1
) -> TensorType:
    """index_add(Tensor self, int dim, Tensor index, Tensor source, *, Scalar alpha=1) -> Tensor"""

    raise NotImplementedError()


def aten_index_copy(
    self: TensorType, dim: int, index: TensorType, source: TensorType
) -> TensorType:
    """index_copy(Tensor self, int dim, Tensor index, Tensor source) -> Tensor"""

    raise NotImplementedError()


@torch_op("aten::index_put")
def aten_index_put(
    self: TReal,
    indices: Sequence[INT64],
    values: TReal,
    accumulate: bool = False,
) -> TReal:
    """index_put(Tensor self, Tensor?[] indices, Tensor values, bool accumulate=False) -> Tensor"""

    index = op.SequenceAt(indices, 0)  # assume indices only have 1 element
    # change array([1,3]) to array([[1,1,1,1,1],[3,3,3,3,3]])
    self_dim_1 = op.Gather(op.Shape(self), 1)
    index_dim_0 = op.Gather(op.Shape(index), 0)
    neg_1 = op.Constant(value_ints=[-1])
    shape = op.Concat(op.Reshape(self_dim_1, neg_1), op.Reshape(index_dim_0, neg_1), axis=0)
    new_ind = op.Expand(index, shape)
    new_ind_t = op.Transpose(new_ind)

    if op.Cast(accumulate, to=BOOL.dtype):
        # put values into zeros array first, then add to input
        zeros = op.Expand(op.Constant(value_float=0.0), op.Shape(self))
        result = op.ScatterElements(zeros, new_ind_t, values)
        result = op.Add(result, self)
    else:
        result = op.ScatterElements(self, new_ind_t, values)
    return result


@torch_op("aten::index_put_bool", overload=True)
def aten_index_put_bool(
    self: TReal,
    indices: Sequence[BOOL],
    values: TReal,
    accumulate: bool = False,
) -> TReal:
    """index_put(Tensor self, Tensor?[] indices, Tensor values, bool accumulate=False) -> Tensor"""

    index = op.SequenceAt(indices, 0)  # assume indices only have 1 element
    # FIXME: ORT ArgMax fails on INT64 input even though ONNX allows it
    index_int = op.Cast(index, to=INT32.dtype)
    # if all False, return self
    if op.ReduceSum(index_int) == 0:
        result = self
    else:
        # change array([F,F,T,F,F]) to array([2])
        index = op.ArgMax(index_int)  # assume index only have 1 True
        # change array([2]) to array([2,2,2,2,2])
        self_dim_1 = op.Gather(op.Shape(self), 1)
        index_dim_0 = op.Gather(op.Shape(index), 0)
        neg_1 = op.Constant(value_ints=[-1])
        shape = op.Concat(
            op.Reshape(self_dim_1, neg_1), op.Reshape(index_dim_0, neg_1), axis=0
        )
        new_ind = op.Expand(index, shape)
        new_ind_t = op.Transpose(new_ind)

        # values must have same rank with input(self)
        if op.Size(op.Shape(values)) < op.Size(op.Shape(self)):  # type: ignore[operator]
            values = op.Unsqueeze(values, op.Constant(value_ints=[0]))

        if op.Cast(accumulate, to=BOOL.dtype):
            zeros = op.Expand(op.Constant(value_float=0.0), op.Shape(self))
            result = op.ScatterElements(zeros, new_ind_t, values)
            result = op.Add(result, self)
        else:
            result = op.ScatterElements(self, new_ind_t, values)

    return result


def aten_index_reduce(
    self: TensorType,
    dim: int,
    index: TensorType,
    source: TensorType,
    reduce: str,
    include_self: bool = True,
) -> TensorType:
    """index_reduce(Tensor self, int dim, Tensor index, Tensor source, str reduce, *, bool include_self=True) -> Tensor"""

    raise NotImplementedError()


# FIXME(#277): Script when attributes can come before inputs
@torch_op("aten::index_select", trace_only=True)
def aten_index_select(self: TTensor, dim: int, index: IntType) -> TTensor:
    """index_select(Tensor self, int dim, Tensor index) -> Tensor"""

    return _aten_index_select_onnx(self, index, dim=dim)


@torch_op("aten::index_select", private=True)
def _aten_index_select_onnx(self: TTensor, index: IntType, dim: int) -> TTensor:
    """index_select(Tensor self, int dim, Tensor index) -> Tensor"""

    if op.Size(op.Shape(self)) == 0:
        result = self
    else:
        # Index can be a scalar. Reshape it to a rank 1 tensor.
        index = op.Reshape(index, op.Constant(value_ints=[-1]))
        index = op.Cast(index, to=INT64.dtype)

        result = op.Gather(self, index, axis=dim)

    return result


def aten_index_select_backward(
    grad: TensorType, self_sizes: INT64, dim: int, index: TensorType
) -> TensorType:
    """index_select_backward(Tensor grad, SymInt[] self_sizes, int dim, Tensor index) -> Tensor"""

    raise NotImplementedError()


def aten_indices(self: TensorType) -> TensorType:
    """indices(Tensor(a) self) -> Tensor(a)"""

    raise NotImplementedError()


def aten_indices_copy(self: TensorType) -> TensorType:
    """indices_copy(Tensor self) -> Tensor"""

    raise NotImplementedError()


def aten_inner(self: TensorType, other: TensorType) -> TensorType:
    """inner(Tensor self, Tensor other) -> Tensor"""

    raise NotImplementedError()


def aten_instance_norm(
    input: TensorType,
    weight: Optional[TensorType],
    bias: Optional[TensorType],
    running_mean: Optional[TensorType],
    running_var: Optional[TensorType],
    use_input_stats: bool,
    momentum: float,
    eps: float,
    cudnn_enabled: bool,
) -> TensorType:
    """instance_norm(Tensor input, Tensor? weight, Tensor? bias, Tensor? running_mean, Tensor? running_var, bool use_input_stats, float momentum, float eps, bool cudnn_enabled) -> Tensor"""

    raise NotImplementedError()


def aten_int_repr(self: TensorType) -> TensorType:
    """int_repr(Tensor self) -> Tensor"""

    raise NotImplementedError()


def aten_inverse(self: TensorType) -> TensorType:
    """inverse(Tensor self) -> Tensor"""

    raise NotImplementedError()


def aten_is_coalesced(self: TensorType) -> bool:
    """is_coalesced(Tensor self) -> bool"""

    raise NotImplementedError()


def aten_is_complex(self: TensorType) -> bool:
    """is_complex(Tensor self) -> bool"""

    raise NotImplementedError()


def aten_is_conj(self: TensorType) -> bool:
    """is_conj(Tensor self) -> bool"""

    raise NotImplementedError()


def aten_is_distributed(self: TensorType) -> bool:
    """is_distributed(Tensor self) -> bool"""

    raise NotImplementedError()


def aten_is_floating_point(self: TensorType) -> bool:
    """is_floating_point(Tensor self) -> bool"""

    raise NotImplementedError()


def aten_is_inference(self: TensorType) -> bool:
    """is_inference(Tensor self) -> bool"""

    raise NotImplementedError()


def aten_is_leaf(self: TensorType) -> bool:
    """is_leaf(Tensor self) -> bool"""

    raise NotImplementedError()


def aten_is_neg(self: TensorType) -> bool:
    """is_neg(Tensor self) -> bool"""

    raise NotImplementedError()


@torch_op("aten::is_nonzero")
def aten_is_nonzero(self: Union[RealType, BOOL]) -> BOOL:
    """is_nonzero(Tensor self) -> bool"""

    # if size != 1, return False
    # else [0],[True],[0.0] return True, others return False
    result = op.Not(op.Size(self) != 1)
    if result:
        result = op.Cast(self, to=BOOL.dtype)
    return result


def aten_is_pinned(self: TensorType, device: Optional[str] = None) -> bool:
    """is_pinned(Tensor self, Device? device=None) -> bool"""

    raise NotImplementedError()


@torch_op("aten::is_same_size")
def aten_is_same_size(self: TTensor, other: TTensor) -> BOOL:
    """is_same_size(Tensor self, Tensor other) -> bool"""

    # Cannot compare different shape of two tensors using op.Equal()
    # So we need to compare the rank first, if rank is same, then compare shape
    self_rank = op.Size(op.Shape(self))
    other_rank = op.Size(op.Shape(other))
    result = op.Equal(self_rank, other_rank)
    if result:  # Same rank, then compare shape
        self_shape = op.Shape(self)
        other_shape = op.Shape(other)
        result_bool = op.Equal(self_shape, other_shape)
        result_int = op.Cast(result_bool, to=INT8.dtype)
        result = op.Cast(op.ReduceMin(result_int, keepdims=0), to=BOOL.dtype)

    return result


def aten_is_set_to(self: TensorType, tensor: TensorType) -> bool:
    """is_set_to(Tensor self, Tensor tensor) -> bool"""

    raise NotImplementedError()


def aten_is_signed(self: TensorType) -> bool:
    """is_signed(Tensor self) -> bool"""

    raise NotImplementedError()


def aten_is_vulkan_available() -> bool:
    """is_vulkan_available() -> bool"""

    raise NotImplementedError()


@torch_op("aten::isclose")
def aten_isclose(
    self: TReal,
    other: TReal,
    rtol: float = 1e-05,
    atol: float = 1e-08,
    equal_nan: bool = False,  # pylint: disable=unused-argument
) -> BOOL:
    """isclose(Tensor self, Tensor other, float rtol=1e-05, float atol=1e-08, bool equal_nan=False) -> Tensor"""

    # FIXME: check equal_nan when self and other are all NaN
    # |input - other| <= atol + rtol x |other|
    left_part = op.Abs(op.Sub(self, other))
    right_part = op.Add(atol, op.Mul(rtol, op.Abs(other)))
    result = op.LessOrEqual(left_part, right_part)
    return result


@torch_op("aten::isfinite")
def aten_isfinite(self: TFloatOrBFloat16) -> BOOL:
    """isfinite(Tensor self) -> Tensor"""

    not_inf = op.Not(op.IsInf(self))
    not_nan = op.Not(op.IsNaN(self))  # TODO: The test case doesnt cover this condition
    return op.And(not_inf, not_nan)


@torch_op("aten::isinf")
def aten_isinf(self: Union[FLOAT, DOUBLE]) -> BOOL:
    """isinf(Tensor self) -> Tensor"""

    return op.IsInf(self)


@torch_op("aten::isnan")
def aten_isnan(self: TFloatOrBFloat16) -> BOOL:
    """isnan(Tensor self) -> Tensor"""

    return op.IsNaN(self)


@torch_op("aten::isneginf")
def aten_isneginf(self: TReal) -> BOOL:
    """isneginf(Tensor self) -> Tensor"""

    return op.And(op.Less(self, 0), op.IsInf(self))


@torch_op("aten::isposinf")
def aten_isposinf(self: TReal) -> BOOL:
    """isposinf(Tensor self) -> Tensor"""

    return op.And(op.Greater(self, 0), op.IsInf(self))


def aten_isreal(self: TensorType) -> TensorType:
    """isreal(Tensor self) -> Tensor"""

    raise NotImplementedError()


def aten_istft(
    self: TensorType,
    n_fft: int,
    hop_length: Optional[int] = None,
    win_length: Optional[int] = None,
    window: Optional[TensorType] = None,
    center: bool = True,
    normalized: bool = False,
    onesided: Optional[bool] = None,
    length: Optional[int] = None,
    return_complex: bool = False,
) -> TensorType:
    """istft(Tensor self, int n_fft, int? hop_length=None, int? win_length=None, Tensor? window=None, bool center=True, bool normalized=False, bool? onesided=None, int? length=None, bool return_complex=False) -> Tensor"""

    raise NotImplementedError()


def aten_item(self: TensorType) -> float:
    """item(Tensor self) -> Scalar"""

    raise NotImplementedError()


def aten_kaiser_window(window_length: int) -> TensorType:
    """kaiser_window(int window_length, *, ScalarType? dtype=None, Layout? layout=None, Device? device=None, bool? pin_memory=None) -> Tensor"""

    raise NotImplementedError()


def aten_kl_div(
    self: TensorType, target: TensorType, reduction: int = 1, log_target: bool = False
) -> TensorType:
    """kl_div(Tensor self, Tensor target, int reduction=Mean, *, bool log_target=False) -> Tensor"""

    raise NotImplementedError()


def aten_kron(self: TensorType, other: TensorType) -> TensorType:
    """kron(Tensor self, Tensor other) -> Tensor"""

    raise NotImplementedError()


def aten_kthvalue(
    self: TensorType, k: int, dim: int = -1, keepdim: bool = False
) -> tuple[TensorType, TensorType]:
    """kthvalue(Tensor self, int k, int dim=-1, bool keepdim=False) -> (Tensor values, Tensor indices)"""

    raise NotImplementedError()


@torch_op("aten::layer_norm", trace_only=True)
def aten_layer_norm(
    input: TReal,
    normalized_shape: INT64,
    weight: Optional[TReal] = None,
    bias: Optional[TReal] = None,
    eps: float = 1e-05,
) -> TReal:
    """layer_norm(Tensor input, int[] normalized_shape, Tensor? weight=None, Tensor? bias=None, float eps=1e-05, bool cudnn_enable=True) -> Tensor"""

    # trace_only to use Python to obtain start_axis
    start_axis = -len(normalized_shape)

    if weight is None:
        one = op.Constant(value_float=1.0)
        weight = op.Expand(one, op.Shape(input, start=start_axis))

    if bias is None:
        zero = op.Constant(value_float=0.0)
        bias = op.Expand(zero, op.Shape(input, start=start_axis))

    return _aten_layer_norm_onnx(input, weight, bias, axis=start_axis, eps=eps)


@torch_op("aten::layer_norm", private=True)
def _aten_layer_norm_onnx(
    input: TReal,
    weight: TReal,
    bias: Optional[TReal],
    axis: int,
    eps: float = 1e-05,
) -> TReal:
    """layer_norm(Tensor input, int[] normalized_shape, Tensor? weight=None, Tensor? bias=None, float eps=1e-05, bool cudnn_enable=True) -> Tensor"""

    # TODO(justinchuby): Use OptionalHasElement after onnx/onnx#4982
    result, _, _ = op.LayerNormalization(input, weight, bias, axis=axis, epsilon=eps)
    return result


def aten_lcm(self: TensorType, other: TensorType) -> TensorType:
    """lcm(Tensor self, Tensor other) -> Tensor"""

    raise NotImplementedError()


def aten_ldexp(self: TensorType, other: TensorType) -> TensorType:
    """ldexp.Tensor(Tensor self, Tensor other) -> Tensor"""

    raise NotImplementedError()


@torch_op("aten::le")
def aten_le(self: TReal, other: TReal) -> BOOL:
    """le.Tensor(Tensor self, Tensor other) -> Tensor"""

    return op.LessOrEqual(self, other)


def aten_lerp(self: TensorType, end: TensorType, weight: TensorType) -> TensorType:
    """lerp.Tensor(Tensor self, Tensor end, Tensor weight) -> Tensor"""

    raise NotImplementedError()


def aten_less(self: TensorType, other: TensorType) -> TensorType:
    """less.Tensor(Tensor self, Tensor other) -> Tensor"""

    raise NotImplementedError()


def aten_less_equal(self: TensorType, other: TensorType) -> TensorType:
    """less_equal.Tensor(Tensor self, Tensor other) -> Tensor"""

    raise NotImplementedError()


def aten_lgamma(self: TensorType) -> TensorType:
    """lgamma(Tensor self) -> Tensor"""

    raise NotImplementedError()


def aten_lift(self: TensorType) -> TensorType:
    """lift(Tensor self) -> Tensor"""

    raise NotImplementedError()


def aten_lift_fresh(self: TensorType) -> TensorType:
    """lift_fresh(Tensor(a) self) -> Tensor(a)"""

    raise NotImplementedError()


def aten_lift_fresh_copy(self: TensorType) -> TensorType:
    """lift_fresh_copy(Tensor self) -> Tensor"""

    raise NotImplementedError()


def aten_linear_backward(
    self: TensorType, grad_output: TensorType, weight: TensorType, output_mask: Sequence[bool]
) -> tuple[TensorType, TensorType, TensorType]:
    """linear_backward(Tensor self, Tensor grad_output, Tensor weight, bool[3] output_mask) -> (Tensor, Tensor, Tensor)"""

    raise NotImplementedError()


def aten_linspace(start: float, end: float, steps: int) -> TensorType:
    """linspace(Scalar start, Scalar end, int steps, *, ScalarType? dtype=None, Layout? layout=None, Device? device=None, bool? pin_memory=None) -> Tensor"""

    raise NotImplementedError()


@torch_op("log")
def aten_log(self: TFloatOrBFloat16) -> TFloatOrBFloat16:
    """log(Tensor self) -> Tensor"""

    return op.Log(self)


@torch_op("aten::log10")
def aten_log10(self: TFloatOrBFloat16) -> TFloatOrBFloat16:
    """log10(Tensor self) -> Tensor"""

    return op.Div(op.Log(self), op.Log(10.0))


@torch_op("aten::log1p")
def aten_log1p(self: TFloatOrBFloat16) -> TFloatOrBFloat16:
    """log1p(Tensor self) -> Tensor"""

    return op.Log(op.Add(self, 1.0))


@torch_op("aten::log2")
def aten_log2(self: TFloatOrBFloat16) -> TFloatOrBFloat16:
    """log2(Tensor self) -> Tensor"""

    return op.Div(op.Log(self), op.Log(2.0))


@torch_op("aten::logaddexp")
def aten_logaddexp(self: TFloatOrBFloat16, other: TFloatOrBFloat16) -> TFloatOrBFloat16:
    """logaddexp(Tensor self, Tensor other) -> Tensor"""

    return op.Log(op.Add(op.Exp(self), op.Exp(other)))


@torch_op("aten::logaddexp2")
def aten_logaddexp2(self: TFloatOrBFloat16, other: TFloatOrBFloat16) -> TFloatOrBFloat16:
    """logaddexp2(Tensor self, Tensor other) -> Tensor"""
    summation = op.Add(op.Pow(2.0, self), op.Pow(2.0, other))

    return op.Div(op.Log(summation), op.Log(2.0))


@torch_op("aten::logcumsumexp")
def aten_logcumsumexp(self: TFloatOrBFloat16, dim: INT64) -> TFloatOrBFloat16:
    """logcumsumexp(Tensor self, int dim) -> Tensor"""

    if op.Size(op.Shape(self)) == 0:
        # A scalar
        result = op.Identity(self)
    else:
        # FIXME(justinchuby): Ensure numerical stability
        result = op.Log(op.CumSum(op.Exp(self), dim))

    return result


@torch_op("aten::logdet")
def aten_logdet(self: TFloat) -> TFloat:
    """logdet(Tensor self) -> Tensor"""

    return op.Log(op.Det(self))


@torch_op("aten::logical_and")
def aten_logical_and(self: BOOL, other: BOOL) -> BOOL:
    """logical_and(Tensor self, Tensor other) -> Tensor"""

    return op.And(self, other)


@torch_op("aten::logical_not")
def aten_logical_not(self: BOOL) -> BOOL:
    """logical_not(Tensor self) -> Tensor"""

    return op.Not(self)


@torch_op("aten::logical_or")
def aten_logical_or(self: BOOL, other: BOOL) -> BOOL:
    """logical_or(Tensor self, Tensor other) -> Tensor"""

    return op.Or(self, other)


@torch_op("aten::logical_xor")
def aten_logical_xor(self: BOOL, other: BOOL) -> BOOL:
    """logical_xor(Tensor self, Tensor other) -> Tensor"""

    return op.Xor(self, other)


def aten_logit(self: TensorType, eps: Optional[float] = None) -> TensorType:
    """logit(Tensor self, float? eps=None) -> Tensor"""

    raise NotImplementedError()


def aten_logspace(start: float, end: float, steps: int, base: float = 10.0) -> TensorType:
    """logspace(Scalar start, Scalar end, int steps, float base=10.0, *, ScalarType? dtype=None, Layout? layout=None, Device? device=None, bool? pin_memory=None) -> Tensor"""

    raise NotImplementedError()


@torch_op("aten::logsumexp")
def aten_logsumexp(self: TReal, dim: INT64, keepdim: int = False) -> TReal:
    """logsumexp(Tensor self, int[1] dim, bool keepdim=False) -> Tensor"""

    if op.Size(op.Shape(self)) == 0:
        # A scalar
        result = self
    else:
        result = op.ReduceLogSumExp(self, dim, keepdims=keepdim)
    return result


def aten_lshift(self: TensorType, other: TensorType) -> TensorType:
    """__lshift__.Tensor(Tensor self, Tensor other) -> Tensor"""

    raise NotImplementedError()


def aten_lstm_cell(
    input: TensorType,
    hx: Sequence[TensorType],
    w_ih: TensorType,
    w_hh: TensorType,
    b_ih: Optional[TensorType] = None,
    b_hh: Optional[TensorType] = None,
) -> tuple[TensorType, TensorType]:
    """lstm_cell(Tensor input, Tensor[] hx, Tensor w_ih, Tensor w_hh, Tensor? b_ih=None, Tensor? b_hh=None) -> (Tensor, Tensor)"""

    raise NotImplementedError()


def aten_lstm_mps_backward(
    grad_y: TensorType,
    grad_hy: Optional[TensorType],
    grad_cy: Optional[TensorType],
    z_state: TensorType,
    cell_state_fwd: TensorType,
    input: TensorType,
    hx: Sequence[TensorType],
    params: Sequence[TensorType],
    has_biases: bool,
    num_layers: int,
    dropout: float,
    train: bool,
    bidirectional: bool,
    batch_first: bool,
) -> tuple[TensorType, TensorType, TensorType]:
    """lstm_mps_backward(Tensor grad_y, Tensor? grad_hy, Tensor? grad_cy, Tensor z_state, Tensor cell_state_fwd, Tensor input, Tensor[] hx, Tensor[] params, bool has_biases, int num_layers, float dropout, bool train, bool bidirectional, bool batch_first) -> (Tensor, Tensor[], Tensor[])"""

    raise NotImplementedError()


@torch_op("aten::lt")
def aten_lt(self: TReal, other: TReal) -> BOOL:
    """lt.Tensor(Tensor self, Tensor other) -> Tensor"""

    # TODO(justinchuby): Input spec: non bool tensor
    # Boolean inputs can be pre-casted by policy
    return op.Less(self, other)


def aten_lu_solve(self: TensorType, LU_data: TensorType, LU_pivots: TensorType) -> TensorType:
    """lu_solve(Tensor self, Tensor LU_data, Tensor LU_pivots) -> Tensor"""

    raise NotImplementedError()


def aten_lu_unpack(
    LU_data: TensorType,
    LU_pivots: TensorType,
    unpack_data: bool = True,
    unpack_pivots: bool = True,
) -> tuple[TensorType, TensorType, TensorType]:
    """lu_unpack(Tensor LU_data, Tensor LU_pivots, bool unpack_data=True, bool unpack_pivots=True) -> (Tensor P, Tensor L, Tensor U)"""

    raise NotImplementedError()


def aten_mH(self: TensorType) -> TensorType:
    """mH(Tensor(a) self) -> Tensor(a)"""

    raise NotImplementedError()


def aten_mT(self: TensorType) -> TensorType:
    """mT(Tensor(a) self) -> Tensor(a)"""

    raise NotImplementedError()


def aten_margin_ranking_loss(
    input1: TensorType,
    input2: TensorType,
    target: TensorType,
    margin: float = 0.0,
    reduction: int = 1,
) -> TensorType:
    """margin_ranking_loss(Tensor input1, Tensor input2, Tensor target, float margin=0.0, int reduction=Mean) -> Tensor"""

    raise NotImplementedError()


@torch_op("aten::masked_fill")
def aten_masked_fill(self: TTensor, mask: BOOL, value: TTensor) -> TTensor:
    """masked_fill.Tensor(Tensor self, Tensor mask, Tensor value) -> Tensor"""
    # NOTE: Do not attempt to cast `mask` to BOOL because mask should not take any other types.
    # `mask` coming in as other types is often an error and should fail the model.
    value_cast = op.CastLike(value, self)
    return op.Where(mask, value_cast, self)


def aten_masked_scatter(self: TensorType, mask: TensorType, source: TensorType) -> TensorType:
    """masked_scatter(Tensor self, Tensor mask, Tensor source) -> Tensor"""

    raise NotImplementedError()


def aten_masked_select(self: TensorType, mask: TensorType) -> TensorType:
    """masked_select(Tensor self, Tensor mask) -> Tensor"""

    raise NotImplementedError()


def aten_masked_select_backward(
    grad: TensorType, input: TensorType, mask: TensorType
) -> TensorType:
    """masked_select_backward(Tensor grad, Tensor input, Tensor mask) -> Tensor"""

    raise NotImplementedError()


@torch_op("aten::matmul")
def aten_matmul(
    self: TRealUnlessInt16OrInt8, other: TRealUnlessInt16OrInt8
) -> TRealUnlessInt16OrInt8:
    """matmul(Tensor self, Tensor other) -> Tensor"""

    return op.MatMul(self, other)


def aten_matmul_backward(
    grad: TensorType, self: TensorType, other: TensorType, mask: Sequence[bool]
) -> tuple[TensorType, TensorType]:
    """matmul_backward(Tensor grad, Tensor self, Tensor other, bool[2] mask) -> (Tensor, Tensor)"""

    raise NotImplementedError()


def aten_matrix_H(self: TensorType) -> TensorType:
    """matrix_H(Tensor(a) self) -> Tensor(a)"""

    raise NotImplementedError()


def aten_matrix_exp(self: TensorType) -> TensorType:
    """matrix_exp(Tensor self) -> Tensor"""

    raise NotImplementedError()


def aten_matrix_exp_backward(self: TensorType, grad: TensorType) -> TensorType:
    """matrix_exp_backward(Tensor self, Tensor grad) -> Tensor"""

    raise NotImplementedError()


def aten_matrix_power(self: TensorType, n: int) -> TensorType:
    """matrix_power(Tensor self, int n) -> Tensor"""

    raise NotImplementedError()


@torch_op("aten::max", trace_only=True)
def aten_max(
    self: TReal, dim_or_other: Union[TReal, INT64] = None, keepdim: BOOL = None
) -> TReal:
    """max(Tensor self) -> Tensor"""

    self_rank = op.Size(op.Shape(self))
    if self_rank == 0:
        self = op.Reshape(self, op.Constant(value_int=[-1]))

    output = 1

    if op.OptionalHasElement(dim_or_other):
        if isinstance(dim_or_other, int):
            if not op.OptionalHasElement(keepdim):
                keepdim = False
            result, indices = _aten_max_with_dim(self, dim_or_other, keepdim)
            output = 2
        else:  # dim_or_other is tensor
            result = _aten_max_with_other(self, dim_or_other)
    else:
        result = _aten_max_with_no_dim(self)

    if self_rank == 0:
        result = op.Squeeze(result)

    if output == 2:
        if self_rank == 0:
            indices = op.Squeeze(indices)  # type: ignore[has-type]
        return result, indices
    return result


@torch_op("aten::max", private=True)
def _aten_max_with_no_dim(self: TReal) -> TReal:
    result = op.ReduceMax(self, keepdims=0)
    return result


@torch_op("aten::max", private=True)
def _aten_max_with_other(self: TReal, other: TReal) -> TReal:
    result = op.Max(self, other)
    return result


@torch_op("aten::max", private=True)
def _aten_max_with_dim(self: TReal, dim: int, keepdim: bool):
    dims = op.Reshape(dim, op.Constant(value_int=[-1]))
    result = op.ReduceMax(self, dims, keepdims=keepdim)
    indices = op.ArgMax(self, axis=dim, keepdims=keepdim)
    return result, indices


@torch_op("aten::maximum")
def aten_maximum(self: TReal, other: TReal) -> TReal:
    """maximum(Tensor self, Tensor other) -> Tensor"""

    return op.Max(self, other)


def aten_mean(self: TensorType, dtype: Optional[int] = None) -> TensorType:
    """mean(Tensor self, *, ScalarType? dtype=None) -> Tensor"""

    raise NotImplementedError()


def aten_median(self: TensorType) -> TensorType:
    """median(Tensor self) -> Tensor"""

    raise NotImplementedError()


def aten_meshgrid(tensors: Sequence[TensorType]) -> TensorType:
    """meshgrid(Tensor[] tensors) -> Tensor[]"""

    raise NotImplementedError()


@torch_op("aten::min")
def aten_min(self: TReal) -> TReal:
    """min(Tensor self) -> Tensor"""

    return op.ReduceMin(self, keepdims=0)


@torch_op("aten::min", overload=True)
def aten_min_dim(self: TReal, dim: int, keepdim: bool = False) -> Tuple[TReal, TInt]:
    if op.Size(op.Shape(self)) == 0:
        result = self
        indices = op.Constant(value_int=0)
    else:
        dims = op.Reshape(dim, op.Constant(value_ints=[-1]))
        result = op.ReduceMin(self, dims, keepdims=keepdim)
        indices = op.ArgMin(self, axis=dim, keepdims=keepdim)

    return result, indices


@torch_op("aten::min", overload=True)
def aten_min_other(self: TReal, other: TReal) -> TReal:
    return op.Min(self, other)


@torch_op("aten::minimum")
def aten_minimum(self: TReal, other: TReal) -> TReal:
    """minimum(Tensor self, Tensor other) -> Tensor"""

    return op.Min(self, other)


def aten_miopen_batch_norm(
    input: TensorType,
    weight: TensorType,
    bias: Optional[TensorType],
    running_mean: Optional[TensorType],
    running_var: Optional[TensorType],
    training: bool,
    exponential_average_factor: float,
    epsilon: float,
) -> tuple[TensorType, TensorType, TensorType]:
    """miopen_batch_norm(Tensor input, Tensor weight, Tensor? bias, Tensor? running_mean, Tensor? running_var, bool training, float exponential_average_factor, float epsilon) -> (Tensor, Tensor, Tensor)"""

    raise NotImplementedError()


def aten_miopen_batch_norm_backward(
    input: TensorType,
    grad_output: TensorType,
    weight: TensorType,
    running_mean: Optional[TensorType],
    running_var: Optional[TensorType],
    save_mean: Optional[TensorType],
    save_var: Optional[TensorType],
    epsilon: float,
) -> tuple[TensorType, TensorType, TensorType]:
    """miopen_batch_norm_backward(Tensor input, Tensor grad_output, Tensor weight, Tensor? running_mean, Tensor? running_var, Tensor? save_mean, Tensor? save_var, float epsilon) -> (Tensor, Tensor, Tensor)"""

    raise NotImplementedError()


def aten_miopen_convolution(
    self: TensorType,
    weight: TensorType,
    bias: Optional[TensorType],
    padding: INT64,
    stride: Sequence[int],
    dilation: Sequence[int],
    groups: int,
    benchmark: bool,
    deterministic: bool,
) -> TensorType:
    """miopen_convolution(Tensor self, Tensor weight, Tensor? bias, SymInt[] padding, int[] stride, int[] dilation, int groups, bool benchmark, bool deterministic) -> Tensor"""

    raise NotImplementedError()


def aten_miopen_convolution_add_relu(
    self: TensorType,
    weight: TensorType,
    z: TensorType,
    alpha: Optional[float],
    bias: Optional[TensorType],
    stride: Sequence[int],
    padding: Sequence[int],
    dilation: Sequence[int],
    groups: int,
) -> TensorType:
    """miopen_convolution_add_relu(Tensor self, Tensor weight, Tensor z, Scalar? alpha, Tensor? bias, int[] stride, int[] padding, int[] dilation, int groups) -> Tensor"""

    raise NotImplementedError()


def aten_miopen_convolution_relu(
    self: TensorType,
    weight: TensorType,
    bias: Optional[TensorType],
    stride: Sequence[int],
    padding: Sequence[int],
    dilation: Sequence[int],
    groups: int,
) -> TensorType:
    """miopen_convolution_relu(Tensor self, Tensor weight, Tensor? bias, int[] stride, int[] padding, int[] dilation, int groups) -> Tensor"""

    raise NotImplementedError()


def aten_miopen_convolution_transpose(
    self: TensorType,
    weight: TensorType,
    bias: Optional[TensorType],
    padding: INT64,
    output_padding: INT64,
    stride: Sequence[int],
    dilation: Sequence[int],
    groups: int,
    benchmark: bool,
    deterministic: bool,
) -> TensorType:
    """miopen_convolution_transpose(Tensor self, Tensor weight, Tensor? bias, SymInt[] padding, SymInt[] output_padding, int[] stride, int[] dilation, int groups, bool benchmark, bool deterministic) -> Tensor"""

    raise NotImplementedError()


def aten_miopen_depthwise_convolution(
    self: TensorType,
    weight: TensorType,
    bias: Optional[TensorType],
    padding: INT64,
    stride: Sequence[int],
    dilation: Sequence[int],
    groups: int,
    benchmark: bool,
    deterministic: bool,
) -> TensorType:
    """miopen_depthwise_convolution(Tensor self, Tensor weight, Tensor? bias, SymInt[] padding, int[] stride, int[] dilation, int groups, bool benchmark, bool deterministic) -> Tensor"""

    raise NotImplementedError()


def aten_miopen_rnn(
    input: TensorType,
    weight: Sequence[TensorType],
    weight_stride0: int,
    hx: TensorType,
    cx: Optional[TensorType],
    mode: int,
    hidden_size: int,
    num_layers: int,
    batch_first: bool,
    dropout: float,
    train: bool,
    bidirectional: bool,
    batch_sizes: Sequence[int],
    dropout_state: Optional[TensorType],
) -> tuple[TensorType, TensorType, TensorType, TensorType, TensorType]:
    """miopen_rnn(Tensor input, Tensor[] weight, int weight_stride0, Tensor hx, Tensor? cx, int mode, int hidden_size, int num_layers, bool batch_first, float dropout, bool train, bool bidirectional, int[] batch_sizes, Tensor? dropout_state) -> (Tensor, Tensor, Tensor, Tensor, Tensor)"""

    raise NotImplementedError()


def aten_miopen_rnn_backward(
    input: TensorType,
    weight: Sequence[TensorType],
    weight_stride0: int,
    weight_buf: TensorType,
    hx: TensorType,
    cx: Optional[TensorType],
    output: TensorType,
    grad_output: Optional[TensorType],
    grad_hy: Optional[TensorType],
    grad_cy: Optional[TensorType],
    mode: int,
    hidden_size: int,
    num_layers: int,
    batch_first: bool,
    dropout: float,
    train: bool,
    bidirectional: bool,
    batch_sizes: Sequence[int],
    dropout_state: Optional[TensorType],
    reserve: TensorType,
    output_mask: Sequence[bool],
) -> tuple[TensorType, TensorType, TensorType, TensorType]:
    """miopen_rnn_backward(Tensor input, Tensor[] weight, int weight_stride0, Tensor weight_buf, Tensor hx, Tensor? cx, Tensor output, Tensor? grad_output, Tensor? grad_hy, Tensor? grad_cy, int mode, int hidden_size, int num_layers, bool batch_first, float dropout, bool train, bool bidirectional, int[] batch_sizes, Tensor? dropout_state, Tensor reserve, bool[4] output_mask) -> (Tensor, Tensor, Tensor, Tensor[])"""

    raise NotImplementedError()


def aten_mkldnn_adaptive_avg_pool2d(
    self: TensorType, output_size: Sequence[int]
) -> TensorType:
    """mkldnn_adaptive_avg_pool2d(Tensor self, int[2] output_size) -> Tensor"""

    raise NotImplementedError()


def aten_mkldnn_adaptive_avg_pool2d_backward(
    grad_output: TensorType, self: TensorType
) -> TensorType:
    """mkldnn_adaptive_avg_pool2d_backward(Tensor grad_output, Tensor self) -> Tensor"""

    raise NotImplementedError()


def aten_mkldnn_convolution(
    self: TensorType,
    weight: TensorType,
    bias: Optional[TensorType],
    padding: INT64,
    stride: Sequence[int],
    dilation: Sequence[int],
    groups: int,
) -> TensorType:
    """mkldnn_convolution(Tensor self, Tensor weight, Tensor? bias, SymInt[] padding, int[] stride, int[] dilation, int groups) -> Tensor"""

    raise NotImplementedError()


def aten_mkldnn_linear_backward(
    self: TensorType, grad_output: TensorType, weight: TensorType, output_mask: Sequence[bool]
) -> tuple[TensorType, TensorType, TensorType]:
    """mkldnn_linear_backward(Tensor self, Tensor grad_output, Tensor weight, bool[3] output_mask) -> (Tensor, Tensor, Tensor)"""

    raise NotImplementedError()


def aten_mkldnn_linear_backward_input(
    input_size: Sequence[int], grad_output: TensorType, weight: TensorType
) -> TensorType:
    """mkldnn_linear_backward_input(int[] input_size, Tensor grad_output, Tensor weight) -> Tensor"""

    raise NotImplementedError()


def aten_mkldnn_linear_backward_weights(
    grad_output: TensorType, input: TensorType, weight: TensorType, bias_defined: bool
) -> tuple[TensorType, TensorType]:
    """mkldnn_linear_backward_weights(Tensor grad_output, Tensor input, Tensor weight, bool bias_defined) -> (Tensor, Tensor)"""

    raise NotImplementedError()


def aten_mkldnn_max_pool2d(
    self: TensorType,
    kernel_size: Sequence[int],
    stride: Optional[Sequence[int]] = None,
    padding: Sequence[int] = (0, 0),
    dilation: Sequence[int] = (1, 1),
    ceil_mode: bool = False,
) -> TensorType:
    """mkldnn_max_pool2d(Tensor self, int[2] kernel_size, int[2] stride=[], int[2] padding=0, int[2] dilation=1, bool ceil_mode=False) -> Tensor"""

    raise NotImplementedError()


def aten_mkldnn_max_pool2d_backward(
    grad_output: TensorType,
    output: TensorType,
    input: TensorType,
    kernel_size: Sequence[int],
    stride: Optional[Sequence[int]] = None,
    padding: Sequence[int] = (0, 0),
    dilation: Sequence[int] = (1, 1),
    ceil_mode: bool = False,
) -> TensorType:
    """mkldnn_max_pool2d_backward(Tensor grad_output, Tensor output, Tensor input, int[2] kernel_size, int[2] stride=[], int[2] padding=0, int[2] dilation=1, bool ceil_mode=False) -> Tensor"""

    raise NotImplementedError()


def aten_mkldnn_max_pool3d(
    self: TensorType,
    kernel_size: Sequence[int],
    stride: Optional[Sequence[int]] = None,
    padding: Sequence[int] = (0, 0, 0),
    dilation: Sequence[int] = (1, 1, 1),
    ceil_mode: bool = False,
) -> TensorType:
    """mkldnn_max_pool3d(Tensor self, int[3] kernel_size, int[3] stride=[], int[3] padding=0, int[3] dilation=1, bool ceil_mode=False) -> Tensor"""

    raise NotImplementedError()


def aten_mkldnn_max_pool3d_backward(
    grad_output: TensorType,
    output: TensorType,
    input: TensorType,
    kernel_size: Sequence[int],
    stride: Optional[Sequence[int]] = None,
    padding: Sequence[int] = (0, 0, 0),
    dilation: Sequence[int] = (1, 1, 1),
    ceil_mode: bool = False,
) -> TensorType:
    """mkldnn_max_pool3d_backward(Tensor grad_output, Tensor output, Tensor input, int[3] kernel_size, int[3] stride=[], int[3] padding=0, int[3] dilation=1, bool ceil_mode=False) -> Tensor"""

    raise NotImplementedError()


@torch_op("aten::mm")
def aten_mm(
    self: TRealUnlessInt16OrInt8, mat2: TRealUnlessInt16OrInt8
) -> TRealUnlessInt16OrInt8:
    """mm(Tensor self, Tensor mat2) -> Tensor"""

    # TODO(justinchuby): Specify type conversion for uint8/int8/int16
    return op.MatMul(self, mat2)


def aten_mode(
    self: TensorType, dim: int = -1, keepdim: bool = False
) -> tuple[TensorType, TensorType]:
    """mode(Tensor self, int dim=-1, bool keepdim=False) -> (Tensor values, Tensor indices)"""

    raise NotImplementedError()


def aten_mps_convolution_backward(
    self: TensorType,
    grad_output: TensorType,
    weight: TensorType,
    padding: Sequence[int],
    stride: Sequence[int],
    dilation: Sequence[int],
    groups: int,
    output_mask: Sequence[bool],
) -> tuple[TensorType, TensorType, TensorType]:
    """mps_convolution_backward(Tensor self, Tensor grad_output, Tensor weight, int[] padding, int[] stride, int[] dilation, int groups, bool[3] output_mask) -> (Tensor, Tensor, Tensor)"""

    raise NotImplementedError()


def aten_mps_convolution_transpose_backward(
    self: TensorType,
    grad_output: TensorType,
    weight: TensorType,
    padding: Sequence[int],
    output_padding: Sequence[int],
    stride: Sequence[int],
    dilation: Sequence[int],
    groups: int,
    output_mask: Sequence[bool],
) -> tuple[TensorType, TensorType]:
    """mps_convolution_transpose_backward(Tensor self, Tensor grad_output, Tensor weight, int[] padding, int[] output_padding, int[] stride, int[] dilation, int groups, bool[2] output_mask) -> (Tensor, Tensor)"""

    raise NotImplementedError()


def aten_mps_max_pool2d_backward(
    grad_output: TensorType,
    self: TensorType,
    kernel_size: Sequence[int],
    stride: Optional[Sequence[int]] = None,
    padding: Sequence[int] = (0, 0),
    dilation: Sequence[int] = (1, 1),
    ceil_mode: bool = False,
) -> TensorType:
    """mps_max_pool2d_backward(Tensor grad_output, Tensor self, int[2] kernel_size, int[2] stride=[], int[2] padding=0, int[2] dilation=1, bool ceil_mode=False) -> Tensor"""

    raise NotImplementedError()


def aten_msort(self: TensorType) -> TensorType:
    """msort(Tensor self) -> Tensor"""

    raise NotImplementedError()


@torch_op("aten::mul")
def aten_mul(self: TReal, other: TReal) -> TReal:
    """mul.Tensor(Tensor self, Tensor other) -> Tensor"""
    # FIXME(titaiwang): get rid of this when we have type_promotion
    other = op.CastLike(other, self)
    return op.Mul(self, other)


@torch_op("aten::mul", overload=True)
def aten_mul_bool(self: BOOL, other: BOOL) -> BOOL:
    """ONNX Mul doesn't support Boolean, so use And as an equivalent operator."""

    # TODO(justinchuby): Handle cases where type reconcilation is not enough,
    # since different ONNX operators are used based on different data types.

    return op.And(self, other)


def aten_multinomial(
    self: TensorType,
    num_samples: int,
    replacement: bool = False,
    generator: Optional[str] = None,
) -> TensorType:
    """multinomial(Tensor self, int num_samples, bool replacement=False, *, Generator? generator=None) -> Tensor"""

    raise NotImplementedError()


def aten_multiply(self: TensorType, other: TensorType) -> TensorType:
    """multiply.Tensor(Tensor self, Tensor other) -> Tensor"""

    raise NotImplementedError()


def aten_mv(self: TensorType, vec: TensorType) -> TensorType:
    """mv(Tensor self, Tensor vec) -> Tensor"""

    raise NotImplementedError()


def aten_mvlgamma(self: TensorType, p: int) -> TensorType:
    """mvlgamma(Tensor self, int p) -> Tensor"""

    raise NotImplementedError()


def aten_nan_to_num(
    self: TensorType,
    nan: Optional[float] = None,
    posinf: Optional[float] = None,
    neginf: Optional[float] = None,
) -> TensorType:
    """nan_to_num(Tensor self, float? nan=None, float? posinf=None, float? neginf=None) -> Tensor"""

    raise NotImplementedError()


def aten_nanmean(
    self: TensorType,
    dim: Optional[int] = None,
    keepdim: bool = False,
    dtype: Optional[int] = None,
) -> TensorType:
    """nanmean(Tensor self, int[1]? dim=None, bool keepdim=False, *, ScalarType? dtype=None) -> Tensor"""

    raise NotImplementedError()


def aten_nanmedian(self: TensorType) -> TensorType:
    """nanmedian(Tensor self) -> Tensor"""

    raise NotImplementedError()


def aten_nanquantile(
    self: TensorType,
    q: TensorType,
    dim: Optional[int] = None,
    keepdim: bool = False,
    interpolation: str = "linear",
) -> TensorType:
    """nanquantile(Tensor self, Tensor q, int? dim=None, bool keepdim=False, *, str interpolation='linear') -> Tensor"""

    raise NotImplementedError()


def aten_nansum(
    self: TensorType,
    dim: Optional[int] = None,
    keepdim: bool = False,
    dtype: Optional[int] = None,
) -> TensorType:
    """nansum(Tensor self, int[1]? dim=None, bool keepdim=False, *, ScalarType? dtype=None) -> Tensor"""

    raise NotImplementedError()


@torch_op("aten::narrow")
def aten_narrow(self: TTensor, dim: INT64, start: INT64, length: INT64) -> TTensor:
    """narrow(Tensor(a) self, int dim, SymInt start, SymInt length) -> Tensor(a)"""

    dim_rank = op.Size(op.Shape(dim))
    if dim_rank == 0:
        dim = op.Reshape(dim, op.Constant(value_ints=[-1]))

    start_rank = op.Size(op.Shape(start))
    if start_rank == 0:
        start = op.Reshape(start, op.Constant(value_ints=[-1]))

    length_rank = op.Size(op.Shape(length))
    if length_rank == 0:
        length = op.Reshape(length, op.Constant(value_ints=[-1]))

    end = op.Add(start, length)
    result = op.Slice(self, start, end, dim)
    return result


def aten_narrow_copy(self: TensorType, dim: int, start: INT64, length: INT64) -> TensorType:
    """narrow_copy(Tensor self, int dim, SymInt start, SymInt length) -> Tensor"""

    raise NotImplementedError()


def aten_native_batch_norm(
    input: TensorType,
    weight: Optional[TensorType],
    bias: Optional[TensorType],
    running_mean: Optional[TensorType],
    running_var: Optional[TensorType],
    training: bool,
    momentum: float,
    eps: float,
) -> tuple[TensorType, TensorType, TensorType]:
    """native_batch_norm(Tensor input, Tensor? weight, Tensor? bias, Tensor? running_mean, Tensor? running_var, bool training, float momentum, float eps) -> (Tensor, Tensor, Tensor)"""

    raise NotImplementedError()


def aten_native_batch_norm_backward(
    grad_out: TensorType,
    input: TensorType,
    weight: Optional[TensorType],
    running_mean: Optional[TensorType],
    running_var: Optional[TensorType],
    save_mean: Optional[TensorType],
    save_invstd: Optional[TensorType],
    train: bool,
    eps: float,
    output_mask: Sequence[bool],
) -> tuple[TensorType, TensorType, TensorType]:
    """native_batch_norm_backward(Tensor grad_out, Tensor input, Tensor? weight, Tensor? running_mean, Tensor? running_var, Tensor? save_mean, Tensor? save_invstd, bool train, float eps, bool[3] output_mask) -> (Tensor, Tensor, Tensor)"""

    raise NotImplementedError()


def aten_native_channel_shuffle(self: TensorType, groups: int) -> TensorType:
    """native_channel_shuffle(Tensor self, int groups) -> Tensor"""

    raise NotImplementedError()


@torch_op("aten::native_dropout")
def aten_native_dropout(
    input: TFloatOrBFloat16, p: float, train: bool = True
) -> Tuple[TFloatOrBFloat16, BOOL]:
    """native_dropout(Tensor input, float p, bool? train) -> (Tensor, Tensor)"""

    result, mask = op.Dropout(input, p, train)
    return result, mask


def aten_native_dropout_backward(
    grad_output: TensorType, mask: TensorType, scale: float
) -> TensorType:
    """native_dropout_backward(Tensor grad_output, Tensor mask, float scale) -> Tensor"""

    raise NotImplementedError()


def aten_native_group_norm(
    input: TensorType,
    weight: Optional[TensorType],
    bias: Optional[TensorType],
    N: INT64,
    C: INT64,
    HxW: INT64,
    group: int,
    eps: float,
) -> tuple[TensorType, TensorType, TensorType]:
    """native_group_norm(Tensor input, Tensor? weight, Tensor? bias, SymInt N, SymInt C, SymInt HxW, int group, float eps) -> (Tensor, Tensor, Tensor)"""

    raise NotImplementedError()


def aten_native_group_norm_backward(
    grad_out: TensorType,
    input: TensorType,
    mean: TensorType,
    rstd: TensorType,
    weight: Optional[TensorType],
    N: INT64,
    C: INT64,
    HxW: INT64,
    group: int,
    output_mask: Sequence[bool],
) -> tuple[TensorType, TensorType, TensorType]:
    """native_group_norm_backward(Tensor grad_out, Tensor input, Tensor mean, Tensor rstd, Tensor? weight, SymInt N, SymInt C, SymInt HxW, int group, bool[3] output_mask) -> (Tensor, Tensor, Tensor)"""

    raise NotImplementedError()


@torch_op("aten::native_layer_norm", trace_only=True)
def aten_native_layer_norm(
    input: TReal,
    normalized_shape: INT64,
    weight: Optional[TReal],
    bias: Optional[TReal],
    eps: float,
) -> Tuple[TReal, TReal, TReal]:
    """native_layer_norm(Tensor input, SymInt[] normalized_shape, Tensor? weight, Tensor? bias, float eps) -> (Tensor, Tensor, Tensor)"""

    # https://pytorch.org/docs/stable/generated/torch.nn.LayerNorm.html#torch.nn.LayerNorm
    # The mean and standard-deviation are calculated over the last D dimensions,
    # where D is the dimension of normalized_shape. For example, if normalized_shape is
    # (3, 5) (a 2-dimensional shape), the mean and standard-deviation are computed
    # over the last 2 dimensions of the input (i.e. input.mean((-2, -1))).

    # Use Python to manipulate
    start_axis = -len(normalized_shape)

    if weight is None:
        one = op.Constant(value_floats=[1.0])
        weight = op.Expand(one, op.Shape(input, start=start_axis))
        weight = op.CastLike(weight, input)

    result, mean, rdenominator = op.LayerNormalization(
        input, weight, bias, axis=start_axis, epsilon=eps
    )

    return result, mean, rdenominator


def aten_native_layer_norm_backward(
    grad_out: TensorType,
    input: TensorType,
    normalized_shape: INT64,
    mean: TensorType,
    rstd: TensorType,
    weight: Optional[TensorType],
    bias: Optional[TensorType],
    output_mask: Sequence[bool],
) -> tuple[TensorType, TensorType, TensorType]:
    """native_layer_norm_backward(Tensor grad_out, Tensor input, SymInt[] normalized_shape, Tensor mean, Tensor rstd, Tensor? weight, Tensor? bias, bool[3] output_mask) -> (Tensor, Tensor, Tensor)"""

    raise NotImplementedError()


def aten_native_norm(self: TensorType, p: float = 2.0) -> TensorType:
    """native_norm(Tensor self, Scalar p=2) -> Tensor"""

    raise NotImplementedError()


@torch_op("aten::ne")
def aten_ne(self: TReal, other: TReal) -> BOOL:
    """ne.Tensor(Tensor self, Tensor other) -> Tensor"""

    return op.Not(op.Equal(self, other))


@torch_op("aten::neg")
def aten_neg(self: TReal) -> TReal:
    """neg(Tensor self) -> Tensor"""

    return op.Neg(self)


def aten_negative(self: TensorType) -> TensorType:
    """negative(Tensor self) -> Tensor"""

    raise NotImplementedError()


@torch_op("aten::new_empty", trace_only=True)
def aten_new_empty(self: TTensor, size: INT64, dtype: int = -1) -> TTensor:
    """new_empty(Tensor self, SymInt[] size, *, ScalarType? dtype=None, Layout? layout=None, Device? device=None, bool? pin_memory=None) -> Tensor"""

    # using zero to simulate empty array
    zero = op.Constant(value_float=0.0)
    result = op.Expand(zero, size)
    if dtype == -1:
        result = op.CastLike(result, self)
    else:
        result = op.Cast(result, to=dtype)
    return result


@torch_op("aten::new_empty_strided", trace_only=True)
def aten_new_empty_strided(
    self: TTensor,
    size: INT64,
    stride: INT64,  # pylint: disable=unused-argument
    dtype: int = -1,
) -> TTensor:
    """new_empty_strided(Tensor self, SymInt[] size, SymInt[] stride, *, ScalarType? dtype=None, Layout? layout=None, Device? device=None, bool? pin_memory=None) -> Tensor"""

    # using zero to simulate empty array
    zero = op.ConstantOfShape(size)
    if dtype == -1:
        result = op.CastLike(zero, self)
    else:
        result = op.Cast(zero, to=dtype)
    return result


@torch_op("aten::new_full")
def aten_new_full(
    self, size: IntType, fill_value: TensorType, dtype: int = FLOAT.dtype
):  # pylint: disable=unused-argument
    # new_full(Tensor self, SymInt[] size, Scalar fill_value, *, ScalarType? dtype=None, Layout? layout=None, Device? device=None, bool? pin_memory=None) -> Tensor

    size = op.Cast(size, to=INT64.dtype)
    fill_value = op.Cast(fill_value, to=dtype)

    return op.Expand(fill_value, size)


@torch_op("aten::new_ones")
def aten_new_ones(self: TReal, size: INT64) -> TReal:  # pylint: disable=unused-argument
    """new_ones(Tensor self, SymInt[] size, *, ScalarType? dtype=None, Layout? layout=None, Device? device=None, bool? pin_memory=None) -> Tensor"""

    one = op.Constant(value_float=1.0)
    return op.Expand(one, size)


@torch_op("aten::new_ones", overload=True)
def aten_new_ones_dtype(
    self: TReal, size: INT64, dtype: int  # pylint: disable=unused-argument
) -> TReal:
    one = op.Constant(value_float=1.0)
    one = op.Cast(one, to=dtype)
    return op.Expand(one, size)


@torch_op("aten::new_zeros")
def aten_new_zeros(self: TReal, size: INT64) -> TReal:  # pylint: disable=unused-argument
    """new_zeros(Tensor self, SymInt[] size, *, ScalarType? dtype=None, Layout? layout=None, Device? device=None, bool? pin_memory=None) -> Tensor"""

    zero = op.Constant(value_float=0.0)
    return op.Expand(zero, size)


@torch_op("aten::new_zeros", overload=True)
def aten_new_zeros_dtype(
    self: TReal, size: INT64, dtype: int  # pylint: disable=unused-argument
) -> TReal:
    zero = op.Constant(value_float=0.0)
    zero = op.Cast(zero, to=dtype)
    return op.Expand(zero, size)


def aten_nextafter(self: TensorType, other: TensorType) -> TensorType:
    """nextafter(Tensor self, Tensor other) -> Tensor"""

    raise NotImplementedError()


@torch_op("aten::nonzero")
def aten_nonzero(self: TTensor) -> INT64:
    """nonzero(Tensor self) -> Tensor"""

    return op.NonZero(self)


def aten_nonzero_numpy(self: TensorType) -> TensorType:
    """nonzero_numpy(Tensor self) -> Tensor[]"""

    raise NotImplementedError()


def aten_norm_except_dim(v: TensorType, pow: int = 2, dim: int = 0) -> TensorType:
    """norm_except_dim(Tensor v, int pow=2, int dim=0) -> Tensor"""

    raise NotImplementedError()


@torch_op("aten::normal")
def aten_normal(
    self: TTensor,
    mean: float = 0.0,
    std: float = 1.0,
) -> TFloat:  # type: ignore[type-var]
    # normal_functional(Tensor self, float mean=0, float std=1, *, Generator? generator=None) -> Tensor

    self_rank = op.Size(op.Shape(self))
    if self_rank == 0:
        self = op.Reshape(self, op.Constant(value_ints=[-1]))

    result = op.RandomNormalLike(self, mean=mean, scale=std)
    return result


def aten_not_equal(self: TensorType, other: TensorType) -> TensorType:
    """not_equal.Tensor(Tensor self, Tensor other) -> Tensor"""

    raise NotImplementedError()


def aten_nuclear_norm(self: TensorType, keepdim: bool = False) -> TensorType:
    """nuclear_norm(Tensor self, bool keepdim=False) -> Tensor"""

    raise NotImplementedError()


@torch_op("aten::ones")
def aten_ones(size: IntType, dtype: int = FLOAT.dtype):
    """ones(SymInt[] size, *, ScalarType? dtype=None, Layout? layout=None, Device? device=None, bool? pin_memory=None) -> Tensor"""

    size = op.Cast(size, to=INT64.dtype)
    one = op.Constant(value_float=1.0)
    one = op.Cast(one, to=dtype)
    return op.Expand(one, size)


@torch_op("aten::ones_like", trace_only=True)
def aten_ones_like(self: TTensor, dtype: int = -1) -> TTensor:
    """ones_like.

    Note: dtype is an onnx enum. Users should convert torch dtype to onnx dtype
    before calling this function.
    """
    # ones_like(Tensor self, *, ScalarType? dtype=None, Layout? layout=None, Device? device=None, bool? pin_memory=None, MemoryFormat? memory_format=None) -> Tensor

    # NOTE: trace_only because both if branches need to be the same type, but we have
    # a cast in the if branch.

    if dtype == -1:
        one = op.CastLike(1, self)
    else:
        one = op.Cast(1, to=dtype)
    return _aten_ones_like_onnx(self, one)


@torch_op("aten::ones_like", private=True)
def _aten_ones_like_onnx(self: TTensor, one) -> TTensor:
    shape = op.Shape(self)
    return op.Expand(one, shape)


def aten_or(self: TensorType, other: TensorType) -> TensorType:
    """__or__.Tensor(Tensor self, Tensor other) -> Tensor"""

    raise NotImplementedError()


def aten_orgqr(self: TensorType, input2: TensorType) -> TensorType:
    """orgqr(Tensor self, Tensor input2) -> Tensor"""

    raise NotImplementedError()


def aten_ormqr(
    self: TensorType,
    input2: TensorType,
    input3: TensorType,
    left: bool = True,
    transpose: bool = False,
) -> TensorType:
    """ormqr(Tensor self, Tensor input2, Tensor input3, bool left=True, bool transpose=False) -> Tensor"""

    raise NotImplementedError()


def aten_outer(self: TensorType, vec2: TensorType) -> TensorType:
    """outer(Tensor self, Tensor vec2) -> Tensor"""

    raise NotImplementedError()


def aten_output_nr(self: TensorType) -> int:
    """output_nr(Tensor self) -> int"""

    raise NotImplementedError()


def aten_pairwise_distance(
    x1: TensorType, x2: TensorType, p: float = 2.0, eps: float = 1e-06, keepdim: bool = False
) -> TensorType:
    """pairwise_distance(Tensor x1, Tensor x2, float p=2, float eps=1e-06, bool keepdim=False) -> Tensor"""

    raise NotImplementedError()


def aten_pdist(self: TensorType, p: float = 2.0) -> TensorType:
    """pdist(Tensor self, float p=2) -> Tensor"""

    raise NotImplementedError()


@torch_op("aten::permute")
def aten_permute(self: TTensor, dims: Sequence[int]) -> TTensor:
    """permute(Tensor(a) self, int[] dims) -> Tensor(a)"""

    return op.Transpose(self, perm=dims)


def aten_permute_copy(self: TensorType, dims: Sequence[int]) -> TensorType:
    """permute_copy(Tensor self, int[] dims) -> Tensor"""

    raise NotImplementedError()


def aten_pin_memory(self: TensorType, device: Optional[str] = None) -> TensorType:
    """pin_memory(Tensor(a) self, Device? device=None) -> Tensor(a)"""

    raise NotImplementedError()


def aten_pinverse(self: TensorType, rcond: float = 1e-15) -> TensorType:
    """pinverse(Tensor self, float rcond=1e-15) -> Tensor"""

    raise NotImplementedError()


def aten_pixel_shuffle(self: TensorType, upscale_factor: int) -> TensorType:
    """pixel_shuffle(Tensor self, int upscale_factor) -> Tensor"""

    raise NotImplementedError()


def aten_pixel_unshuffle(self: TensorType, downscale_factor: int) -> TensorType:
    """pixel_unshuffle(Tensor self, int downscale_factor) -> Tensor"""

    raise NotImplementedError()


def aten_poisson(self: TensorType, generator: Optional[str] = None) -> TensorType:
    """poisson(Tensor self, Generator? generator=None) -> Tensor"""

    raise NotImplementedError()


def aten_poisson_nll_loss(
    input: TensorType,
    target: TensorType,
    log_input: bool,
    full: bool,
    eps: float,
    reduction: int,
) -> TensorType:
    """poisson_nll_loss(Tensor input, Tensor target, bool log_input, bool full, float eps, int reduction) -> Tensor"""

    raise NotImplementedError()


def aten_polar(abs: TensorType, angle: TensorType) -> TensorType:
    """polar(Tensor abs, Tensor angle) -> Tensor"""

    raise NotImplementedError()


def aten_polygamma(n: int, self: TensorType) -> TensorType:
    """polygamma(int n, Tensor self) -> Tensor"""

    raise NotImplementedError()


def aten_positive(self: TensorType) -> TensorType:
    """positive(Tensor(a) self) -> Tensor(a)"""

    raise NotImplementedError()


@torch_op("aten::pow")
def aten_pow(self: TReal, exponent: TTensor) -> TReal:
    """pow(Tensor self, Tensor exponent) -> Tensor"""

    return op.Pow(self, exponent)


def aten_prelu(self: TensorType, weight: TensorType) -> TensorType:
    """prelu(Tensor self, Tensor weight) -> Tensor"""

    raise NotImplementedError()


def aten_prelu_backward(
    grad_output: TensorType, self: TensorType, weight: TensorType
) -> tuple[TensorType, TensorType]:
    """prelu_backward(Tensor grad_output, Tensor self, Tensor weight) -> (Tensor, Tensor)"""

    raise NotImplementedError()


def aten_prod(self: TensorType, dtype: Optional[int] = None) -> TensorType:
    """prod(Tensor self, *, ScalarType? dtype=None) -> Tensor"""

    raise NotImplementedError()


def aten_promote_types(type1: int, type2: int) -> int:
    """promote_types(ScalarType type1, ScalarType type2) -> ScalarType"""

    raise NotImplementedError()


def aten_put(
    self: TensorType, index: TensorType, source: TensorType, accumulate: bool = False
) -> TensorType:
    """put(Tensor self, Tensor index, Tensor source, bool accumulate=False) -> Tensor"""

    raise NotImplementedError()


def aten_q_per_channel_axis(self: TensorType) -> int:
    """q_per_channel_axis(Tensor self) -> int"""

    raise NotImplementedError()


def aten_q_per_channel_scales(self: TensorType) -> TensorType:
    """q_per_channel_scales(Tensor self) -> Tensor"""

    raise NotImplementedError()


def aten_q_per_channel_zero_points(self: TensorType) -> TensorType:
    """q_per_channel_zero_points(Tensor self) -> Tensor"""

    raise NotImplementedError()


def aten_q_scale(self: TensorType) -> float:
    """q_scale(Tensor self) -> float"""

    raise NotImplementedError()


def aten_q_zero_point(self: TensorType) -> int:
    """q_zero_point(Tensor self) -> int"""

    raise NotImplementedError()


def aten_qr(self: TensorType, some: bool = True) -> tuple[TensorType, TensorType]:
    """qr(Tensor self, bool some=True) -> (Tensor Q, Tensor R)"""

    raise NotImplementedError()


def aten_qscheme(self: TensorType) -> str:
    """qscheme(Tensor self) -> QScheme"""

    raise NotImplementedError()


def aten_quantile(
    self: TensorType,
    q: TensorType,
    dim: Optional[int] = None,
    keepdim: bool = False,
    interpolation: str = "linear",
) -> TensorType:
    """quantile(Tensor self, Tensor q, int? dim=None, bool keepdim=False, *, str interpolation='linear') -> Tensor"""

    raise NotImplementedError()


def aten_quantize_per_channel(
    self: TensorType, scales: TensorType, zero_points: TensorType, axis: int, dtype: int
) -> TensorType:
    """quantize_per_channel(Tensor self, Tensor scales, Tensor zero_points, int axis, ScalarType dtype) -> Tensor"""

    raise NotImplementedError()


def aten_quantize_per_tensor(
    self: TensorType, scale: float, zero_point: int, dtype: int
) -> TensorType:
    """quantize_per_tensor(Tensor self, float scale, int zero_point, ScalarType dtype) -> Tensor"""

    raise NotImplementedError()


def aten_quantize_per_tensor_dynamic(
    self: TensorType, dtype: int, reduce_range: bool
) -> TensorType:
    """quantize_per_tensor_dynamic(Tensor self, ScalarType dtype, bool reduce_range) -> Tensor"""

    raise NotImplementedError()


def aten_quantized_batch_norm(
    input: TensorType,
    weight: Optional[TensorType],
    bias: Optional[TensorType],
    mean: TensorType,
    var: TensorType,
    eps: float,
    output_scale: float,
    output_zero_point: int,
) -> TensorType:
    """quantized_batch_norm(Tensor input, Tensor? weight, Tensor? bias, Tensor mean, Tensor var, float eps, float output_scale, int output_zero_point) -> Tensor"""

    raise NotImplementedError()


def aten_quantized_gru_cell(
    input: TensorType,
    hx: TensorType,
    w_ih: TensorType,
    w_hh: TensorType,
    b_ih: TensorType,
    b_hh: TensorType,
    packed_ih: TensorType,
    packed_hh: TensorType,
    col_offsets_ih: TensorType,
    col_offsets_hh: TensorType,
    scale_ih: float,
    scale_hh: float,
    zero_point_ih: float,
    zero_point_hh: float,
) -> TensorType:
    """quantized_gru_cell(Tensor input, Tensor hx, Tensor w_ih, Tensor w_hh, Tensor b_ih, Tensor b_hh, Tensor packed_ih, Tensor packed_hh, Tensor col_offsets_ih, Tensor col_offsets_hh, Scalar scale_ih, Scalar scale_hh, Scalar zero_point_ih, Scalar zero_point_hh) -> Tensor"""

    raise NotImplementedError()


def aten_quantized_lstm_cell(
    input: TensorType,
    hx: Sequence[TensorType],
    w_ih: TensorType,
    w_hh: TensorType,
    b_ih: TensorType,
    b_hh: TensorType,
    packed_ih: TensorType,
    packed_hh: TensorType,
    col_offsets_ih: TensorType,
    col_offsets_hh: TensorType,
    scale_ih: float,
    scale_hh: float,
    zero_point_ih: float,
    zero_point_hh: float,
) -> tuple[TensorType, TensorType]:
    """quantized_lstm_cell(Tensor input, Tensor[] hx, Tensor w_ih, Tensor w_hh, Tensor b_ih, Tensor b_hh, Tensor packed_ih, Tensor packed_hh, Tensor col_offsets_ih, Tensor col_offsets_hh, Scalar scale_ih, Scalar scale_hh, Scalar zero_point_ih, Scalar zero_point_hh) -> (Tensor, Tensor)"""

    raise NotImplementedError()


def aten_quantized_max_pool1d(
    self: TensorType,
    kernel_size: Sequence[int],
    stride: Optional[Sequence[int]] = None,
    padding: Sequence[int] = (0,),
    dilation: Sequence[int] = (1,),
    ceil_mode: bool = False,
) -> TensorType:
    """quantized_max_pool1d(Tensor self, int[1] kernel_size, int[1] stride=[], int[1] padding=0, int[1] dilation=1, bool ceil_mode=False) -> Tensor"""

    raise NotImplementedError()


def aten_quantized_max_pool2d(
    self: TensorType,
    kernel_size: Sequence[int],
    stride: Optional[Sequence[int]] = None,
    padding: Sequence[int] = (0, 0),
    dilation: Sequence[int] = (1, 1),
    ceil_mode: bool = False,
) -> TensorType:
    """quantized_max_pool2d(Tensor self, int[2] kernel_size, int[2] stride=[], int[2] padding=0, int[2] dilation=1, bool ceil_mode=False) -> Tensor"""

    raise NotImplementedError()


def aten_quantized_rnn_relu_cell(
    input: TensorType,
    hx: TensorType,
    w_ih: TensorType,
    w_hh: TensorType,
    b_ih: TensorType,
    b_hh: TensorType,
    packed_ih: TensorType,
    packed_hh: TensorType,
    col_offsets_ih: TensorType,
    col_offsets_hh: TensorType,
    scale_ih: float,
    scale_hh: float,
    zero_point_ih: float,
    zero_point_hh: float,
) -> TensorType:
    """quantized_rnn_relu_cell(Tensor input, Tensor hx, Tensor w_ih, Tensor w_hh, Tensor b_ih, Tensor b_hh, Tensor packed_ih, Tensor packed_hh, Tensor col_offsets_ih, Tensor col_offsets_hh, Scalar scale_ih, Scalar scale_hh, Scalar zero_point_ih, Scalar zero_point_hh) -> Tensor"""

    raise NotImplementedError()


def aten_quantized_rnn_tanh_cell(
    input: TensorType,
    hx: TensorType,
    w_ih: TensorType,
    w_hh: TensorType,
    b_ih: TensorType,
    b_hh: TensorType,
    packed_ih: TensorType,
    packed_hh: TensorType,
    col_offsets_ih: TensorType,
    col_offsets_hh: TensorType,
    scale_ih: float,
    scale_hh: float,
    zero_point_ih: float,
    zero_point_hh: float,
) -> TensorType:
    """quantized_rnn_tanh_cell(Tensor input, Tensor hx, Tensor w_ih, Tensor w_hh, Tensor b_ih, Tensor b_hh, Tensor packed_ih, Tensor packed_hh, Tensor col_offsets_ih, Tensor col_offsets_hh, Scalar scale_ih, Scalar scale_hh, Scalar zero_point_ih, Scalar zero_point_hh) -> Tensor"""

    raise NotImplementedError()


def aten_rad2deg(self: TensorType) -> TensorType:
    """rad2deg(Tensor self) -> Tensor"""

    raise NotImplementedError()


@torch_op("aten::rand")
def aten_rand(size: Sequence[int], dtype: int = 1) -> TReal:
    """rand(SymInt[] size, *, ScalarType? dtype=None, Layout? layout=None, Device? device=None, bool? pin_memory=None) -> Tensor"""

    return op.RandomUniform(shape=size, dtype=dtype)


def aten_rand_like(self: TensorType, memory_format: Optional[str] = None) -> TensorType:
    """rand_like(Tensor self, *, ScalarType? dtype=None, Layout? layout=None, Device? device=None, bool? pin_memory=None, MemoryFormat? memory_format=None) -> Tensor"""

    raise NotImplementedError()


def aten_randint(high: int, size: INT64) -> TensorType:
    """randint(int high, SymInt[] size, *, ScalarType? dtype=long, Layout? layout=None, Device? device=None, bool? pin_memory=None) -> Tensor"""

    raise NotImplementedError()


def aten_randint_like(
    self: TensorType, high: int, memory_format: Optional[str] = None
) -> TensorType:
    """randint_like(Tensor self, int high, *, ScalarType? dtype=None, Layout? layout=None, Device? device=None, bool? pin_memory=None, MemoryFormat? memory_format=None) -> Tensor"""

    raise NotImplementedError()


@torch_op("aten::randn")
def aten_randn(
    size: Sequence[int],
    dtype: int = 1,
    requires_grad: bool = False,  # pylint: disable=unused-argument
) -> TReal:
    """randn(SymInt[] size, *, ScalarType? dtype=None, Layout? layout=None, Device? device=None, bool? pin_memory=None) -> Tensor"""

    return op.RandomNormal(dtype=dtype, shape=size)


def aten_randn_like(self: TensorType, memory_format: Optional[str] = None) -> TensorType:
    """randn_like(Tensor self, *, ScalarType? dtype=None, Layout? layout=None, Device? device=None, bool? pin_memory=None, MemoryFormat? memory_format=None) -> Tensor"""

    raise NotImplementedError()


def aten_randperm(n: int) -> TensorType:
    """randperm(int n, *, ScalarType? dtype=long, Layout? layout=None, Device? device=None, bool? pin_memory=None) -> Tensor"""

    raise NotImplementedError()


def aten_range(start: float, end: float) -> TensorType:
    """range(Scalar start, Scalar end, *, ScalarType? dtype=None, Layout? layout=None, Device? device=None, bool? pin_memory=None) -> Tensor"""

    raise NotImplementedError()


def aten_ravel(self: TensorType) -> TensorType:
    """ravel(Tensor(a) self) -> Tensor(a)"""

    raise NotImplementedError()


def aten_real(self: TensorType) -> TensorType:
    """real(Tensor(a) self) -> Tensor(a)"""

    raise NotImplementedError()


@torch_op("aten::reciprocal")
def aten_reciprocal(self: TFloatOrBFloat16) -> TFloatOrBFloat16:
    """reciprocal(Tensor self) -> Tensor"""

    return op.Reciprocal(self)


def aten_record_stream(self: TensorType, s: str) -> Any:
    """record_stream(Tensor(a!) self, Stream s) -> ()"""

    raise NotImplementedError()


def aten_refine_names(self: TensorType, names: Sequence[str]) -> TensorType:
    """refine_names(Tensor(a) self, Dimname[] names) -> Tensor(a)"""

    raise NotImplementedError()


@torch_op("aten::remainder")
def aten_remainder(self: TFloatOrBFloat16, other: TFloatOrBFloat16) -> TFloatOrBFloat16:
    """remainder.Tensor(Tensor self, Tensor other) -> Tensor"""

    # a - a.div(b, rounding_mode="floor") * b
    rounded_quotient = op.Floor(op.Div(self, other))

    return op.Sub(self, op.Mul(rounded_quotient, other))


@torch_op("aten::remainder", overload=True)
def aten_remainder_int(self: TInt, other: TInt) -> TInt:
    """remainder.Tensor(Tensor self, Tensor other) -> Tensor"""

    return op.Mod(self, other)


def aten_rename(self: TensorType, names: Optional[str]) -> TensorType:
    """rename(Tensor(a) self, Dimname[]? names) -> Tensor(a)"""

    raise NotImplementedError()


def aten_renorm(self: TensorType, p: float, dim: int, maxnorm: float) -> TensorType:
    """renorm(Tensor self, Scalar p, int dim, Scalar maxnorm) -> Tensor"""

    raise NotImplementedError()


@torch_op("aten::repeat")
def aten_repeat(self: TTensor, repeats: TInt) -> TTensor:
    """repeat(Tensor self, SymInt[] repeats) -> Tensor"""

    if op.Size(repeats) == 0:
        result = self
    else:
        # TODO(justinchuby): Make ones_like a function when onnxscript supports it
        repeats = op.Cast(repeats, to=INT64.dtype)
        # shape = ones_like(repeats) := {
        one = op.Constant(value_int=1)
        repeats_shape = op.Shape(repeats)
        shape = op.Expand(one, repeats_shape)
        # }
        self_expanded = op.Expand(self, shape)
        result = op.Tile(self_expanded, repeats)
    return result


def aten_repeat_interleave(
    repeats: TensorType, output_size: Optional[int] = None
) -> TensorType:
    """repeat_interleave.Tensor(Tensor repeats, *, int? output_size=None) -> Tensor"""

    raise NotImplementedError()


@torch_op("aten::reshape")
def aten_reshape(self: TTensor, shape: IntType) -> TTensor:
    """reshape(Tensor(a) self, SymInt[] shape) -> Tensor(a)"""

    # Reshape only support INT64 as 'shape'
    shape = op.Cast(shape, to=INT64.dtype)
    return op.Reshape(self, shape)


def aten_reshape_as(self: TensorType, other: TensorType) -> TensorType:
    """reshape_as(Tensor(a) self, Tensor other) -> Tensor(a)"""

    raise NotImplementedError()


@torch_op("aten::resolve_conj")
def aten_resolve_conj(self: TTensor) -> TTensor:
    """resolve_conj(Tensor(a) self) -> Tensor(a)"""

    return op.Identity(self)


@torch_op("aten::resolve_neg")
def aten_resolve_neg(self: TTensor) -> TTensor:
    """resolve_neg(Tensor(a) self) -> Tensor(a)"""

    return op.Identity(self)


def aten_result_type(tensor: TensorType, other: TensorType) -> int:
    """result_type.Tensor(Tensor tensor, Tensor other) -> ScalarType"""

    raise NotImplementedError()


def aten_retain_grad(self: TensorType) -> Any:
    """retain_grad(Tensor(a!) self) -> ()"""

    raise NotImplementedError()


def aten_retains_grad(self: TensorType) -> bool:
    """retains_grad(Tensor self) -> bool"""

    raise NotImplementedError()


def aten_rnn_relu_cell(
    input: TensorType,
    hx: TensorType,
    w_ih: TensorType,
    w_hh: TensorType,
    b_ih: Optional[TensorType] = None,
    b_hh: Optional[TensorType] = None,
) -> TensorType:
    """rnn_relu_cell(Tensor input, Tensor hx, Tensor w_ih, Tensor w_hh, Tensor? b_ih=None, Tensor? b_hh=None) -> Tensor"""

    raise NotImplementedError()


def aten_rnn_tanh_cell(
    input: TensorType,
    hx: TensorType,
    w_ih: TensorType,
    w_hh: TensorType,
    b_ih: Optional[TensorType] = None,
    b_hh: Optional[TensorType] = None,
) -> TensorType:
    """rnn_tanh_cell(Tensor input, Tensor hx, Tensor w_ih, Tensor w_hh, Tensor? b_ih=None, Tensor? b_hh=None) -> Tensor"""

    raise NotImplementedError()


def aten_roll(
    self: TensorType, shifts: Sequence[int], dims: Optional[Sequence[int]] = None
) -> TensorType:
    """roll(Tensor self, int[1] shifts, int[1] dims=[]) -> Tensor"""

    raise NotImplementedError()


def aten_rot90(self: TensorType, k: int = 1, dims: Sequence[int] = (0, 1)) -> TensorType:
    """rot90(Tensor self, int k=1, int[] dims=[0,1]) -> Tensor"""

    raise NotImplementedError()


@torch_op("aten::round")
def aten_round(self: TFloat) -> TFloat:
    """round(Tensor self) -> Tensor"""

    return op.Round(self)


def aten_row_indices(self: TensorType) -> TensorType:
    """row_indices(Tensor(a) self) -> Tensor(a)"""

    raise NotImplementedError()


def aten_row_indices_copy(self: TensorType) -> TensorType:
    """row_indices_copy(Tensor self) -> Tensor"""

    raise NotImplementedError()


def aten_row_stack(tensors: Sequence[TensorType]) -> TensorType:
    """row_stack(Tensor[] tensors) -> Tensor"""

    raise NotImplementedError()


def aten_rrelu(
    self: TensorType,
    lower: float = 0.125,
    upper: float = 0.3333333333333333,
    training: bool = False,
    generator: Optional[str] = None,
) -> TensorType:
    """rrelu(Tensor self, Scalar lower=0.125, Scalar upper=0.3333333333333333, bool training=False, Generator? generator=None) -> Tensor"""

    raise NotImplementedError()


def aten_rshift(self: TensorType, other: TensorType) -> TensorType:
    """__rshift__.Tensor(Tensor self, Tensor other) -> Tensor"""

    raise NotImplementedError()


@torch_op("aten::rsqrt")
def aten_rsqrt(self: TFloatOrBFloat16) -> TFloatOrBFloat16:
    """rsqrt(Tensor self) -> Tensor"""

    return op.Reciprocal(op.Sqrt(self))


@torch_op("aten::rsub")
def aten_rsub(self: TReal, other: TReal, alpha: float = 1.0) -> TReal:
    """rsub.Tensor(Tensor self, Tensor other, *, Scalar alpha=1) -> Tensor"""
    # FIXME(titaiwang): get rid of this when we have type_promotion
    other = op.CastLike(other, self)
    alpha = op.CastLike(alpha, self)
    return op.Sub(other, op.Mul(self, alpha))


@torch_op("aten::scalar_tensor")
def aten_scalar_tensor(s: float, dtype: int = FLOAT.dtype) -> TTensor:  # type: ignore[type-var]
    """scalar_tensor(Scalar s, *, ScalarType? dtype=None, Layout? layout=None, Device? device=None, bool? pin_memory=None) -> Tensor"""

    return op.Cast(s, to=dtype)


@torch_op("aten::scatter_add")
def aten_scatter_add(
    self: TReal,
    index: TInt,
    src: TReal,
    dim: int,
) -> TReal:
    """scatter_add(Tensor self, int dim, Tensor index, Tensor src) -> Tensor"""

    # if rank(self) == 0 will lead ORT failed, skipped
    return op.ScatterElements(self, index, src, axis=dim, reduction="add")


@torch_op("aten::scatter_reduce", trace_only=True)
def aten_scatter_reduce(
    self: TReal,
    dim: int,  # we have to use int here because ScatterElements() will use this attribute
    index: TInt,
    src: TReal,
    reduce: str,
    include_self: bool = True,  # pylint: disable=unused-argument
):
    """scatter_reduce.two(Tensor self, int dim, Tensor index, Tensor src, str reduce, *, bool include_self=True) -> Tensor"""

    reduce_mode = {  # convert torch string name to onnx string name
        "mean": "none",  # 'mean' doesn't support in ONNX 1.14 definition
        "sum": "add",
        "prod": "mul",
        "amin": "min",
        "amax": "max",
    }
    onnx_reduce = reduce_mode[reduce]
    return _aten_scatter_reduce_onnx(self, index, src, dim, onnx_reduce)


@torch_op("aten::scatter_reduce", overload=True)
def _aten_scatter_reduce_onnx(
    self: TReal,
    index: TInt,
    src: TReal,
    dim: int,
    onnx_reduce: str,
):
    self_rank = op.Size(op.Shape(self))
    if self_rank == 0:  # assert (index_rank == 0 and rank_src == 0)
        neg_1 = op.Constant(value_ints=[-1])
        self = op.Reshape(self, neg_1)
        index = op.Reshape(index, neg_1)
        src = op.Reshape(src, neg_1)
    result = op.ScatterElements(self, index, src, axis=dim, reduction=onnx_reduce)
    if self_rank == 0:
        result = op.Squeeze(result)
    return result


def aten_searchsorted(
    sorted_sequence: TensorType,
    self: TensorType,
    out_int32: bool = False,
    right: bool = False,
    side: Optional[str] = None,
    sorter: Optional[TensorType] = None,
) -> TensorType:
    """searchsorted.Tensor(Tensor sorted_sequence, Tensor self, *, bool out_int32=False, bool right=False, str? side=None, Tensor? sorter=None) -> Tensor"""

    raise NotImplementedError()


def aten_segment_reduce(
    data: TensorType,
    reduce: str,
    lengths: Optional[TensorType] = None,
    indices: Optional[TensorType] = None,
    offsets: Optional[TensorType] = None,
    axis: int = 0,
    unsafe: bool = False,
    initial: Optional[float] = None,
) -> TensorType:
    """segment_reduce(Tensor data, str reduce, *, Tensor? lengths=None, Tensor? indices=None, Tensor? offsets=None, int axis=0, bool unsafe=False, Scalar? initial=None) -> Tensor"""

    raise NotImplementedError()


@torch_op("aten::select")
def aten_select(self: TTensor, dim: int, index: int) -> TTensor:
    """select(Tensor self, int dim, int index) -> Tensor"""

    return op.Gather(self, index, axis=dim)


def aten_select_backward(
    grad_output: TensorType, input_sizes: INT64, dim: int, index: int
) -> TensorType:
    """select_backward(Tensor grad_output, SymInt[] input_sizes, int dim, int index) -> Tensor"""

    raise NotImplementedError()


def aten_select_scatter(self: TensorType, src: TensorType, dim: int, index: int) -> TensorType:
    """select_scatter(Tensor self, Tensor src, int dim, int index) -> Tensor"""

    raise NotImplementedError()


@torch_op("aten::selu")
def aten_selu(self: TFloat) -> TFloat:
    """selu(Tensor self) -> Tensor"""

    return op.Selu(self)


def aten_set_data(self: TensorType, new_data: TensorType) -> Any:
    """set_data(Tensor(a!) self, Tensor new_data) -> ()"""

    raise NotImplementedError()


def aten_sgn(self: TensorType) -> TensorType:
    """sgn(Tensor self) -> Tensor"""

    raise NotImplementedError()


@torch_op("aten::sigmoid")
def aten_sigmoid(self: TFloatOrBFloat16) -> TFloatOrBFloat16:
    """sigmoid(Tensor self) -> Tensor"""

    return op.Sigmoid(self)


@torch_op("aten::sign")
def aten_sign(self: TReal) -> TReal:
    """sign(Tensor self) -> Tensor"""

    return op.Sign(self)


def aten_signbit(self: TensorType) -> TensorType:
    """signbit(Tensor self) -> Tensor"""

    raise NotImplementedError()


@torch_op("aten::sin")
def aten_sin(self: TFloat) -> TFloat:
    """sin(Tensor self) -> Tensor"""

    return op.Sin(self)


@torch_op("aten::sinh")
def aten_sinh(self: TFloat) -> TFloat:
    """sinh(Tensor self) -> Tensor"""

    return op.Sinh(self)


@torch_op("aten::slice", trace_only=True)
def aten_slice(
    self: TTensor,
    dim: int = 0,
    start: Optional[INT64] = None,
    end: Optional[INT64] = None,
    step: Optional[INT64] = None,
) -> TTensor:
    """slice.Tensor(Tensor(a) self, int dim=0, SymInt? start=None, SymInt? end=None, SymInt step=1) -> Tensor(a)"""

    # TODO: using OptionalHasElement() to check start/end value
    if start is not None:
        start = op.Cast(start, to=INT64.dtype)
        start = op.Reshape(start, op.Constant(value_ints=[-1]))
    else:
        start = op.Constant(value_ints=[0])

    if end is not None:
        end = op.Cast(end, to=INT64.dtype)
        end = op.Reshape(end, op.Constant(value_ints=[-1]))
    else:
        end = op.Constant(value_ints=[_INT64_MAX])

    dim = op.Cast(dim, to=INT64.dtype)
    dim = op.Reshape(dim, op.Constant(value_ints=[-1]))

    if step is not None:
        step = op.Cast(step, to=INT64.dtype)
        step = op.Reshape(step, op.Constant(value_ints=[-1]))
    else:
        step = op.Constant(value_ints=[1])

    return op.Slice(self, start, end, dim, step)


def aten_slice_backward(
    grad_output: TensorType,
    input_sizes: INT64,
    dim: int,
    start: INT64,
    end: INT64,
    step: INT64,
) -> TensorType:
    """slice_backward(Tensor grad_output, SymInt[] input_sizes, int dim, SymInt start, SymInt end, SymInt step) -> Tensor"""

    raise NotImplementedError()


def aten_slice_copy(
    self: TensorType,
    dim: int = 0,
    start: Optional[INT64] = None,
    end: Optional[INT64] = None,
    step: INT64 = 1,
) -> TensorType:
    """slice_copy.Tensor(Tensor self, int dim=0, SymInt? start=None, SymInt? end=None, SymInt step=1) -> Tensor"""

    raise NotImplementedError()


@torch_op("aten::slice_scatter", trace_only=True)
def aten_slice_scatter(
    self: TTensor,
    src: TTensor,
    dim: int = 0,
    start: Optional[INT64] = None,
    end: Optional[INT64] = None,
    step: INT64 = 1,
) -> TTensor:
    """slice_scatter(Tensor self, Tensor src, int dim=0, SymInt? start=None, SymInt? end=None, SymInt step=1) -> Tensor"""

    # Although 'start' and 'end' can be None in signature, but actually 'start' must be specified
    # Assert(start is not None)
    # And, 'end' also must be specified, and end-start must be equal to the size of 'src'
    # Assert(end-start == shape(src) > 0)
    # Try torch sample to get more information:
    # https://pytorch.org/docs/master/generated/torch.slice_scatter.html?highlight=slice_scatter#torch.slice_scatter
    # e.g. if dim=2, shape=5, permute will be [0,1]+[4]+[2,3]=[0,1,4,2,3]
    last = len(src.shape)
    perm = list(range(0, last))
    perm.insert(dim, perm.pop(-1))
    return _aten_slice_scatter_onnx(self, src, start, end, step, dim, perm)


@torch_op("aten::slice_scatter", private=True)
def _aten_slice_scatter_onnx(
    self: TTensor,
    src: TTensor,
    start: INT64,
    end: INT64,
    step: INT64,
    dim: int,
    perm: Sequence[int],
) -> TTensor:
    neg_1 = op.Constant(value_ints=[-1])
    # Get shapes expcept specifide dim
    # e.g. if dim=2, shape=(2,3,5,7), shape_expand will be (2,3,7,1)
    src_shape = op.Shape(src)
    last_dim = op.Reshape(op.Size(src_shape), neg_1)
    dim_tensor = op.Reshape(op.Constant(value_int=dim), neg_1)
    shape_before_dim = op.Slice(src_shape, op.Constant(value_ints=[0]), dim_tensor)
    shape_after_dim = op.Slice(src_shape, op.Add(dim_tensor, 1), last_dim)
    shape_expand = op.Concat(
        shape_before_dim, shape_after_dim, op.Constant(value_ints=[1]), axis=0
    )
    # Generate index but not finalized, need to do transpose later
    # e.g. [[0,1,2],[0,1,2],[0,1,2]...,[0,1,2]], total count = 2x3x7
    index_base = op.Range(start, end, step)  # e.g. [0,1,2]
    index_expand = op.Expand(index_base, shape_expand)
    indices = op.Transpose(index_expand, perm=perm)

    return op.ScatterElements(self, indices, src, axis=dim)


def aten_slogdet(self: TensorType) -> tuple[TensorType, TensorType]:
    """slogdet(Tensor self) -> (Tensor sign, Tensor logabsdet)"""

    raise NotImplementedError()


def aten_smm(self: TensorType, mat2: TensorType) -> TensorType:
    """smm(Tensor self, Tensor mat2) -> Tensor"""

    raise NotImplementedError()


def aten_sort(
    self: TensorType, dim: int = -1, descending: bool = False
) -> tuple[TensorType, TensorType]:
    """sort(Tensor self, int dim=-1, bool descending=False) -> (Tensor values, Tensor indices)"""

    raise NotImplementedError()


def aten_sparse_dim(self: TensorType) -> int:
    """sparse_dim(Tensor self) -> int"""

    raise NotImplementedError()


def aten_sparse_mask(self: TensorType, mask: TensorType) -> TensorType:
    """sparse_mask(Tensor self, Tensor mask) -> Tensor"""

    raise NotImplementedError()


@torch_op("aten::split")
def aten_split(self: TTensor, split_size: INT64, dim: int = 0) -> TTensor:
    """split.Tensor(Tensor(a -> *) self, SymInt split_size, int dim=0) -> Tensor(a)[]"""

    return op.SplitToSequence(self, split_size, axis=dim)


def aten_split_copy(self: TensorType, split_size: INT64, dim: int = 0) -> TensorType:
    """split_copy.Tensor(Tensor self, SymInt split_size, int dim=0) -> Tensor[]"""

    raise NotImplementedError()


@torch_op("aten::split_with_sizes")
def aten_split_with_sizes(self: TTensor, split_sizes: INT64, dim: int = 0) -> TTensor:
    """split_with_sizes(Tensor(a -> *) self, SymInt[] split_sizes, int dim=0) -> Tensor(a)[]"""

    return op.SplitToSequence(self, split_sizes, axis=dim)


def aten_split_with_sizes_copy(
    self: TensorType, split_sizes: INT64, dim: int = 0
) -> TensorType:
    """split_with_sizes_copy(Tensor self, SymInt[] split_sizes, int dim=0) -> Tensor[]"""

    raise NotImplementedError()


@torch_op("aten::sqrt")
def aten_sqrt(self: TFloatOrBFloat16) -> TFloatOrBFloat16:
    """sqrt(Tensor self) -> Tensor"""

    return op.Sqrt(self)


def aten_square(self: TensorType) -> TensorType:
    """square(Tensor self) -> Tensor"""

    raise NotImplementedError()


@torch_op("aten::squeeze")
def aten_squeeze(self: TTensor) -> TTensor:
    """squeeze(Tensor(a) self) -> Tensor(a)"""

    return op.Squeeze(self)


@torch_op("aten::squeeze", overload=True)
def aten_squeeze_dim(self: TTensor, dim: int) -> TTensor:
    result = self
    if op.Size(op.Shape(self)) > 0:  # type: ignore[operator]
        # check if specified dimension is 1, do squeeze
        shape = op.Shape(self)
        dim_size = op.Gather(shape, dim, axis=0)
        if dim_size == 1:
            dims = op.Reshape(dim, op.Constant(value_ints=[-1]))
            result = op.Squeeze(self, dims)

    return result


def aten_squeeze_copy(self: TensorType) -> TensorType:
    """squeeze_copy(Tensor self) -> Tensor"""

    raise NotImplementedError()


def aten_sspaddmm(
    self: TensorType, mat1: TensorType, mat2: TensorType, beta: float = 1.0, alpha: float = 1.0
) -> TensorType:
    """sspaddmm(Tensor self, Tensor mat1, Tensor mat2, *, Scalar beta=1, Scalar alpha=1) -> Tensor"""

    raise NotImplementedError()


@torch_op("aten::stack")
def aten_stack(tensors: Sequence[TTensorOrString], dim: int = 0) -> TTensorOrString:
    """stack(Tensor[] tensors, int dim=0) -> Tensor"""
    return op.ConcatFromSequence(tensors, axis=dim, new_axis=1)


def aten_std(self: TensorType, unbiased: bool = True) -> TensorType:
    """std(Tensor self, bool unbiased=True) -> Tensor"""

    raise NotImplementedError()


def aten_std_mean(self: TensorType, unbiased: bool = True) -> tuple[TensorType, TensorType]:
    """std_mean(Tensor self, bool unbiased=True) -> (Tensor, Tensor)"""

    raise NotImplementedError()


def aten_stft(
    self: TensorType,
    n_fft: int,
    hop_length: Optional[int] = None,
    win_length: Optional[int] = None,
    window: Optional[TensorType] = None,
    normalized: bool = False,
    onesided: Optional[bool] = None,
    return_complex: Optional[bool] = None,
) -> TensorType:
    """stft(Tensor self, int n_fft, int? hop_length=None, int? win_length=None, Tensor? window=None, bool normalized=False, bool? onesided=None, bool? return_complex=None) -> Tensor"""

    raise NotImplementedError()


@torch_op("aten::sub")
def aten_sub(self: TReal, other: TReal, alpha: float = 1.0) -> TReal:
    """sub.Tensor(Tensor self, Tensor other, *, Scalar alpha=1) -> Tensor"""
    alpha = op.CastLike(alpha, other)
    other = op.Mul(other, alpha)

    return op.Sub(self, other)


def aten_subtract(self: TensorType, other: TensorType, alpha: float = 1.0) -> TensorType:
    """subtract.Tensor(Tensor self, Tensor other, *, Scalar alpha=1) -> Tensor"""

    raise NotImplementedError()


@torch_op("aten::sum", trace_only=True)
def aten_sum_dim_IntList(
    self: TReal, dim: Optional[INT64] = None, keepdim: bool = False, dtype: int = -1
) -> TReal:
    """sum(Tensor self, SymInt dim, bool keepdim, *, ScalarType? dtype=None) -> Tensor"""

    # NOTE: trace_only because both if branches need to be the same type, but we have
    # a cast in the if branch.

    # TODO: Combine the overloads when OptionalHasElement() works
    if dim is None:
        result = _aten_sum_dim_none(self, keepdim=keepdim)
    else:
        result = _aten_sum_dim_onnx(self, dim, keepdim=keepdim)

    if dtype != -1:
        result = op.Cast(result, to=dtype)

    return result


@torch_op("aten::sum", private=True)
def _aten_sum_dim_onnx(self: TReal, dim: INT64, keepdim: bool = False) -> TReal:
    self_is_scalar = op.Size(op.Shape(self)) == 0
    if self_is_scalar:
        self = op.Reshape(self, op.Constant(value_ints=[-1]))

    if op.Size(op.Shape(dim)) == 0:
        dim = op.Reshape(dim, op.Constant(value_ints=[-1]))
        dim = op.Cast(dim, to=INT64.dtype)
    result = op.ReduceSum(self, dim, keepdims=keepdim)

    if self_is_scalar:
        result = op.Squeeze(result)
    return result


@torch_op("aten::sum", private=True)
def _aten_sum_dim_none(self: TReal, keepdim: bool = False) -> TReal:
    self_is_scalar = op.Size(op.Shape(self)) == 0
    if self_is_scalar:
        self = op.Reshape(self, op.Constant(value_ints=[-1]))

    result = op.ReduceSum(self, keepdims=keepdim)

    if self_is_scalar:
        result = op.Squeeze(result)
    return result


def aten_sum_to_size(self: TensorType, size: Sequence[int]) -> TensorType:
    """sum_to_size(Tensor self, int[] size) -> Tensor"""

    raise NotImplementedError()


def aten_svd(
    self: TensorType, some: bool = True, compute_uv: bool = True
) -> tuple[TensorType, TensorType, TensorType]:
    """svd(Tensor self, bool some=True, bool compute_uv=True) -> (Tensor U, Tensor S, Tensor V)"""

    raise NotImplementedError()


def aten_swapaxes(self: TensorType, axis0: int, axis1: int) -> TensorType:
    """swapaxes(Tensor(a) self, int axis0, int axis1) -> Tensor(a)"""

    raise NotImplementedError()


def aten_swapdims(self: TensorType, dim0: int, dim1: int) -> TensorType:
    """swapdims(Tensor(a) self, int dim0, int dim1) -> Tensor(a)"""

    raise NotImplementedError()


@torch_op("aten::sym_size")
def aten_sym_size(self: TReal, dim: int = 0) -> TReal:
    """sym_size(Tensor self, int dim) -> Tensor"""
    # NOTE: onnxscript doesn't support attribute process,
    # so op.Shape(self, start=dim, end=dim + 1) is not supported.

    # TODO(titaiwang): ORT==1.15 fixes SegFault
    # https://github.com/microsoft/onnx-script/pull/484#discussion_r1136105039
    # Change the op to:
    # shape = op.Shape(self)
    # idx= op.Reshape(dim, [1])
    # return op.Gather(shape, idx)

    shape = op.Shape(self)
    # Reshape helps dim from int to tensor, and
    # input arguments support attribute processing.
    start = op.Reshape(dim, [1])
    end = op.Reshape(dim + 1, [1])
    return op.Slice(shape, start, end)


def aten_symeig(
    self: TensorType, eigenvectors: bool = False, upper: bool = True
) -> tuple[TensorType, TensorType]:
    """symeig(Tensor self, bool eigenvectors=False, bool upper=True) -> (Tensor eigenvalues, Tensor eigenvectors)"""

    raise NotImplementedError()


@torch_op("aten::t")
def aten_t(self: TTensor) -> TTensor:
    """t(Tensor(a) self) -> Tensor(a)"""

    rank = op.Size(op.Shape(self))
    if rank == 2:
        result = op.Transpose(self, perm=[1, 0])
    else:
        # rank < 2
        result = self
    return result


def aten_t_copy(self: TensorType) -> TensorType:
    """t_copy(Tensor self) -> Tensor"""

    raise NotImplementedError()


def aten_take(self: TensorType, index: TensorType) -> TensorType:
    """take(Tensor self, Tensor index) -> Tensor"""

    raise NotImplementedError()


def aten_take_along_dim(
    self: TensorType, indices: TensorType, dim: Optional[int] = None
) -> TensorType:
    """take_along_dim(Tensor self, Tensor indices, int? dim=None) -> Tensor"""

    raise NotImplementedError()


@torch_op("aten::tan")
def aten_tan(self: TFloat) -> TFloat:
    """tan(Tensor self) -> Tensor"""

    return op.Tan(self)


@torch_op("aten::tanh")
def aten_tanh(self: TFloat) -> TFloat:
    """tanh(Tensor self) -> Tensor"""

    return op.Tanh(self)


def aten_tensordot(
    self: TensorType, other: TensorType, dims_self: Sequence[int], dims_other: Sequence[int]
) -> TensorType:
    """tensordot(Tensor self, Tensor other, int[] dims_self, int[] dims_other) -> Tensor"""

    raise NotImplementedError()


def aten_threshold(self: TensorType, threshold: float, value: float) -> TensorType:
    """threshold(Tensor self, Scalar threshold, Scalar value) -> Tensor"""

    raise NotImplementedError()


def aten_threshold_backward(
    grad_output: TensorType, self: TensorType, threshold: float
) -> TensorType:
    """threshold_backward(Tensor grad_output, Tensor self, Scalar threshold) -> Tensor"""

    raise NotImplementedError()


def aten_tile(self: TensorType, dims: Sequence[int]) -> TensorType:
    """tile(Tensor self, int[] dims) -> Tensor"""

    raise NotImplementedError()


def aten_to_dense(self: TensorType, dtype: Optional[int] = None) -> TensorType:
    """to_dense(Tensor self, ScalarType? dtype=None) -> Tensor"""

    raise NotImplementedError()


def aten_to_dense_backward(grad: TensorType, input: TensorType) -> TensorType:
    """to_dense_backward(Tensor grad, Tensor input) -> Tensor"""

    raise NotImplementedError()


def aten_to_mkldnn(self: TensorType, dtype: Optional[int] = None) -> TensorType:
    """to_mkldnn(Tensor self, ScalarType? dtype=None) -> Tensor"""

    raise NotImplementedError()


def aten_to_mkldnn_backward(grad: TensorType, input: TensorType) -> TensorType:
    """to_mkldnn_backward(Tensor grad, Tensor input) -> Tensor"""

    raise NotImplementedError()


def aten_to_padded_tensor(
    self: TensorType, padding: float, output_size: Optional[INT64] = None
) -> TensorType:
    """to_padded_tensor(Tensor self, float padding, SymInt[]? output_size=None) -> Tensor"""

    raise NotImplementedError()


def aten_to_sparse(self: TensorType) -> TensorType:
    """to_sparse(Tensor self) -> Tensor"""

    raise NotImplementedError()


def aten_to_sparse_bsc(self: TensorType, blocksize: Sequence[int]) -> TensorType:
    """to_sparse_bsc(Tensor self, int[2] blocksize) -> Tensor"""

    raise NotImplementedError()


def aten_to_sparse_bsr(self: TensorType, blocksize: Sequence[int]) -> TensorType:
    """to_sparse_bsr(Tensor self, int[2] blocksize) -> Tensor"""

    raise NotImplementedError()


def aten_to_sparse_csc(self: TensorType) -> TensorType:
    """to_sparse_csc(Tensor self) -> Tensor"""

    raise NotImplementedError()


def aten_to_sparse_csr(self: TensorType) -> TensorType:
    """to_sparse_csr(Tensor self) -> Tensor"""

    raise NotImplementedError()


@torch_op("aten::topk")
def aten_topk(
    self: TReal, k: INT64, dim: int = -1, largest: bool = True, sorted: bool = True
) -> Tuple[TReal, INT64]:
    """topk(Tensor self, int k, int dim=-1, bool largest=True, bool sorted=True) -> (Tensor values, Tensor indices)"""

    self_is_scalar = op.Size(op.Shape(self)) == 0
    if self_is_scalar:
        self = op.Unsqueeze(self, op.Constant(value_ints=[0]))
    k = op.Reshape(op.Cast(k, to=INT64.dtype), op.Constant(value_ints=[1]))
    values, indices = op.TopK(self, k, axis=dim, largest=largest, sorted=sorted)
    if self_is_scalar:
        values = op.Squeeze(values, op.Constant(value_ints=[0]))
        indices = op.Squeeze(indices, op.Constant(value_ints=[0]))
    return values, indices


def aten_trace(self: TensorType) -> TensorType:
    """trace(Tensor self) -> Tensor"""

    raise NotImplementedError()


def aten_trace_backward(grad: TensorType, sizes: INT64) -> TensorType:
    """trace_backward(Tensor grad, SymInt[] sizes) -> Tensor"""

    raise NotImplementedError()


@torch_op("aten::transpose", trace_only=True)
def aten_transpose(self, dim0: int, dim1: int):
    """transpose.int(Tensor(a) self, int dim0, int dim1) -> Tensor(a)"""

    # Use trace only to construct the prem attribute in Transpose
    self_rank = len(self.shape)  # type: ignore[attr-defined]

    if self_rank == 0:
        result = self
    else:
        # Python code, change when onnxscript supports this
        dims = list(range(self_rank))
        dims[dim0], dims[dim1] = dims[dim1], dims[dim0]
        # Python code ends

        result = op.Transpose(self, perm=dims)

    return result


def aten_triangular_solve(
    self: TensorType,
    A: TensorType,
    upper: bool = True,
    transpose: bool = False,
    unitriangular: bool = False,
) -> tuple[TensorType, TensorType]:
    """triangular_solve(Tensor self, Tensor A, bool upper=True, bool transpose=False, bool unitriangular=False) -> (Tensor solution, Tensor cloned_coefficient)"""

    raise NotImplementedError()


@torch_op("aten::tril")
def aten_tril(self: TTensor, diagonal: int = 0) -> TTensor:
    """tril(Tensor self, int diagonal=0) -> Tensor"""

    return op.Trilu(self, diagonal, upper=0)


def aten_tril_indices(row: int, col: int, offset: int = 0) -> TensorType:
    """tril_indices(int row, int col, int offset=0, *, ScalarType? dtype=long, Layout? layout=None, Device? device=None, bool? pin_memory=None) -> Tensor"""

    raise NotImplementedError()


def aten_triplet_margin_loss(
    anchor: TensorType,
    positive: TensorType,
    negative: TensorType,
    margin: float = 1.0,
    p: float = 2.0,
    eps: float = 1e-06,
    swap: bool = False,
    reduction: int = 1,
) -> TensorType:
    """triplet_margin_loss(Tensor anchor, Tensor positive, Tensor negative, float margin=1.0, float p=2, float eps=1e-06, bool swap=False, int reduction=Mean) -> Tensor"""

    raise NotImplementedError()


@torch_op("aten::triu")
def aten_triu(self: TensorType, diagonal: int = 0) -> TensorType:
    """triu(Tensor self, int diagonal=0) -> Tensor"""

    return op.Trilu(self, diagonal, upper=1)


def aten_triu_indices(row: int, col: int, offset: int = 0) -> TensorType:
    """triu_indices(int row, int col, int offset=0, *, ScalarType? dtype=long, Layout? layout=None, Device? device=None, bool? pin_memory=None) -> Tensor"""

    raise NotImplementedError()


def aten_true_divide(self: TensorType, other: TensorType) -> TensorType:
    """true_divide.Tensor(Tensor self, Tensor other) -> Tensor"""

    raise NotImplementedError()


@torch_op("aten::trunc")
def aten_trunc(self: TFloatOrBFloat16) -> TFloatOrBFloat16:
    """trunc(Tensor self) -> Tensor"""

    # Reference https://github.com/onnx/onnx/issues/4588#issuecomment-1463970126
    integer_parts = op.Floor(op.Abs(self))
    is_negative = op.Less(self, 0.0)
    return op.Where(is_negative, op.Neg(integer_parts), integer_parts)


def aten_type_as(self: TensorType, other: TensorType) -> TensorType:
    """type_as(Tensor self, Tensor other) -> Tensor"""

    raise NotImplementedError()


@torch_op("aten::unflatten")
def aten_unflatten(self: TReal, dim: INT64, sizes: INT64):
    """unflatten(Tensor(a) self, int dim, SymInt[] sizes) -> Tensor(a)"""

    self_size = op.Shape(self)

    # PyTorch accepts negative dim as reversed counting
    self_rank = op.Size(self_size)
    dim = self_rank + dim
    dim = dim % self_rank

    head_start_idx = op.Constant(value_ints=[0])
    head_end_idx = op.Reshape(dim, op.Constant(value_ints=[1]))
    head_part_rank = op.Slice(self_size, head_start_idx, head_end_idx)

    tail_start_idx = op.Reshape(dim + 1, op.Constant(value_ints=[1]))
    tail_end_idx = op.Constant(value_ints=[_INT64_MAX])
    tail_part_rank = op.Slice(self_size, tail_start_idx, tail_end_idx)

    final_shape = op.Concat(head_part_rank, sizes, tail_part_rank, axis=0)

    return op.Reshape(self, final_shape)


def aten_unfold(self: TensorType, dimension: int, size: int, step: int) -> TensorType:
    """unfold(Tensor(a) self, int dimension, int size, int step) -> Tensor(a)"""

    raise NotImplementedError()


def aten_unfold_backward(
    grad_in: TensorType, input_sizes: INT64, dim: int, size: int, step: int
) -> TensorType:
    """unfold_backward(Tensor grad_in, SymInt[] input_sizes, int dim, int size, int step) -> Tensor"""

    raise NotImplementedError()


def aten_unfold_copy(self: TensorType, dimension: int, size: int, step: int) -> TensorType:
    """unfold_copy(Tensor self, int dimension, int size, int step) -> Tensor"""

    raise NotImplementedError()


def aten_unique_consecutive(
    self: TensorType,
    return_inverse: bool = False,
    return_counts: bool = False,
    dim: Optional[int] = None,
) -> tuple[TensorType, TensorType, TensorType]:
    """unique_consecutive(Tensor self, bool return_inverse=False, bool return_counts=False, int? dim=None) -> (Tensor, Tensor, Tensor)"""

    raise NotImplementedError()


def aten_unique_dim(
    self: TensorType,
    dim: int,
    sorted: bool = True,
    return_inverse: bool = False,
    return_counts: bool = False,
) -> tuple[TensorType, TensorType, TensorType]:
    """unique_dim(Tensor self, int dim, bool sorted=True, bool return_inverse=False, bool return_counts=False) -> (Tensor, Tensor, Tensor)"""

    raise NotImplementedError()


def aten_unique_dim_consecutive(
    self: TensorType, dim: int, return_inverse: bool = False, return_counts: bool = False
) -> tuple[TensorType, TensorType, TensorType]:
    """unique_dim_consecutive(Tensor self, int dim, bool return_inverse=False, bool return_counts=False) -> (Tensor, Tensor, Tensor)"""

    raise NotImplementedError()


def aten_unsafe_chunk(self: TensorType, chunks: int, dim: int = 0) -> TensorType:
    """unsafe_chunk(Tensor self, int chunks, int dim=0) -> Tensor[]"""

    raise NotImplementedError()


def aten_unsafe_split(self: TensorType, split_size: INT64, dim: int = 0) -> TensorType:
    """unsafe_split.Tensor(Tensor self, SymInt split_size, int dim=0) -> Tensor[]"""

    raise NotImplementedError()


def aten_unsafe_split_with_sizes(
    self: TensorType, split_sizes: INT64, dim: int = 0
) -> TensorType:
    """unsafe_split_with_sizes(Tensor self, SymInt[] split_sizes, int dim=0) -> Tensor[]"""

    raise NotImplementedError()


@torch_op("aten::unsqueeze")
def aten_unsqueeze(self: TTensor, dim: int) -> TTensor:
    """unsqueeze(Tensor(a) self, int dim) -> Tensor(a)"""

    dim = op.Cast(dim, to=INT64.dtype)
    return op.Unsqueeze(self, dim)


def aten_unsqueeze_copy(self: TensorType, dim: int) -> TensorType:
    """unsqueeze_copy(Tensor self, int dim) -> Tensor"""

    raise NotImplementedError()


def aten_value_selecting_reduction_backward(
    grad: TensorType, dim: int, indices: TensorType, sizes: INT64, keepdim: bool
) -> TensorType:
    """value_selecting_reduction_backward(Tensor grad, int dim, Tensor indices, SymInt[] sizes, bool keepdim) -> Tensor"""

    raise NotImplementedError()


def aten_values(self: TensorType) -> TensorType:
    """values(Tensor(a) self) -> Tensor(a)"""

    raise NotImplementedError()


def aten_values_copy(self: TensorType) -> TensorType:
    """values_copy(Tensor self) -> Tensor"""

    raise NotImplementedError()


def aten_vander(
    x: TensorType, N: Optional[int] = None, increasing: bool = False
) -> TensorType:
    """vander(Tensor x, int? N=None, bool increasing=False) -> Tensor"""

    raise NotImplementedError()


def aten_var(self: TensorType, unbiased: bool = True) -> TensorType:
    """var(Tensor self, bool unbiased=True) -> Tensor"""

    raise NotImplementedError()


@torch_op("aten::var_mean", trace_only=True)
def aten_var_mean(self: TReal, unbiased: bool = True) -> Tuple[TReal, TReal]:
    """var_mean(Tensor self, bool unbiased=True) -> (Tensor, Tensor)"""

    # Assume bool(True) and int(1) are same in ONNX, so pass "unbiased" directly as "correction"
    # If not this case, should be explicitly set correction value according to unbiased value
<<<<<<< HEAD
    return _aten_var_mean_onnx(self, correction=int(unbiased), keepdim=False)
=======
    return _aten_var_mean_onnx(self, correction=float(unbiased), keepdim=False)
>>>>>>> 3cb51938


@torch_op("aten::var_mean", overload=True, trace_only=True)
def aten_var_mean_dim(
    self: TReal, dim: Optional[int], unbiased: bool = True, keepdim: bool = False
) -> Tuple[TReal, TReal]:
    """var_mean.dim(Tensor self, int[1]? dim, bool unbiased=True, bool keepdim=False) -> (Tensor, Tensor)"""

    # Although dim is Optional in signature, but we assume it must has value for this overload
    # Assert(dim is not None)
    if isinstance(dim, Tuple):
        dim_tensor = op.Constant(value_ints=dim)
    else:
        dim_tensor = op.Constant(value_int=dim)
<<<<<<< HEAD
    return _aten_var_mean_dim_onnx(self, dim_tensor, correction=int(unbiased), keepdim=keepdim)
=======
    return _aten_var_mean_dim_onnx(
        self, dim_tensor, correction=float(unbiased), keepdim=keepdim
    )
>>>>>>> 3cb51938


@torch_op("aten::var_mean", overload=True, trace_only=True)
def aten_var_mean_correction(
    self: TReal,
    dim: Optional[int] = None,
<<<<<<< HEAD
    correction: Optional[int] = None,
=======
    correction: Optional[float] = None,
>>>>>>> 3cb51938
    keepdim: bool = False,
) -> Tuple[TReal, TReal]:
    """var_mean.correction(Tensor self, int[1]? dim=None, *, Scalar? correction=None, bool keepdim=False) -> (Tensor, Tensor)"""

    if correction is None:
<<<<<<< HEAD
        correction = 1
=======
        correction = 1.0
>>>>>>> 3cb51938

    if dim is None:
        var, mean = _aten_var_mean_onnx(self, correction, keepdim)
    else:
        if isinstance(dim, Tuple):
            dim_tensor = op.Constant(value_ints=dim)
        else:
            dim_tensor = op.Constant(value_int=dim)
        var, mean = _aten_var_mean_dim_onnx(self, dim_tensor, correction, keepdim)
    return var, mean


@torch_op("aten::var_mean", private=True)
def _aten_var_mean_onnx(
<<<<<<< HEAD
    self: TReal, correction: int = 1, keepdim: bool = False
=======
    self: TReal, correction: float = 1.0, keepdim: bool = False
>>>>>>> 3cb51938
) -> Tuple[TReal, TReal]:
    # Compute mean and var
    mean = op.ReduceMean(self, keepdims=keepdim)
    sub_mean = op.Sub(self, mean)
    sqr_mean = op.Mul(sub_mean, sub_mean)
    var = op.ReduceMean(sqr_mean, keepdims=keepdim)
    # Adjust var according to correction value
<<<<<<< HEAD
    if correction != 0:
        self_shape = op.Shape(self)
        numel_int = op.ReduceProd(self_shape, keepdims=0)
        numel_float = op.Cast(numel_int, to=FLOAT.dtype)
        mul = op.Mul(var, numel_float)
        sub = op.Sub(numel_int, correction)
        var = op.Div(mul, op.Cast(sub, to=FLOAT.dtype))
=======
    if correction != 0.0:
        self_shape = op.Shape(self)
        numel_float = op.Cast(op.ReduceProd(self_shape, keepdims=0), to=FLOAT.dtype)
        mul = op.Mul(var, numel_float)
        sub = op.Sub(numel_float, correction)
        var = op.Div(mul, sub)
>>>>>>> 3cb51938

    return var, mean


@torch_op("aten::var_mean", private=True)
def _aten_var_mean_dim_onnx(
<<<<<<< HEAD
    self: TReal, dim: INT64, correction: int, keepdim: bool = False
=======
    self: TReal, dim: INT64, correction: float, keepdim: bool = False
>>>>>>> 3cb51938
) -> Tuple[TReal, TReal]:
    if op.Size(op.Shape(dim)) == 0:
        dim = op.Unsqueeze(dim, axes=0)
    # Computer mean and var
    mean = op.ReduceMean(self, dim, keepdims=keepdim)
    sub_mean = op.Sub(self, op.ReduceMean(self, dim, keepdims=1))
    sqr_mean = op.Mul(sub_mean, sub_mean)
    var = op.ReduceMean(sqr_mean, dim, keepdims=keepdim)
    # Adjust var according to correction value
<<<<<<< HEAD
    if correction != 0:
        self_shape = op.Shape(self)
        dim_size = op.Gather(self_shape, dim, axis=0)
        numel_int = op.ReduceProd(dim_size, keepdims=0)
        numel_float = op.Cast(numel_int, to=FLOAT.dtype)
        mul = op.Mul(var, numel_float)
        sub = op.Sub(numel_int, correction)
        var = op.Div(mul, op.Cast(sub, to=FLOAT.dtype))
=======
    if correction != 0.0:
        self_shape = op.Shape(self)
        dim_size = op.Gather(self_shape, dim, axis=0)
        numel_float = op.Cast(op.ReduceProd(dim_size, keepdims=0), to=FLOAT.dtype)
        mul = op.Mul(var, numel_float)
        sub = op.Sub(numel_float, correction)
        var = op.Div(mul, sub)
>>>>>>> 3cb51938

    return var, mean


def aten_vdot(self: TensorType, other: TensorType) -> TensorType:
    """vdot(Tensor self, Tensor other) -> Tensor"""

    raise NotImplementedError()


@torch_op("aten::view")
def aten_view(self: TTensor, size: IntType) -> TTensor:
    """view(Tensor(a) self, SymInt[] size) -> Tensor(a)"""

    size = op.Cast(size, to=INT64.dtype)  # Reshape only support INT64 as second input
    return op.Reshape(self, size)


def aten_view_as(self: TensorType, other: TensorType) -> TensorType:
    """view_as(Tensor(a) self, Tensor other) -> Tensor(a)"""

    raise NotImplementedError()


def aten_view_as_complex(self: TensorType) -> TensorType:
    """view_as_complex(Tensor(a) self) -> Tensor(a)"""

    raise NotImplementedError()


def aten_view_as_complex_copy(self: TensorType) -> TensorType:
    """view_as_complex_copy(Tensor self) -> Tensor"""

    raise NotImplementedError()


def aten_view_as_real(self: TensorType) -> TensorType:
    """view_as_real(Tensor(a) self) -> Tensor(a)"""

    raise NotImplementedError()


def aten_view_as_real_copy(self: TensorType) -> TensorType:
    """view_as_real_copy(Tensor self) -> Tensor"""

    raise NotImplementedError()


def aten_view_copy(self: TensorType, size: INT64) -> TensorType:
    """view_copy(Tensor self, SymInt[] size) -> Tensor"""

    raise NotImplementedError()


def aten_vstack(tensors: Sequence[TensorType]) -> TensorType:
    """vstack(Tensor[] tensors) -> Tensor"""

    raise NotImplementedError()


@torch_op("aten::where")
def aten_where(condition: BOOL, self: TTensor, other: TTensor) -> TTensor:
    """where.self(Tensor condition, Tensor self, Tensor other) -> Tensor"""

    return op.Where(condition, self, other)


def aten_xor(self: TensorType, other: TensorType) -> TensorType:
    """__xor__.Tensor(Tensor self, Tensor other) -> Tensor"""

    raise NotImplementedError()


@torch_op("aten::zeros")
def aten_zeros(size: IntType, dtype: int = FLOAT.dtype):
    """zeros(SymInt[] size, *, ScalarType? dtype=None, Layout? layout=None, Device? device=None, bool? pin_memory=None) -> Tensor"""

    size = op.Cast(size, to=INT64.dtype)
    zero = op.Constant(value_float=0.0)
    zero = op.Cast(zero, to=dtype)

    return op.Expand(zero, size)


@torch_op("aten::zeros_like", trace_only=True)
def aten_zeros_like(self: TTensor, dtype: int = -1) -> TTensor:
    """zeros_like(Tensor self, *, ScalarType? dtype=None, Layout? layout=None, Device? device=None, bool? pin_memory=None, MemoryFormat? memory_format=None) -> Tensor"""

    # NOTE: trace_only because both if branches need to be the same type, but we have
    # a cast in the if branch.

    if dtype == -1:
        zero = op.CastLike(0, self)
    else:
        zero = op.Cast(0, to=dtype)

    return _aten_zeros_like_onnx(self, zero)


@torch_op("aten::zeros_like", private=True)
def _aten_zeros_like_onnx(self: TTensor, zero) -> TTensor:
    shape = op.Shape(self)
    return op.Expand(zero, shape)<|MERGE_RESOLUTION|>--- conflicted
+++ resolved
@@ -6090,11 +6090,7 @@
 
     # Assume bool(True) and int(1) are same in ONNX, so pass "unbiased" directly as "correction"
     # If not this case, should be explicitly set correction value according to unbiased value
-<<<<<<< HEAD
-    return _aten_var_mean_onnx(self, correction=int(unbiased), keepdim=False)
-=======
     return _aten_var_mean_onnx(self, correction=float(unbiased), keepdim=False)
->>>>>>> 3cb51938
 
 
 @torch_op("aten::var_mean", overload=True, trace_only=True)
@@ -6109,34 +6105,22 @@
         dim_tensor = op.Constant(value_ints=dim)
     else:
         dim_tensor = op.Constant(value_int=dim)
-<<<<<<< HEAD
-    return _aten_var_mean_dim_onnx(self, dim_tensor, correction=int(unbiased), keepdim=keepdim)
-=======
     return _aten_var_mean_dim_onnx(
         self, dim_tensor, correction=float(unbiased), keepdim=keepdim
     )
->>>>>>> 3cb51938
 
 
 @torch_op("aten::var_mean", overload=True, trace_only=True)
 def aten_var_mean_correction(
     self: TReal,
     dim: Optional[int] = None,
-<<<<<<< HEAD
-    correction: Optional[int] = None,
-=======
     correction: Optional[float] = None,
->>>>>>> 3cb51938
     keepdim: bool = False,
 ) -> Tuple[TReal, TReal]:
     """var_mean.correction(Tensor self, int[1]? dim=None, *, Scalar? correction=None, bool keepdim=False) -> (Tensor, Tensor)"""
 
     if correction is None:
-<<<<<<< HEAD
-        correction = 1
-=======
         correction = 1.0
->>>>>>> 3cb51938
 
     if dim is None:
         var, mean = _aten_var_mean_onnx(self, correction, keepdim)
@@ -6151,11 +6135,7 @@
 
 @torch_op("aten::var_mean", private=True)
 def _aten_var_mean_onnx(
-<<<<<<< HEAD
-    self: TReal, correction: int = 1, keepdim: bool = False
-=======
     self: TReal, correction: float = 1.0, keepdim: bool = False
->>>>>>> 3cb51938
 ) -> Tuple[TReal, TReal]:
     # Compute mean and var
     mean = op.ReduceMean(self, keepdims=keepdim)
@@ -6163,33 +6143,19 @@
     sqr_mean = op.Mul(sub_mean, sub_mean)
     var = op.ReduceMean(sqr_mean, keepdims=keepdim)
     # Adjust var according to correction value
-<<<<<<< HEAD
-    if correction != 0:
-        self_shape = op.Shape(self)
-        numel_int = op.ReduceProd(self_shape, keepdims=0)
-        numel_float = op.Cast(numel_int, to=FLOAT.dtype)
-        mul = op.Mul(var, numel_float)
-        sub = op.Sub(numel_int, correction)
-        var = op.Div(mul, op.Cast(sub, to=FLOAT.dtype))
-=======
     if correction != 0.0:
         self_shape = op.Shape(self)
         numel_float = op.Cast(op.ReduceProd(self_shape, keepdims=0), to=FLOAT.dtype)
         mul = op.Mul(var, numel_float)
         sub = op.Sub(numel_float, correction)
         var = op.Div(mul, sub)
->>>>>>> 3cb51938
 
     return var, mean
 
 
 @torch_op("aten::var_mean", private=True)
 def _aten_var_mean_dim_onnx(
-<<<<<<< HEAD
-    self: TReal, dim: INT64, correction: int, keepdim: bool = False
-=======
     self: TReal, dim: INT64, correction: float, keepdim: bool = False
->>>>>>> 3cb51938
 ) -> Tuple[TReal, TReal]:
     if op.Size(op.Shape(dim)) == 0:
         dim = op.Unsqueeze(dim, axes=0)
@@ -6199,16 +6165,6 @@
     sqr_mean = op.Mul(sub_mean, sub_mean)
     var = op.ReduceMean(sqr_mean, dim, keepdims=keepdim)
     # Adjust var according to correction value
-<<<<<<< HEAD
-    if correction != 0:
-        self_shape = op.Shape(self)
-        dim_size = op.Gather(self_shape, dim, axis=0)
-        numel_int = op.ReduceProd(dim_size, keepdims=0)
-        numel_float = op.Cast(numel_int, to=FLOAT.dtype)
-        mul = op.Mul(var, numel_float)
-        sub = op.Sub(numel_int, correction)
-        var = op.Div(mul, op.Cast(sub, to=FLOAT.dtype))
-=======
     if correction != 0.0:
         self_shape = op.Shape(self)
         dim_size = op.Gather(self_shape, dim, axis=0)
@@ -6216,7 +6172,6 @@
         mul = op.Mul(var, numel_float)
         sub = op.Sub(numel_float, correction)
         var = op.Div(mul, sub)
->>>>>>> 3cb51938
 
     return var, mean
 
