# --------------------------------------------------------------------------
# Copyright (c) Microsoft Corporation. All rights reserved.
# Licensed under the MIT License.
# --------------------------------------------------------------------------
# mypy: disable-error-code="misc,arg-type,type-arg,valid-type,assignment,return-value"
"""torch.ops.aten operators under the `core` module.

- No inplace operators.
- All functions should not have the script() decorator. This is because
    we want to delay the compilation of the function.
"""
from __future__ import annotations

from typing import Any, Optional, Sequence, Tuple, Union

from onnxscript import BOOL, DOUBLE, FLOAT, INT16, INT32, INT64
from onnxscript.function_libs.torch_aten.registration import torch_op
from onnxscript.function_libs.torch_aten.typing import (
    IntType,
    TFloat,
    TFloatOrBFloat16,
    TInt,
    TReal,
    TRealUnlessFloat16OrInt8,
    TRealUnlessInt16OrInt8,
    TTensor,
)
from onnxscript.onnx_opset import opset18 as op
from onnxscript.onnx_types import TensorType


@torch_op("aten::abs")
def aten_abs(self: TReal) -> TReal:
    # abs(Tensor self) -> Tensor

    return op.Abs(self)


@torch_op("aten::acos")
def aten_acos(self: TFloat) -> TFloat:
    # acos(Tensor self) -> Tensor

    return op.Acos(self)


@torch_op("aten::acosh")
def aten_acosh(self: TFloat) -> TFloat:
    # acosh(Tensor self) -> Tensor

    return op.Acosh(self)


@torch_op("aten::add")
def aten_add(self: TReal, other: TReal, alpha: float = 1) -> TReal:
    # add.Tensor(Tensor self, Tensor other, *, Scalar alpha=1) -> Tensor
    if alpha != 1:
        other = op.Mul(other, alpha)
    return op.Add(self, other)


def aten_addbmm(
    self: TensorType, batch1: TensorType, batch2: TensorType, beta: float = 1, alpha: float = 1
) -> TensorType:
    # addbmm(Tensor self, Tensor batch1, Tensor batch2, *, Scalar beta=1, Scalar alpha=1) -> Tensor

    raise NotImplementedError()


def aten_addcdiv(
    self: TensorType, tensor1: TensorType, tensor2: TensorType, value: float = 1
) -> TensorType:
    # addcdiv(Tensor self, Tensor tensor1, Tensor tensor2, *, Scalar value=1) -> Tensor

    raise NotImplementedError()


def aten_addcmul(
    self: TensorType, tensor1: TensorType, tensor2: TensorType, value: float = 1
) -> TensorType:
    # addcmul(Tensor self, Tensor tensor1, Tensor tensor2, *, Scalar value=1) -> Tensor

    raise NotImplementedError()


@torch_op("aten::addmm")
def aten_addmm(
    self: TFloat, mat1: TFloat, mat2: TFloat, beta: float = 1, alpha: float = 1
) -> TFloat:
    # addmm(Tensor self, Tensor mat1, Tensor mat2, *, Scalar beta=1, Scalar alpha=1) -> Tensor

    mat1_mat2 = op.MatMul(mat1, mat2)
    scaled_mat1_mat2 = op.Mul(mat1_mat2, alpha)
    scaled_self = op.Mul(self, beta)
    return op.Add(scaled_self, scaled_mat1_mat2)


def aten_addmv(
    self: TensorType, mat: TensorType, vec: TensorType, beta: float = 1, alpha: float = 1
) -> TensorType:
    # addmv(Tensor self, Tensor mat, Tensor vec, *, Scalar beta=1, Scalar alpha=1) -> Tensor

    raise NotImplementedError()


def aten_addr(
    self: TensorType, vec1: TensorType, vec2: TensorType, beta: float = 1, alpha: float = 1
) -> TensorType:
    # addr(Tensor self, Tensor vec1, Tensor vec2, *, Scalar beta=1, Scalar alpha=1) -> Tensor

    raise NotImplementedError()


def aten_adjoint(self: TensorType) -> TensorType:
    # adjoint(Tensor(a) self) -> Tensor(a)

    raise NotImplementedError()


def aten_affine_grid_generator(
    theta: TensorType, size: Sequence[int], align_corners: bool
) -> TensorType:
    # affine_grid_generator(Tensor theta, int[] size, bool align_corners) -> Tensor

    raise NotImplementedError()


def aten_affine_grid_generator_backward(
    grad: TensorType, size: Sequence[int], align_corners: bool
) -> TensorType:
    # affine_grid_generator_backward(Tensor grad, int[] size, bool align_corners) -> Tensor

    raise NotImplementedError()


def aten_alias(self: TensorType) -> TensorType:
    # alias(Tensor(a) self) -> Tensor(a)

    raise NotImplementedError()


def aten_alias_copy(self: TensorType) -> TensorType:
    # alias_copy(Tensor self) -> Tensor

    raise NotImplementedError()


def aten_align_as(self: TensorType, other: TensorType) -> TensorType:
    # align_as(Tensor self, Tensor other) -> Tensor

    raise NotImplementedError()


def aten_align_tensors(tensors: Sequence[TensorType]) -> TensorType:
    # align_tensors(Tensor[] tensors) -> Tensor[]

    raise NotImplementedError()


def aten_align_to(self: TensorType, names: Sequence[str]) -> TensorType:
    # align_to(Tensor(a) self, Dimname[] names) -> Tensor(a)

    raise NotImplementedError()


def aten_all(self: TensorType) -> TensorType:
    # all(Tensor self) -> Tensor

    raise NotImplementedError()


def aten_allclose(
    self: TensorType,
    other: TensorType,
    rtol: float = 1e-05,
    atol: float = 1e-08,
    equal_nan: bool = False,
) -> bool:
    # allclose(Tensor self, Tensor other, float rtol=1e-05, float atol=1e-08, bool equal_nan=False) -> bool

    raise NotImplementedError()


def aten_alpha_dropout(input: TensorType, p: float, train: bool) -> TensorType:
    # alpha_dropout(Tensor input, float p, bool train) -> Tensor

    raise NotImplementedError()


<<<<<<< HEAD
@torch_op("aten::amax")  # FIXME: Uncomment when CI uses onnx 1.13
def aten_amax(self: TReal, dim: INT64, keepdim: int) -> TReal:
=======
@torch_op("aten::amax")
def aten_amax(self: TReal, dim: INT64, keepdim: int = 0) -> TReal:
>>>>>>> dfaf174a
    # amax(Tensor self, int[1] dim=[], bool keepdim=False) -> Tensor

    # TODO(justinchuby): Make dim optional, keepdim bool
    return op.ReduceMax(self, dim, keepdims=keepdim)


@torch_op("aten::amin")
def aten_amin(self: TReal, dim: INT64, keepdim: int = 0) -> TReal:
    # amin(Tensor self, int[1] dim=[], bool keepdim=False) -> Tensor

    # TODO(justinchuby): Make dim optional, keepdim bool
    return op.ReduceMin(self, dim, keepdims=keepdim)


def aten_aminmax(
    self: TensorType, dim: Optional[int] = None, keepdim: bool = False
) -> tuple[TensorType, TensorType]:
    # aminmax(Tensor self, *, int? dim=None, bool keepdim=False) -> (Tensor min, Tensor max)

    raise NotImplementedError()


def aten_and(self: TensorType, other: TensorType) -> TensorType:
    # __and__.Tensor(Tensor self, Tensor other) -> Tensor

    raise NotImplementedError()


def aten_angle(self: TensorType) -> TensorType:
    # angle(Tensor self) -> Tensor

    raise NotImplementedError()


def aten_any(self: TensorType) -> TensorType:
    # any(Tensor self) -> Tensor

    raise NotImplementedError()


@torch_op("aten::arange")
def aten_arange(end: Union[DOUBLE, FLOAT, INT16, INT32, INT64], dtype: int = -1) -> TensorType:
    # arange(Scalar end, *, ScalarType? dtype=None, Layout? layout=None, Device? device=None, bool? pin_memory=None) -> Tensor

    # Cast input to double if dtype is specified, because the input dtype may be e.g. bool
    # which Range does not support. The output type is ensured because the output
    # is casted to the specified dtype.
    if dtype != -1:
        end = op.Cast(end, to=DOUBLE.dtype)

    result = op.Range(0, end, 1)
    if dtype != -1:
        result = op.Cast(result, to=dtype)

    return result


@torch_op("aten::arange", overload=True)
def aten_arange_start(
    start: TRealUnlessFloat16OrInt8, end: TRealUnlessFloat16OrInt8, dtype: int = -1
) -> TensorType:
    # arange.start(Scalar start, Scalar end, *, ScalarType? dtype=None, Layout? layout=None, Device? device=None, bool? pin_memory=None) -> Tensor

    # Cast input to double if dtype is specified, because the input dtype may be e.g. bool
    # which Range does not support. The output type is ensured because the output
    # is casted to the specified dtype.
    if dtype != -1:
        start = op.Cast(start, to=DOUBLE.dtype)
        end = op.Cast(end, to=DOUBLE.dtype)

    result = op.Range(start, end, 1)
    if dtype != -1:
        result = op.Cast(result, to=dtype)

    return result


@torch_op("aten::arange", overload=True)
def aten_arange_start_step(
    start: TRealUnlessFloat16OrInt8,
    end: TRealUnlessFloat16OrInt8,
    step: TRealUnlessFloat16OrInt8,
    dtype: int = -1,
) -> TensorType:
    # arange.start_step(Scalar start, Scalar end, Scalar step=1, *, ScalarType? dtype=None, Layout? layout=None, Device? device=None, bool? pin_memory=None) -> Tensor

    # Cast input to double if dtype is specified, because the input dtype may be e.g. bool
    # which Range does not support. The output type is ensured because the output
    # is casted to the specified dtype.
    if dtype != -1:
        start = op.Cast(start, to=DOUBLE.dtype)
        end = op.Cast(end, to=DOUBLE.dtype)
        step = op.Cast(step, to=DOUBLE.dtype)

    result = op.Range(start, end, step)
    if dtype != -1:
        result = op.Cast(result, to=dtype)

    return result


def aten_arccos(self: TensorType) -> TensorType:
    # arccos(Tensor self) -> Tensor

    raise NotImplementedError()


def aten_arccosh(self: TensorType) -> TensorType:
    # arccosh(Tensor self) -> Tensor

    raise NotImplementedError()


def aten_arcsin(self: TensorType) -> TensorType:
    # arcsin(Tensor self) -> Tensor

    raise NotImplementedError()


def aten_arcsinh(self: TensorType) -> TensorType:
    # arcsinh(Tensor self) -> Tensor

    raise NotImplementedError()


def aten_arctan(self: TensorType) -> TensorType:
    # arctan(Tensor self) -> Tensor

    raise NotImplementedError()


def aten_arctan2(self: TensorType, other: TensorType) -> TensorType:
    # arctan2(Tensor self, Tensor other) -> Tensor

    raise NotImplementedError()


def aten_arctanh(self: TensorType) -> TensorType:
    # arctanh(Tensor self) -> Tensor

    raise NotImplementedError()


def aten_argmax(
    self: TensorType, dim: Optional[int] = None, keepdim: bool = False
) -> TensorType:
    # argmax(Tensor self, int? dim=None, bool keepdim=False) -> Tensor

    raise NotImplementedError()


def aten_argmin(
    self: TensorType, dim: Optional[int] = None, keepdim: bool = False
) -> TensorType:
    # argmin(Tensor self, int? dim=None, bool keepdim=False) -> Tensor

    raise NotImplementedError()


def aten_argsort(self: TensorType, dim: int = -1, descending: bool = False) -> TensorType:
    # argsort(Tensor self, int dim=-1, bool descending=False) -> Tensor

    raise NotImplementedError()


def aten_argwhere(self: TensorType) -> TensorType:
    # argwhere(Tensor self) -> Tensor

    raise NotImplementedError()


def aten_as_strided(
    self: TensorType, size: INT64, stride: INT64, storage_offset: Optional[INT64] = None
) -> TensorType:
    # as_strided(Tensor(a) self, SymInt[] size, SymInt[] stride, SymInt? storage_offset=None) -> Tensor(a)

    raise NotImplementedError()


def aten_as_strided_copy(
    self: TensorType, size: INT64, stride: INT64, storage_offset: Optional[INT64] = None
) -> TensorType:
    # as_strided_copy(Tensor self, SymInt[] size, SymInt[] stride, SymInt? storage_offset=None) -> Tensor

    raise NotImplementedError()


def aten_as_strided_scatter(
    self: TensorType,
    src: TensorType,
    size: INT64,
    stride: INT64,
    storage_offset: Optional[INT64] = None,
) -> TensorType:
    # as_strided_scatter(Tensor self, Tensor src, SymInt[] size, SymInt[] stride, SymInt? storage_offset=None) -> Tensor

    raise NotImplementedError()


@torch_op("aten::asin")
def aten_asin(self: TFloat) -> TFloat:
    # asin(Tensor self) -> Tensor

    return op.Asin(self)


@torch_op("aten::asinh")
def aten_asinh(self: TFloat) -> TFloat:
    # asinh(Tensor self) -> Tensor

    return op.Asinh(self)


@torch_op("aten::atan")
def aten_atan(self: TFloat) -> TFloat:
    # atan(Tensor self) -> Tensor

    return op.Atan(self)


def aten_atan2(self: TensorType, other: TensorType) -> TensorType:
    # atan2(Tensor self, Tensor other) -> Tensor

    raise NotImplementedError()


@torch_op("aten::atanh")
def aten_atanh(self: TFloat) -> TFloat:
    # atanh(Tensor self) -> Tensor

    return op.Atanh(self)


def aten_atleast_1d(self: TensorType) -> TensorType:
    # atleast_1d(Tensor self) -> Tensor

    raise NotImplementedError()


def aten_atleast_2d(self: TensorType) -> TensorType:
    # atleast_2d(Tensor self) -> Tensor

    raise NotImplementedError()


def aten_atleast_3d(self: TensorType) -> TensorType:
    # atleast_3d(Tensor self) -> Tensor

    raise NotImplementedError()


def aten_avg_pool1d(
    self: TensorType,
    kernel_size: Sequence[int],
    stride: Optional[Sequence[int]] = None,
    padding: Sequence[int] = (0,),
    ceil_mode: bool = False,
    count_include_pad: bool = True,
) -> TensorType:
    # avg_pool1d(Tensor self, int[1] kernel_size, int[1] stride=[], int[1] padding=0, bool ceil_mode=False, bool count_include_pad=True) -> Tensor

    raise NotImplementedError()


def aten_baddbmm(
    self: TensorType, batch1: TensorType, batch2: TensorType, beta: float = 1, alpha: float = 1
) -> TensorType:
    # baddbmm(Tensor self, Tensor batch1, Tensor batch2, *, Scalar beta=1, Scalar alpha=1) -> Tensor

    raise NotImplementedError()


def aten_bartlett_window(window_length: int) -> TensorType:
    # bartlett_window(int window_length, *, ScalarType? dtype=None, Layout? layout=None, Device? device=None, bool? pin_memory=None) -> Tensor

    raise NotImplementedError()


def aten_batch_norm(
    input: TensorType,
    weight: Optional[TensorType],
    bias: Optional[TensorType],
    running_mean: Optional[TensorType],
    running_var: Optional[TensorType],
    training: bool,
    momentum: float,
    eps: float,
    cudnn_enabled: bool,
) -> TensorType:
    # batch_norm(Tensor input, Tensor? weight, Tensor? bias, Tensor? running_mean, Tensor? running_var, bool training, float momentum, float eps, bool cudnn_enabled) -> Tensor

    raise NotImplementedError()


def aten_batch_norm_backward_elemt(
    grad_out: TensorType,
    input: TensorType,
    mean: TensorType,
    invstd: TensorType,
    weight: Optional[TensorType],
    mean_dy: TensorType,
    mean_dy_xmu: TensorType,
    count: TensorType,
) -> TensorType:
    # batch_norm_backward_elemt(Tensor grad_out, Tensor input, Tensor mean, Tensor invstd, Tensor? weight, Tensor mean_dy, Tensor mean_dy_xmu, Tensor count) -> Tensor

    raise NotImplementedError()


def aten_batch_norm_backward_reduce(
    grad_out: TensorType,
    input: TensorType,
    mean: TensorType,
    invstd: TensorType,
    weight: Optional[TensorType],
    input_g: bool,
    weight_g: bool,
    bias_g: bool,
) -> tuple[TensorType, TensorType, TensorType, TensorType]:
    # batch_norm_backward_reduce(Tensor grad_out, Tensor input, Tensor mean, Tensor invstd, Tensor? weight, bool input_g, bool weight_g, bool bias_g) -> (Tensor, Tensor, Tensor, Tensor)

    raise NotImplementedError()


def aten_batch_norm_elemt(
    input: TensorType,
    weight: Optional[TensorType],
    bias: Optional[TensorType],
    mean: TensorType,
    invstd: TensorType,
    eps: float,
) -> TensorType:
    # batch_norm_elemt(Tensor input, Tensor? weight, Tensor? bias, Tensor mean, Tensor invstd, float eps) -> Tensor

    raise NotImplementedError()


def aten_batch_norm_gather_stats(
    input: TensorType,
    mean: TensorType,
    invstd: TensorType,
    running_mean: Optional[TensorType],
    running_var: Optional[TensorType],
    momentum: float,
    eps: float,
    count: int,
) -> tuple[TensorType, TensorType]:
    # batch_norm_gather_stats(Tensor input, Tensor mean, Tensor invstd, Tensor? running_mean, Tensor? running_var, float momentum, float eps, int count) -> (Tensor, Tensor)

    raise NotImplementedError()


def aten_batch_norm_gather_stats_with_counts(
    input: TensorType,
    mean: TensorType,
    invstd: TensorType,
    running_mean: Optional[TensorType],
    running_var: Optional[TensorType],
    momentum: float,
    eps: float,
    counts: TensorType,
) -> tuple[TensorType, TensorType]:
    # batch_norm_gather_stats_with_counts(Tensor input, Tensor mean, Tensor invstd, Tensor? running_mean, Tensor? running_var, float momentum, float eps, Tensor counts) -> (Tensor, Tensor)

    raise NotImplementedError()


def aten_batch_norm_stats(input: TensorType, eps: float) -> tuple[TensorType, TensorType]:
    # batch_norm_stats(Tensor input, float eps) -> (Tensor, Tensor)

    raise NotImplementedError()


def aten_batch_norm_update_stats(
    input: TensorType,
    running_mean: Optional[TensorType],
    running_var: Optional[TensorType],
    momentum: float,
) -> tuple[TensorType, TensorType]:
    # batch_norm_update_stats(Tensor input, Tensor? running_mean, Tensor? running_var, float momentum) -> (Tensor, Tensor)

    raise NotImplementedError()


def aten_bernoulli(self: TensorType, generator: Optional[str] = None) -> TensorType:
    # bernoulli(Tensor self, *, Generator? generator=None) -> Tensor

    raise NotImplementedError()


def aten_bilinear(
    input1: TensorType,
    input2: TensorType,
    weight: TensorType,
    bias: Optional[TensorType] = None,
) -> TensorType:
    # bilinear(Tensor input1, Tensor input2, Tensor weight, Tensor? bias=None) -> Tensor

    raise NotImplementedError()


def aten_binary_cross_entropy_with_logits(
    self: TensorType,
    target: TensorType,
    weight: Optional[TensorType] = None,
    pos_weight: Optional[TensorType] = None,
    reduction: int = 1,
) -> TensorType:
    # binary_cross_entropy_with_logits(Tensor self, Tensor target, Tensor? weight=None, Tensor? pos_weight=None, int reduction=Mean) -> Tensor

    raise NotImplementedError()


def aten_bincount(
    self: TensorType, weights: Optional[TensorType] = None, minlength: int = 0
) -> TensorType:
    # bincount(Tensor self, Tensor? weights=None, int minlength=0) -> Tensor

    raise NotImplementedError()


def aten_binomial(
    count: TensorType, prob: TensorType, generator: Optional[str] = None
) -> TensorType:
    # binomial(Tensor count, Tensor prob, Generator? generator=None) -> Tensor

    raise NotImplementedError()


@torch_op("aten::bitwise_and")
def aten_bitwise_and(self: TInt, other: TInt) -> TInt:
    # bitwise_and.Tensor(Tensor self, Tensor other) -> Tensor

    return op.BitwiseAnd(self, other)


@torch_op("aten::bitwise_left_shift")
def aten_bitwise_left_shift(self: TInt, other: TInt) -> TInt:
    # bitwise_left_shift.Tensor(Tensor self, Tensor other) -> Tensor

    return op.BitShift(self, other, direction="LEFT")


@torch_op("aten::bitwise_not")
def aten_bitwise_not(self: TInt) -> TInt:
    # bitwise_not(Tensor self) -> Tensor

    return op.BitwiseNot(self)


@torch_op("aten::bitwise_or")
def aten_bitwise_or(self: TInt, other: TInt) -> TInt:
    # bitwise_or.Tensor(Tensor self, Tensor other) -> Tensor

    return op.BitwiseOr(self, other)


@torch_op("aten::bitwise_right_shift")
def aten_bitwise_right_shift(self: TInt, other: TInt) -> TInt:
    # bitwise_right_shift.Tensor(Tensor self, Tensor other) -> Tensor

    return op.BitShift(self, other, direction="RIGHT")


@torch_op("aten::bitwise_xor")
def aten_bitwise_xor(self: TInt, other: TInt) -> TInt:
    # bitwise_xor.Tensor(Tensor self, Tensor other) -> Tensor

    return op.BitwiseXor(self, other)


def aten_blackman_window(window_length: int) -> TensorType:
    # blackman_window(int window_length, *, ScalarType? dtype=None, Layout? layout=None, Device? device=None, bool? pin_memory=None) -> Tensor

    raise NotImplementedError()


def aten_block_diag(tensors: Sequence[TensorType]) -> TensorType:
    # block_diag(Tensor[] tensors) -> Tensor

    raise NotImplementedError()


@torch_op("aten::bmm")
def aten_bmm(self: TFloat, mat2: TFloat) -> TFloat:
    # bmm(Tensor self, Tensor mat2) -> Tensor

    return op.MatMul(self, mat2)


def aten_broadcast_tensors(tensors: Sequence[TensorType]) -> TensorType:
    # broadcast_tensors(Tensor[] tensors) -> Tensor[]

    raise NotImplementedError()


def aten_broadcast_to(self: TensorType, size: INT64) -> TensorType:
    # broadcast_to(Tensor(a) self, SymInt[] size) -> Tensor(a)

    raise NotImplementedError()


def aten_bucketize(
    self: TensorType, boundaries: TensorType, out_int32: bool = False, right: bool = False
) -> TensorType:
    # bucketize.Tensor(Tensor self, Tensor boundaries, *, bool out_int32=False, bool right=False) -> Tensor

    raise NotImplementedError()


def aten_can_cast(from_: int, to: int) -> bool:
    # can_cast(ScalarType from, ScalarType to) -> bool

    raise NotImplementedError()


def aten_cartesian_prod(tensors: Sequence[TensorType]) -> TensorType:
    # cartesian_prod(Tensor[] tensors) -> Tensor

    raise NotImplementedError()


@torch_op("aten::cat", trace_only=True)
def aten_cat(tensors: Sequence[TTensor], dim: int = 0) -> TTensor:
    # cat(Tensor[] tensors, int dim=0) -> Tensor

    num_of_input = len(tensors)  # len() function not support yet
    a = op.SequenceEmpty()
    for i in range(num_of_input):
        a = op.SequenceInsert(a, tensors[i])
    return op.ConcatFromSequence(a, axis=dim)


def aten_ccol_indices(self: TensorType) -> TensorType:
    # ccol_indices(Tensor(a) self) -> Tensor(a)

    raise NotImplementedError()


def aten_ccol_indices_copy(self: TensorType) -> TensorType:
    # ccol_indices_copy(Tensor self) -> Tensor

    raise NotImplementedError()


def aten_cdist(
    x1: TensorType, x2: TensorType, p: float = 2, compute_mode: Optional[int] = None
) -> TensorType:
    # cdist(Tensor x1, Tensor x2, float p=2, int? compute_mode=None) -> Tensor

    raise NotImplementedError()


@torch_op("aten::ceil")
def aten_ceil(self: TFloat) -> TFloat:
    # ceil(Tensor self) -> Tensor

    return op.Ceil(self)


def aten_chain_matmul(matrices: Sequence[TensorType]) -> TensorType:
    # chain_matmul(Tensor[] matrices) -> Tensor

    raise NotImplementedError()


def aten_chalf(self: TensorType, memory_format: Optional[str] = None) -> TensorType:
    # chalf(Tensor self, *, MemoryFormat? memory_format=None) -> Tensor

    raise NotImplementedError()


def aten_channel_shuffle(self: TensorType, groups: int) -> TensorType:
    # channel_shuffle(Tensor self, int groups) -> Tensor

    raise NotImplementedError()


def aten_cholesky(self: TensorType, upper: bool = False) -> TensorType:
    # cholesky(Tensor self, bool upper=False) -> Tensor

    raise NotImplementedError()


def aten_cholesky_inverse(self: TensorType, upper: bool = False) -> TensorType:
    # cholesky_inverse(Tensor self, bool upper=False) -> Tensor

    raise NotImplementedError()


def aten_cholesky_solve(
    self: TensorType, input2: TensorType, upper: bool = False
) -> TensorType:
    # cholesky_solve(Tensor self, Tensor input2, bool upper=False) -> Tensor

    raise NotImplementedError()


def aten_choose_qparams_optimized(
    input: TensorType, numel: int, n_bins: int, ratio: float, bit_width: int
) -> tuple[TensorType, TensorType]:
    # choose_qparams_optimized(Tensor input, int numel, int n_bins, float ratio, int bit_width) -> (Tensor, Tensor)

    raise NotImplementedError()


def aten_chunk(self: TensorType, chunks: int, dim: int = 0) -> TensorType:
    # chunk(Tensor(a -> *) self, int chunks, int dim=0) -> Tensor(a)[]

    raise NotImplementedError()


@torch_op("aten::clamp")
def aten_clamp(
    self: TReal, min_: Optional[float] = None, max_: Optional[float] = None
) -> TReal:
    # clamp(Tensor self, Scalar? min=None, Scalar? max=None) -> Tensor

    # TODO(justinchuby): Handle integer inputs
    # FIXME(justinchuby): Enable test for this after None values are supported
    # TODO(justinchuby): If min is greater than max torch.clamp(..., min, max)
    # sets all elements in input to the value of max.
    if op.OptionalHasElement(min_):
        min_ = op.OptionalGetElement(min_)
        min_clamp = op.CastLike(min_, self)
    else:
        min_clamp = op.Constant(value_float=float("-inf"))

    if op.OptionalHasElement(max_):
        max_ = op.OptionalGetElement(max_)
        max_clamp = op.CastLike(max_, self)
    else:
        max_clamp = op.Constant(value_float=float("inf"))

    # Enforce the lower and upper bounds
    clamped = op.Max(op.Min(self, max_clamp), min_clamp)
    return clamped


@torch_op("aten::clamp_max")
def aten_clamp_max(self: TReal, max_: TReal) -> TReal:
    # clamp_max(Tensor self, Tensor max) -> Tensor

    self_size = op.Size(self)
    max_shape = op.Shape(max_)
    max_rank = op.Size(max_shape)
    if self_size == 0:
        result = op.Expand(self, max_shape)
    else:
        if max_rank == 0:
            max_ = op.CastLike(max_, self)
            result = op.Clip(self, None, max_)
        else:
            result = op.Min(self, max_)

    return result


@torch_op("aten::clamp_min")
def aten_clamp_min(self: TReal, min_: TReal) -> TReal:
    # clamp_min(Tensor self, Tensor min) -> Tensor

    self_size = op.Size(self)
    min_shape = op.Shape(min_)
    min_rank = op.Size(min_shape)
    if self_size == 0:
        result = op.Expand(self, min_shape)
    else:
        if min_rank == 0:
            min_ = op.CastLike(min_, self)
            result = op.Clip(self, min_, None)
        else:
            result = op.Max(self, min_)

    return result


@torch_op("aten::clone")
def aten_clone(
    self: TTensor, memory_format: str = ""  # pylint: disable=unused-argument
) -> TTensor:
    # clone(Tensor self, *, MemoryFormat? memory_format=None) -> Tensor

    return op.Identity(self)


def aten_coalesce(self: TensorType) -> TensorType:
    # coalesce(Tensor(a) self) -> Tensor(a)

    raise NotImplementedError()


def aten_col_indices(self: TensorType) -> TensorType:
    # col_indices(Tensor(a) self) -> Tensor(a)

    raise NotImplementedError()


def aten_col_indices_copy(self: TensorType) -> TensorType:
    # col_indices_copy(Tensor self) -> Tensor

    raise NotImplementedError()


def aten_column_stack(tensors: Sequence[TensorType]) -> TensorType:
    # column_stack(Tensor[] tensors) -> Tensor

    raise NotImplementedError()


def aten_combinations(
    self: TensorType, r: int = 2, with_replacement: bool = False
) -> TensorType:
    # combinations(Tensor self, int r=2, bool with_replacement=False) -> Tensor

    raise NotImplementedError()


def aten_complex(real: TensorType, imag: TensorType) -> TensorType:
    # complex(Tensor real, Tensor imag) -> Tensor

    raise NotImplementedError()


def aten_concat(tensors: Sequence[TensorType], dim: int = 0) -> TensorType:
    # concat(Tensor[] tensors, int dim=0) -> Tensor

    raise NotImplementedError()


def aten_concatenate(tensors: Sequence[TensorType], dim: int = 0) -> TensorType:
    # concatenate(Tensor[] tensors, int dim=0) -> Tensor

    raise NotImplementedError()


def aten_conj(self: TensorType) -> TensorType:
    # conj(Tensor(a) self) -> Tensor(a)

    raise NotImplementedError()


def aten_conj_physical(self: TensorType) -> TensorType:
    # conj_physical(Tensor self) -> Tensor

    raise NotImplementedError()


def aten_constant_pad_nd(self: TensorType, pad: INT64, value: float = 0) -> TensorType:
    # constant_pad_nd(Tensor self, SymInt[] pad, Scalar value=0) -> Tensor

    raise NotImplementedError()


def aten_contiguous(self: TensorType, memory_format: str = "contiguous_format") -> TensorType:
    # contiguous(Tensor(a) self, *, MemoryFormat memory_format=contiguous_format) -> Tensor(a)

    raise NotImplementedError()


def aten_conv1d(
    input: TensorType,
    weight: TensorType,
    bias: Optional[TensorType] = None,
    stride: Sequence[int] = (1,),
    padding: Sequence[int] = (0,),
    dilation: Sequence[int] = (1,),
    groups: int = 1,
) -> TensorType:
    # conv1d(Tensor input, Tensor weight, Tensor? bias=None, int[1] stride=1, int[1] padding=0, int[1] dilation=1, int groups=1) -> Tensor

    raise NotImplementedError()


def aten_conv2d(
    input: TensorType,
    weight: TensorType,
    bias: Optional[TensorType] = None,
    stride: Sequence[int] = (1, 1),
    padding: Sequence[int] = (0, 0),
    dilation: Sequence[int] = (1, 1),
    groups: int = 1,
) -> TensorType:
    # conv2d(Tensor input, Tensor weight, Tensor? bias=None, int[2] stride=1, int[2] padding=0, int[2] dilation=1, int groups=1) -> Tensor

    raise NotImplementedError()


def aten_conv3d(
    input: TensorType,
    weight: TensorType,
    bias: Optional[TensorType] = None,
    stride: Sequence[int] = (1, 1, 1),
    padding: Sequence[int] = (0, 0, 0),
    dilation: Sequence[int] = (1, 1, 1),
    groups: int = 1,
) -> TensorType:
    # conv3d(Tensor input, Tensor weight, Tensor? bias=None, int[3] stride=1, int[3] padding=0, int[3] dilation=1, int groups=1) -> Tensor

    raise NotImplementedError()


def aten_conv_tbc(
    self: TensorType, weight: TensorType, bias: TensorType, pad: int = 0
) -> TensorType:
    # conv_tbc(Tensor self, Tensor weight, Tensor bias, int pad=0) -> Tensor

    raise NotImplementedError()


def aten_conv_tbc_backward(
    self: TensorType, input: TensorType, weight: TensorType, bias: TensorType, pad: int
) -> tuple[TensorType, TensorType, TensorType]:
    # conv_tbc_backward(Tensor self, Tensor input, Tensor weight, Tensor bias, int pad) -> (Tensor, Tensor, Tensor)

    raise NotImplementedError()


def aten_conv_transpose1d(
    input: TensorType,
    weight: TensorType,
    bias: Optional[TensorType] = None,
    stride: Sequence[int] = (1,),
    padding: Sequence[int] = (0,),
    output_padding: Sequence[int] = (0,),
    groups: int = 1,
    dilation: Sequence[int] = (1,),
) -> TensorType:
    # conv_transpose1d(Tensor input, Tensor weight, Tensor? bias=None, int[1] stride=1, int[1] padding=0, int[1] output_padding=0, int groups=1, int[1] dilation=1) -> Tensor

    raise NotImplementedError()


def aten_convolution(
    input: TensorType,
    weight: TensorType,
    bias: Optional[TensorType],
    stride: Sequence[int],
    padding: INT64,
    dilation: Sequence[int],
    transposed: bool,
    output_padding: INT64,
    groups: int,
) -> TensorType:
    # convolution(Tensor input, Tensor weight, Tensor? bias, int[] stride, SymInt[] padding, int[] dilation, bool transposed, SymInt[] output_padding, int groups) -> Tensor

    raise NotImplementedError()


def aten_convolution_backward(
    grad_output: TensorType,
    input: TensorType,
    weight: TensorType,
    bias_sizes: Optional[INT64],
    stride: Sequence[int],
    padding: INT64,
    dilation: Sequence[int],
    transposed: bool,
    output_padding: INT64,
    groups: int,
    output_mask: Sequence[bool],
) -> tuple[TensorType, TensorType, TensorType]:
    # convolution_backward(Tensor grad_output, Tensor input, Tensor weight, SymInt[]? bias_sizes, int[] stride, SymInt[] padding, int[] dilation, bool transposed, SymInt[] output_padding, int groups, bool[3] output_mask) -> (Tensor, Tensor, Tensor)

    raise NotImplementedError()


def aten_convolution_backward_overrideable(
    grad_output: TensorType,
    input: TensorType,
    weight: TensorType,
    stride: Sequence[int],
    padding: Sequence[int],
    dilation: Sequence[int],
    transposed: bool,
    output_padding: Sequence[int],
    groups: int,
    output_mask: Sequence[bool],
) -> tuple[TensorType, TensorType, TensorType]:
    # convolution_backward_overrideable(Tensor grad_output, Tensor input, Tensor weight, int[] stride, int[] padding, int[] dilation, bool transposed, int[] output_padding, int groups, bool[3] output_mask) -> (Tensor grad_input, Tensor grad_weight, Tensor grad_bias)

    raise NotImplementedError()


def aten_convolution_overrideable(
    input: TensorType,
    weight: TensorType,
    bias: Optional[TensorType],
    stride: Sequence[int],
    padding: Sequence[int],
    dilation: Sequence[int],
    transposed: bool,
    output_padding: Sequence[int],
    groups: int,
) -> TensorType:
    # convolution_overrideable(Tensor input, Tensor weight, Tensor? bias, int[] stride, int[] padding, int[] dilation, bool transposed, int[] output_padding, int groups) -> Tensor

    raise NotImplementedError()


def aten_copy(self: TensorType, src: TensorType, non_blocking: bool = False) -> TensorType:
    # copy(Tensor self, Tensor src, bool non_blocking=False) -> Tensor

    raise NotImplementedError()


def aten_copysign(self: TensorType, other: TensorType) -> TensorType:
    # copysign.Tensor(Tensor self, Tensor other) -> Tensor

    raise NotImplementedError()


def aten_corrcoef(self: TensorType) -> TensorType:
    # corrcoef(Tensor self) -> Tensor

    raise NotImplementedError()


@torch_op("aten::cos")
def aten_cos(self: TFloat) -> TFloat:
    # cos(Tensor self) -> Tensor

    return op.Cos(self)


@torch_op("aten::cosh")
def aten_cosh(self: TFloat) -> TFloat:
    # cosh(Tensor self) -> Tensor

    return op.Cosh(self)


def aten_cosine_embedding_loss(
    input1: TensorType,
    input2: TensorType,
    target: TensorType,
    margin: float = 0.0,
    reduction: int = 1,
) -> TensorType:
    # cosine_embedding_loss(Tensor input1, Tensor input2, Tensor target, float margin=0.0, int reduction=Mean) -> Tensor

    raise NotImplementedError()


def aten_cosine_similarity(
    x1: TensorType, x2: TensorType, dim: int = 1, eps: float = 1e-08
) -> TensorType:
    # cosine_similarity(Tensor x1, Tensor x2, int dim=1, float eps=1e-08) -> Tensor

    raise NotImplementedError()


def aten_count_nonzero(self: TensorType, dim: Optional[int] = None) -> TensorType:
    # count_nonzero(Tensor self, int? dim=None) -> Tensor

    raise NotImplementedError()


def aten_cov(
    self: TensorType,
    correction: int = 1,
    fweights: Optional[TensorType] = None,
    aweights: Optional[TensorType] = None,
) -> TensorType:
    # cov(Tensor self, *, int correction=1, Tensor? fweights=None, Tensor? aweights=None) -> Tensor

    raise NotImplementedError()


def aten_cross(self: TensorType, other: TensorType, dim: Optional[int] = None) -> TensorType:
    # cross(Tensor self, Tensor other, int? dim=None) -> Tensor

    raise NotImplementedError()


def aten_crow_indices(self: TensorType) -> TensorType:
    # crow_indices(Tensor(a) self) -> Tensor(a)

    raise NotImplementedError()


def aten_crow_indices_copy(self: TensorType) -> TensorType:
    # crow_indices_copy(Tensor self) -> Tensor

    raise NotImplementedError()


def aten_ctc_loss(
    log_probs: TensorType,
    targets: TensorType,
    input_lengths: TensorType,
    target_lengths: TensorType,
    blank: int = 0,
    reduction: int = 1,
    zero_infinity: bool = False,
) -> TensorType:
    # ctc_loss.Tensor(Tensor log_probs, Tensor targets, Tensor input_lengths, Tensor target_lengths, int blank=0, int reduction=Mean, bool zero_infinity=False) -> Tensor

    raise NotImplementedError()


def aten_cudnn_affine_grid_generator(
    theta: TensorType, N: int, C: int, H: int, W: int
) -> TensorType:
    # cudnn_affine_grid_generator(Tensor theta, int N, int C, int H, int W) -> Tensor grid

    raise NotImplementedError()


def aten_cudnn_affine_grid_generator_backward(
    grad: TensorType, N: int, C: int, H: int, W: int
) -> TensorType:
    # cudnn_affine_grid_generator_backward(Tensor grad, int N, int C, int H, int W) -> Tensor grad_theta

    raise NotImplementedError()


def aten_cudnn_batch_norm(
    input: TensorType,
    weight: TensorType,
    bias: Optional[TensorType],
    running_mean: Optional[TensorType],
    running_var: Optional[TensorType],
    training: bool,
    exponential_average_factor: float,
    epsilon: float,
) -> tuple[TensorType, TensorType, TensorType, TensorType]:
    # cudnn_batch_norm(Tensor input, Tensor weight, Tensor? bias, Tensor? running_mean, Tensor? running_var, bool training, float exponential_average_factor, float epsilon) -> (Tensor, Tensor, Tensor, Tensor)

    raise NotImplementedError()


def aten_cudnn_batch_norm_backward(
    input: TensorType,
    grad_output: TensorType,
    weight: TensorType,
    running_mean: Optional[TensorType],
    running_var: Optional[TensorType],
    save_mean: Optional[TensorType],
    save_var: Optional[TensorType],
    epsilon: float,
    reserveSpace: TensorType,
) -> tuple[TensorType, TensorType, TensorType]:
    # cudnn_batch_norm_backward(Tensor input, Tensor grad_output, Tensor weight, Tensor? running_mean, Tensor? running_var, Tensor? save_mean, Tensor? save_var, float epsilon, Tensor reserveSpace) -> (Tensor, Tensor, Tensor)

    raise NotImplementedError()


def aten_cudnn_convolution(
    self: TensorType,
    weight: TensorType,
    padding: Sequence[int],
    stride: Sequence[int],
    dilation: Sequence[int],
    groups: int,
    benchmark: bool,
    deterministic: bool,
    allow_tf32: bool,
) -> TensorType:
    # cudnn_convolution(Tensor self, Tensor weight, int[] padding, int[] stride, int[] dilation, int groups, bool benchmark, bool deterministic, bool allow_tf32) -> Tensor

    raise NotImplementedError()


def aten_cudnn_convolution_add_relu(
    self: TensorType,
    weight: TensorType,
    z: TensorType,
    alpha: Optional[float],
    bias: Optional[TensorType],
    stride: Sequence[int],
    padding: Sequence[int],
    dilation: Sequence[int],
    groups: int,
) -> TensorType:
    # cudnn_convolution_add_relu(Tensor self, Tensor weight, Tensor z, Scalar? alpha, Tensor? bias, int[] stride, int[] padding, int[] dilation, int groups) -> Tensor

    raise NotImplementedError()


def aten_cudnn_convolution_relu(
    self: TensorType,
    weight: TensorType,
    bias: Optional[TensorType],
    stride: Sequence[int],
    padding: Sequence[int],
    dilation: Sequence[int],
    groups: int,
) -> TensorType:
    # cudnn_convolution_relu(Tensor self, Tensor weight, Tensor? bias, int[] stride, int[] padding, int[] dilation, int groups) -> Tensor

    raise NotImplementedError()


def aten_cudnn_convolution_transpose(
    self: TensorType,
    weight: TensorType,
    padding: Sequence[int],
    output_padding: Sequence[int],
    stride: Sequence[int],
    dilation: Sequence[int],
    groups: int,
    benchmark: bool,
    deterministic: bool,
    allow_tf32: bool,
) -> TensorType:
    # cudnn_convolution_transpose(Tensor self, Tensor weight, int[] padding, int[] output_padding, int[] stride, int[] dilation, int groups, bool benchmark, bool deterministic, bool allow_tf32) -> Tensor

    raise NotImplementedError()


def aten_cudnn_grid_sampler(self: TensorType, grid: TensorType) -> TensorType:
    # cudnn_grid_sampler(Tensor self, Tensor grid) -> Tensor output

    raise NotImplementedError()


def aten_cudnn_grid_sampler_backward(
    self: TensorType, grid: TensorType, grad_output: TensorType
) -> tuple[TensorType, TensorType]:
    # cudnn_grid_sampler_backward(Tensor self, Tensor grid, Tensor grad_output) -> (Tensor grad_self, Tensor grad_grid)

    raise NotImplementedError()


def aten_cudnn_is_acceptable(self: TensorType) -> bool:
    # cudnn_is_acceptable(Tensor self) -> bool

    raise NotImplementedError()


def aten_cummax(self: TensorType, dim: int) -> tuple[TensorType, TensorType]:
    # cummax(Tensor self, int dim) -> (Tensor values, Tensor indices)

    raise NotImplementedError()


def aten_cummaxmin_backward(
    grad: TensorType, input: TensorType, indices: TensorType, dim: int
) -> TensorType:
    # cummaxmin_backward(Tensor grad, Tensor input, Tensor indices, int dim) -> Tensor

    raise NotImplementedError()


def aten_cummin(self: TensorType, dim: int) -> tuple[TensorType, TensorType]:
    # cummin(Tensor self, int dim) -> (Tensor values, Tensor indices)

    raise NotImplementedError()


def aten_cumprod(self: TensorType, dim: int, dtype: Optional[int] = None) -> TensorType:
    # cumprod(Tensor self, int dim, *, ScalarType? dtype=None) -> Tensor

    raise NotImplementedError()


def aten_cumprod_backward(
    grad: TensorType, input: TensorType, dim: int, output: TensorType
) -> TensorType:
    # cumprod_backward(Tensor grad, Tensor input, int dim, Tensor output) -> Tensor

    raise NotImplementedError()


def aten_cumsum(self: TensorType, dim: int, dtype: Optional[int] = None) -> TensorType:
    # cumsum(Tensor self, int dim, *, ScalarType? dtype=None) -> Tensor

    raise NotImplementedError()


def aten_data(self: TensorType) -> TensorType:
    # data(Tensor self) -> Tensor

    raise NotImplementedError()


def aten_deg2rad(self: TensorType) -> TensorType:
    # deg2rad(Tensor self) -> Tensor

    raise NotImplementedError()


def aten_dense_dim(self: TensorType) -> int:
    # dense_dim(Tensor self) -> int

    raise NotImplementedError()


def aten_det(self: TensorType) -> TensorType:
    # det(Tensor self) -> Tensor

    raise NotImplementedError()


def aten_detach(self: TensorType) -> TensorType:
    # detach(Tensor(a) self) -> Tensor(a)

    raise NotImplementedError()


def aten_detach_copy(self: TensorType) -> TensorType:
    # detach_copy(Tensor self) -> Tensor

    raise NotImplementedError()


def aten_diag(self: TensorType, diagonal: int = 0) -> TensorType:
    # diag(Tensor self, int diagonal=0) -> Tensor

    raise NotImplementedError()


def aten_diag_embed(
    self: TensorType, offset: int = 0, dim1: int = -2, dim2: int = -1
) -> TensorType:
    # diag_embed(Tensor self, int offset=0, int dim1=-2, int dim2=-1) -> Tensor

    raise NotImplementedError()


def aten_diagflat(self: TensorType, offset: int = 0) -> TensorType:
    # diagflat(Tensor self, int offset=0) -> Tensor

    raise NotImplementedError()


def aten_diagonal(
    self: TensorType, offset: int = 0, dim1: int = 0, dim2: int = 1
) -> TensorType:
    # diagonal(Tensor(a) self, int offset=0, int dim1=0, int dim2=1) -> Tensor(a)

    raise NotImplementedError()


def aten_diagonal_backward(
    grad_output: TensorType, input_sizes: INT64, offset: int, dim1: int, dim2: int
) -> TensorType:
    # diagonal_backward(Tensor grad_output, SymInt[] input_sizes, int offset, int dim1, int dim2) -> Tensor

    raise NotImplementedError()


def aten_diagonal_copy(
    self: TensorType, offset: int = 0, dim1: int = 0, dim2: int = 1
) -> TensorType:
    # diagonal_copy(Tensor self, int offset=0, int dim1=0, int dim2=1) -> Tensor

    raise NotImplementedError()


def aten_diagonal_scatter(
    self: TensorType, src: TensorType, offset: int = 0, dim1: int = 0, dim2: int = 1
) -> TensorType:
    # diagonal_scatter(Tensor self, Tensor src, int offset=0, int dim1=0, int dim2=1) -> Tensor

    raise NotImplementedError()


def aten_diff(
    self: TensorType,
    n: int = 1,
    dim: int = -1,
    prepend: Optional[TensorType] = None,
    append: Optional[TensorType] = None,
) -> TensorType:
    # diff(Tensor self, int n=1, int dim=-1, Tensor? prepend=None, Tensor? append=None) -> Tensor

    raise NotImplementedError()


def aten_digamma(self: TensorType) -> TensorType:
    # digamma(Tensor self) -> Tensor

    raise NotImplementedError()


def aten_dist(self: TensorType, other: TensorType, p: float = 2) -> TensorType:
    # dist(Tensor self, Tensor other, Scalar p=2) -> Tensor

    raise NotImplementedError()


@torch_op("aten::div")
def aten_div(self: TReal, other: TReal) -> TReal:
    # div.Tensor(Tensor self, Tensor other) -> Tensor

    return op.Div(self, other)


def aten_divide(self: TensorType, other: TensorType) -> TensorType:
    # divide.Tensor(Tensor self, Tensor other) -> Tensor

    raise NotImplementedError()


@torch_op("aten::dot")
def aten_dot(self: TFloat, tensor: TFloat) -> TFloat:
    # dot(Tensor self, Tensor tensor) -> Tensor

    return op.MatMul(self, tensor)


def aten_dropout(input: TensorType, p: float, train: bool) -> TensorType:
    # dropout(Tensor input, float p, bool train) -> Tensor

    raise NotImplementedError()


def aten_dstack(tensors: Sequence[TensorType]) -> TensorType:
    # dstack(Tensor[] tensors) -> Tensor

    raise NotImplementedError()


def aten_einsum(
    equation: str, tensors: Sequence[TensorType], path: Optional[int] = None
) -> TensorType:
    # einsum(str equation, Tensor[] tensors, *, int[]? path=None) -> Tensor

    raise NotImplementedError()


@torch_op("aten::embedding")
def aten_embedding(
    weight: TTensor,
    indices: TTensor,
    **_,
) -> TTensor:
    # embedding(Tensor weight, Tensor indices, int padding_idx=-1, bool scale_grad_by_freq=False, bool sparse=False) -> Tensor

    return op.Gather(weight, indices)


def aten_embedding_backward(
    grad: TensorType,
    indices: TensorType,
    num_weights: INT64,
    padding_idx: int,
    scale_grad_by_freq: bool,
    sparse: bool,
) -> TensorType:
    # embedding_backward(Tensor grad, Tensor indices, SymInt num_weights, int padding_idx, bool scale_grad_by_freq, bool sparse) -> Tensor

    raise NotImplementedError()


def aten_embedding_bag(
    weight: TensorType,
    indices: TensorType,
    offsets: TensorType,
    scale_grad_by_freq: bool = False,
    mode: int = 0,
    sparse: bool = False,
    per_sample_weights: Optional[TensorType] = None,
    include_last_offset: bool = False,
) -> tuple[TensorType, TensorType, TensorType, TensorType]:
    # embedding_bag(Tensor weight, Tensor indices, Tensor offsets, bool scale_grad_by_freq=False, int mode=0, bool sparse=False, Tensor? per_sample_weights=None, bool include_last_offset=False) -> (Tensor, Tensor, Tensor, Tensor)

    raise NotImplementedError()


def aten_embedding_dense_backward(
    grad_output: TensorType,
    indices: TensorType,
    num_weights: INT64,
    padding_idx: int,
    scale_grad_by_freq: bool,
) -> TensorType:
    # embedding_dense_backward(Tensor grad_output, Tensor indices, SymInt num_weights, int padding_idx, bool scale_grad_by_freq) -> Tensor

    raise NotImplementedError()


def aten_embedding_sparse_backward(
    grad: TensorType,
    indices: TensorType,
    num_weights: int,
    padding_idx: int,
    scale_grad_by_freq: bool,
) -> TensorType:
    # embedding_sparse_backward(Tensor grad, Tensor indices, int num_weights, int padding_idx, bool scale_grad_by_freq) -> Tensor

    raise NotImplementedError()


@torch_op("aten::empty")
def aten_empty(size: IntType, dtype: int = FLOAT.dtype) -> TTensor:  # type: ignore[type-var]
    # empty(SymInt[] size, *, ScalarType? dtype=None, Layout? layout=None, Device? device=None, bool? pin_memory=None, MemoryFormat? memory_format=None) -> Tensor

    # using Zeros to simulate np.empty()
    size = op.Cast(size, to=INT64.dtype)
    zero = op.Constant(value_float=0)
    zero = op.Cast(zero, to=dtype)

    return op.Expand(zero, size)


@torch_op("aten::empty_like")
def aten_empty_like(self: TTensor, dtype: int = -1) -> TTensor:
    # empty_like(Tensor self, *, ScalarType? dtype=None, Layout? layout=None, Device? device=None, bool? pin_memory=None, MemoryFormat? memory_format=None) -> Tensor

    shape = op.Shape(self)
    if dtype == -1:
        zero = op.CastLike(0, self)
    else:
        zero = op.Cast(0, to=dtype)

    return op.Expand(zero, shape)


def aten_empty_quantized(
    size: Sequence[int], qtensor: TensorType, memory_format: Optional[str] = None
) -> TensorType:
    # empty_quantized(int[] size, Tensor qtensor, *, ScalarType? dtype=None, Layout? layout=None, Device? device=None, bool? pin_memory=None, MemoryFormat? memory_format=None) -> Tensor

    raise NotImplementedError()


def aten_empty_strided(size: INT64, stride: INT64) -> TensorType:
    # empty_strided(SymInt[] size, SymInt[] stride, *, ScalarType? dtype=None, Layout? layout=None, Device? device=None, bool? pin_memory=None) -> Tensor

    raise NotImplementedError()


@torch_op("aten::eq")
def aten_eq(self: TTensor, other: TTensor) -> BOOL:
    # eq.Tensor(Tensor self, Tensor other) -> Tensor

    return op.Equal(self, other)


@torch_op("aten::equal")
def aten_equal(self: TTensor, other: TTensor) -> BOOL:
    # equal(Tensor self, Tensor other) -> bool

    sub_self_other = op.Sub(self, other)
    abs_sub = op.Abs(sub_self_other)
    sum_of_abs = op.ReduceSum(abs_sub, keepdims=0)
    return op.Equal(sum_of_abs, 0)


@torch_op("aten::erf")
def aten_erf(self: TReal) -> TReal:
    # erf(Tensor self) -> Tensor

    return op.Erf(self)


def aten_erfc(self: TensorType) -> TensorType:
    # erfc(Tensor self) -> Tensor

    raise NotImplementedError()


def aten_erfinv(self: TensorType) -> TensorType:
    # erfinv(Tensor self) -> Tensor

    raise NotImplementedError()


@torch_op("aten::exp")
def aten_exp(self: TFloat) -> TFloat:
    # exp(Tensor self) -> Tensor

    return op.Exp(self)


@torch_op("aten::exp2")
def aten_exp2(self: TFloat) -> TFloat:
    # exp2(Tensor self) -> Tensor

    two = op.Constant(value_int=2)
    two = op.CastLike(two, self)
    return op.Pow(two, self)


@torch_op("aten::expand")
def aten_expand(self: TTensor, size: TInt) -> TTensor:
    # expand(Tensor(a) self, SymInt[] size, *, bool implicit=False) -> Tensor(a)

    size = op.Cast(size, to=INT64.dtype)
    return op.Expand(self, size)


def aten_expand_as(self: TensorType, other: TensorType) -> TensorType:
    # expand_as(Tensor(a) self, Tensor other) -> Tensor(a)

    raise NotImplementedError()


def aten_expand_copy(self: TensorType, size: INT64, implicit: bool = False) -> TensorType:
    # expand_copy(Tensor self, SymInt[] size, *, bool implicit=False) -> Tensor

    raise NotImplementedError()


def aten_expm1(self: TensorType) -> TensorType:
    # expm1(Tensor self) -> Tensor

    raise NotImplementedError()


def aten_eye(n: int) -> TensorType:
    # eye(int n, *, ScalarType? dtype=None, Layout? layout=None, Device? device=None, bool? pin_memory=None) -> Tensor

    raise NotImplementedError()


def aten_fake_quantize_per_channel_affine(
    self: TensorType,
    scale: TensorType,
    zero_point: TensorType,
    axis: int,
    quant_min: int,
    quant_max: int,
) -> TensorType:
    # fake_quantize_per_channel_affine(Tensor self, Tensor scale, Tensor zero_point, int axis, int quant_min, int quant_max) -> Tensor

    raise NotImplementedError()


def aten_fake_quantize_per_channel_affine_cachemask(
    self: TensorType,
    scale: TensorType,
    zero_point: TensorType,
    axis: int,
    quant_min: int,
    quant_max: int,
) -> tuple[TensorType, TensorType]:
    # fake_quantize_per_channel_affine_cachemask(Tensor self, Tensor scale, Tensor zero_point, int axis, int quant_min, int quant_max) -> (Tensor output, Tensor mask)

    raise NotImplementedError()


def aten_fake_quantize_per_channel_affine_cachemask_backward(
    grad: TensorType, mask: TensorType
) -> TensorType:
    # fake_quantize_per_channel_affine_cachemask_backward(Tensor grad, Tensor mask) -> Tensor

    raise NotImplementedError()


def aten_fake_quantize_per_tensor_affine(
    self: TensorType, scale: float, zero_point: int, quant_min: int, quant_max: int
) -> TensorType:
    # fake_quantize_per_tensor_affine(Tensor self, float scale, int zero_point, int quant_min, int quant_max) -> Tensor

    raise NotImplementedError()


def aten_fake_quantize_per_tensor_affine_cachemask(
    self: TensorType, scale: float, zero_point: int, quant_min: int, quant_max: int
) -> tuple[TensorType, TensorType]:
    # fake_quantize_per_tensor_affine_cachemask(Tensor self, float scale, int zero_point, int quant_min, int quant_max) -> (Tensor output, Tensor mask)

    raise NotImplementedError()


def aten_fake_quantize_per_tensor_affine_cachemask_backward(
    grad: TensorType, mask: TensorType
) -> TensorType:
    # fake_quantize_per_tensor_affine_cachemask_backward(Tensor grad, Tensor mask) -> Tensor

    raise NotImplementedError()


def aten_fbgemm_linear_fp16_weight(
    input: TensorType, packed_weight: TensorType, bias: TensorType
) -> TensorType:
    # fbgemm_linear_fp16_weight(Tensor input, Tensor packed_weight, Tensor bias) -> Tensor

    raise NotImplementedError()


def aten_fbgemm_linear_fp16_weight_fp32_activation(
    input: TensorType, packed_weight: TensorType, bias: TensorType
) -> TensorType:
    # fbgemm_linear_fp16_weight_fp32_activation(Tensor input, Tensor packed_weight, Tensor bias) -> Tensor

    raise NotImplementedError()


def aten_fbgemm_linear_int8_weight(
    input: TensorType,
    weight: TensorType,
    packed: TensorType,
    col_offsets: TensorType,
    weight_scale: float,
    weight_zero_point: float,
    bias: TensorType,
) -> TensorType:
    # fbgemm_linear_int8_weight(Tensor input, Tensor weight, Tensor packed, Tensor col_offsets, Scalar weight_scale, Scalar weight_zero_point, Tensor bias) -> Tensor

    raise NotImplementedError()


def aten_fbgemm_linear_int8_weight_fp32_activation(
    input: TensorType,
    weight: TensorType,
    packed: TensorType,
    col_offsets: TensorType,
    weight_scale: float,
    weight_zero_point: float,
    bias: TensorType,
) -> TensorType:
    # fbgemm_linear_int8_weight_fp32_activation(Tensor input, Tensor weight, Tensor packed, Tensor col_offsets, Scalar weight_scale, Scalar weight_zero_point, Tensor bias) -> Tensor

    raise NotImplementedError()


def aten_fbgemm_linear_quantize_weight(
    input: TensorType,
) -> tuple[TensorType, TensorType, float, int]:
    # fbgemm_linear_quantize_weight(Tensor input) -> (Tensor, Tensor, float, int)

    raise NotImplementedError()


def aten_fbgemm_pack_gemm_matrix_fp16(input: TensorType) -> TensorType:
    # fbgemm_pack_gemm_matrix_fp16(Tensor input) -> Tensor

    raise NotImplementedError()


def aten_fbgemm_pack_quantized_matrix(input: TensorType) -> TensorType:
    # fbgemm_pack_quantized_matrix(Tensor input) -> Tensor

    raise NotImplementedError()


def aten_feature_alpha_dropout(input: TensorType, p: float, train: bool) -> TensorType:
    # feature_alpha_dropout(Tensor input, float p, bool train) -> Tensor

    raise NotImplementedError()


def aten_feature_dropout(input: TensorType, p: float, train: bool) -> TensorType:
    # feature_dropout(Tensor input, float p, bool train) -> Tensor

    raise NotImplementedError()


def aten_fill(self: TensorType, value: TensorType) -> TensorType:
    # fill.Tensor(Tensor self, Tensor value) -> Tensor

    raise NotImplementedError()


def aten_fix(self: TensorType) -> TensorType:
    # fix(Tensor self) -> Tensor

    raise NotImplementedError()


def aten_flip(self: TensorType, dims: Sequence[int]) -> TensorType:
    # flip(Tensor self, int[] dims) -> Tensor

    raise NotImplementedError()


def aten_fliplr(self: TensorType) -> TensorType:
    # fliplr(Tensor self) -> Tensor

    raise NotImplementedError()


def aten_flipud(self: TensorType) -> TensorType:
    # flipud(Tensor self) -> Tensor

    raise NotImplementedError()


def aten_floor(self: TensorType) -> TensorType:
    # floor(Tensor self) -> Tensor

    raise NotImplementedError()


def aten_floor_divide(self: TensorType, other: TensorType) -> TensorType:
    # floor_divide(Tensor self, Tensor other) -> Tensor

    raise NotImplementedError()


def aten_fmax(self: TensorType, other: TensorType) -> TensorType:
    # fmax(Tensor self, Tensor other) -> Tensor

    raise NotImplementedError()


def aten_fmin(self: TensorType, other: TensorType) -> TensorType:
    # fmin(Tensor self, Tensor other) -> Tensor

    raise NotImplementedError()


@torch_op("aten::fmod")
def aten_fmod(self: TReal, other: TReal) -> TReal:
    # fmod.Tensor(Tensor self, Tensor other) -> Tensor

    return op.Mod(self, other, fmod=1)


def aten_frac(self: TensorType) -> TensorType:
    # frac(Tensor self) -> Tensor

    raise NotImplementedError()


def aten_frexp(self: TensorType) -> tuple[TensorType, TensorType]:
    # frexp.Tensor(Tensor self) -> (Tensor mantissa, Tensor exponent)

    raise NotImplementedError()


def aten_frobenius_norm(self: TensorType) -> TensorType:
    # frobenius_norm(Tensor self) -> Tensor

    raise NotImplementedError()


def aten_from_file(
    filename: str, shared: Optional[bool] = None, size: Optional[int] = 0
) -> TensorType:
    # from_file(str filename, bool? shared=None, int? size=0, *, ScalarType? dtype=None, Layout? layout=None, Device? device=None, bool? pin_memory=None) -> Tensor

    raise NotImplementedError()


@torch_op("aten::full")
def aten_full(size: INT64, fill_value: TensorType, dtype: int = FLOAT.dtype):
    # full(SymInt[] size, Scalar fill_value, *, ScalarType? dtype=None, Layout? layout=None, Device? device=None, bool? pin_memory=None) -> Tensor

    size = op.Cast(size, to=INT64.dtype)
    fill_value = op.Cast(fill_value, to=dtype)

    return op.Expand(fill_value, size)


@torch_op("aten::full_like")
def aten_full_like(self, fill_value: TensorType, dtype: int = FLOAT.dtype):
    # full_like(Tensor self, Scalar fill_value, *, ScalarType? dtype=None, Layout? layout=None, Device? device=None, bool? pin_memory=None, MemoryFormat? memory_format=None) -> Tensor

    fill_value = op.Cast(fill_value, to=dtype)
    self_shape = op.Shape(self)

    return op.Expand(fill_value, self_shape)


def aten_fused_moving_avg_obs_fake_quant(
    self: TensorType,
    observer_on: TensorType,
    fake_quant_on: TensorType,
    running_min: TensorType,
    running_max: TensorType,
    scale: TensorType,
    zero_point: TensorType,
    averaging_const: float,
    quant_min: int,
    quant_max: int,
    ch_axis: int,
    per_row_fake_quant: bool = False,
    symmetric_quant: bool = False,
) -> TensorType:
    # fused_moving_avg_obs_fake_quant(Tensor self, Tensor observer_on, Tensor fake_quant_on, Tensor(a!) running_min, Tensor(b!) running_max, Tensor(c!) scale, Tensor(d!) zero_point, float averaging_const, int quant_min, int quant_max, int ch_axis, bool per_row_fake_quant=False, bool symmetric_quant=False) -> Tensor

    raise NotImplementedError()


def aten_gather(
    self: TensorType, dim: int, index: TensorType, sparse_grad: bool = False
) -> TensorType:
    # gather(Tensor self, int dim, Tensor index, *, bool sparse_grad=False) -> Tensor

    raise NotImplementedError()


def aten_gather_backward(
    grad: TensorType, self: TensorType, dim: int, index: TensorType, sparse_grad: bool
) -> TensorType:
    # gather_backward(Tensor grad, Tensor self, int dim, Tensor index, bool sparse_grad) -> Tensor

    raise NotImplementedError()


def aten_gcd(self: TensorType, other: TensorType) -> TensorType:
    # gcd(Tensor self, Tensor other) -> Tensor

    raise NotImplementedError()


@torch_op("aten::ge")
def aten_ge(self: TReal, other: TReal) -> BOOL:
    # ge.Tensor(Tensor self, Tensor other) -> Tensor

    return op.Greater(self, other)


def aten_geqrf(self: TensorType) -> tuple[TensorType, TensorType]:
    # geqrf(Tensor self) -> (Tensor a, Tensor tau)

    raise NotImplementedError()


def aten_ger(self: TensorType, vec2: TensorType) -> TensorType:
    # ger(Tensor self, Tensor vec2) -> Tensor

    raise NotImplementedError()


def aten_greater(self: TensorType, other: TensorType) -> TensorType:
    # greater.Tensor(Tensor self, Tensor other) -> Tensor

    raise NotImplementedError()


def aten_greater_equal(self: TensorType, other: TensorType) -> TensorType:
    # greater_equal.Tensor(Tensor self, Tensor other) -> Tensor

    raise NotImplementedError()


def aten_grid_sampler(
    input: TensorType,
    grid: TensorType,
    interpolation_mode: int,
    padding_mode: int,
    align_corners: bool,
) -> TensorType:
    # grid_sampler(Tensor input, Tensor grid, int interpolation_mode, int padding_mode, bool align_corners) -> Tensor

    raise NotImplementedError()


def aten_grid_sampler_2d(
    input: TensorType,
    grid: TensorType,
    interpolation_mode: int,
    padding_mode: int,
    align_corners: bool,
) -> TensorType:
    # grid_sampler_2d(Tensor input, Tensor grid, int interpolation_mode, int padding_mode, bool align_corners) -> Tensor

    raise NotImplementedError()


def aten_grid_sampler_2d_backward(
    grad_output: TensorType,
    input: TensorType,
    grid: TensorType,
    interpolation_mode: int,
    padding_mode: int,
    align_corners: bool,
    output_mask: Sequence[bool],
) -> tuple[TensorType, TensorType]:
    # grid_sampler_2d_backward(Tensor grad_output, Tensor input, Tensor grid, int interpolation_mode, int padding_mode, bool align_corners, bool[2] output_mask) -> (Tensor, Tensor)

    raise NotImplementedError()


def aten_grid_sampler_3d(
    input: TensorType,
    grid: TensorType,
    interpolation_mode: int,
    padding_mode: int,
    align_corners: bool,
) -> TensorType:
    # grid_sampler_3d(Tensor input, Tensor grid, int interpolation_mode, int padding_mode, bool align_corners) -> Tensor

    raise NotImplementedError()


def aten_grid_sampler_3d_backward(
    grad_output: TensorType,
    input: TensorType,
    grid: TensorType,
    interpolation_mode: int,
    padding_mode: int,
    align_corners: bool,
    output_mask: Sequence[bool],
) -> tuple[TensorType, TensorType]:
    # grid_sampler_3d_backward(Tensor grad_output, Tensor input, Tensor grid, int interpolation_mode, int padding_mode, bool align_corners, bool[2] output_mask) -> (Tensor, Tensor)

    raise NotImplementedError()


def aten_group_norm(
    input: TensorType,
    num_groups: int,
    weight: Optional[TensorType] = None,
    bias: Optional[TensorType] = None,
    eps: float = 1e-05,
    cudnn_enabled: bool = True,
) -> TensorType:
    # group_norm(Tensor input, int num_groups, Tensor? weight=None, Tensor? bias=None, float eps=1e-05, bool cudnn_enabled=True) -> Tensor

    raise NotImplementedError()


def aten_gru_cell(
    input: TensorType,
    hx: TensorType,
    w_ih: TensorType,
    w_hh: TensorType,
    b_ih: Optional[TensorType] = None,
    b_hh: Optional[TensorType] = None,
) -> TensorType:
    # gru_cell(Tensor input, Tensor hx, Tensor w_ih, Tensor w_hh, Tensor? b_ih=None, Tensor? b_hh=None) -> Tensor

    raise NotImplementedError()


@torch_op("aten::gt")
def aten_gt(self: TReal, other: TReal) -> BOOL:
    # gt.Tensor(Tensor self, Tensor other) -> Tensor

    # TODO(justinchuby): Input spec: non bool tensor
    # Boolean inputs can be pre-casted by policy
    return op.Greater(self, other)


def aten_hamming_window(window_length: int) -> TensorType:
    # hamming_window(int window_length, *, ScalarType? dtype=None, Layout? layout=None, Device? device=None, bool? pin_memory=None) -> Tensor

    raise NotImplementedError()


def aten_hann_window(window_length: int) -> TensorType:
    # hann_window(int window_length, *, ScalarType? dtype=None, Layout? layout=None, Device? device=None, bool? pin_memory=None) -> Tensor

    raise NotImplementedError()


def aten_hardshrink(self: TensorType, lambd: float = 0.5) -> TensorType:
    # hardshrink(Tensor self, Scalar lambd=0.5) -> Tensor

    raise NotImplementedError()


def aten_hardshrink_backward(
    grad_out: TensorType, self: TensorType, lambd: float
) -> TensorType:
    # hardshrink_backward(Tensor grad_out, Tensor self, Scalar lambd) -> Tensor

    raise NotImplementedError()


def aten_heaviside(self: TensorType, values: TensorType) -> TensorType:
    # heaviside(Tensor self, Tensor values) -> Tensor

    raise NotImplementedError()


def aten_hinge_embedding_loss(
    self: TensorType, target: TensorType, margin: float = 1.0, reduction: int = 1
) -> TensorType:
    # hinge_embedding_loss(Tensor self, Tensor target, float margin=1.0, int reduction=Mean) -> Tensor

    raise NotImplementedError()


def aten_histc(
    self: TensorType, bins: int = 100, min: float = 0, max: float = 0
) -> TensorType:
    # histc(Tensor self, int bins=100, Scalar min=0, Scalar max=0) -> Tensor

    raise NotImplementedError()


def aten_histogramdd(
    self: TensorType,
    bins: Sequence[int],
    range: Optional[float] = None,
    weight: Optional[TensorType] = None,
    density: bool = False,
) -> tuple[TensorType, TensorType]:
    # histogramdd(Tensor self, int[] bins, float[]? range=None, Tensor? weight=None, bool density=False) -> (Tensor hist, Tensor[] bin_edges)

    raise NotImplementedError()


def aten_hspmm(mat1: TensorType, mat2: TensorType) -> TensorType:
    # hspmm(Tensor mat1, Tensor mat2) -> Tensor

    raise NotImplementedError()


def aten_hstack(tensors: Sequence[TensorType]) -> TensorType:
    # hstack(Tensor[] tensors) -> Tensor

    raise NotImplementedError()


def aten_hypot(self: TensorType, other: TensorType) -> TensorType:
    # hypot(Tensor self, Tensor other) -> Tensor

    raise NotImplementedError()


def aten_i0(self: TensorType) -> TensorType:
    # i0(Tensor self) -> Tensor

    raise NotImplementedError()


def aten_igamma(self: TensorType, other: TensorType) -> TensorType:
    # igamma(Tensor self, Tensor other) -> Tensor

    raise NotImplementedError()


def aten_igammac(self: TensorType, other: TensorType) -> TensorType:
    # igammac(Tensor self, Tensor other) -> Tensor

    raise NotImplementedError()


def aten_imag(self: TensorType) -> TensorType:
    # imag(Tensor(a) self) -> Tensor(a)

    raise NotImplementedError()


def aten_index(self: TensorType, indices: Optional[Sequence[TensorType]]) -> TensorType:
    # index.Tensor(Tensor self, Tensor?[] indices) -> Tensor

    raise NotImplementedError()


def aten_index_add(
    self: TensorType, dim: int, index: TensorType, source: TensorType, alpha: float = 1
) -> TensorType:
    # index_add(Tensor self, int dim, Tensor index, Tensor source, *, Scalar alpha=1) -> Tensor

    raise NotImplementedError()


def aten_index_copy(
    self: TensorType, dim: int, index: TensorType, source: TensorType
) -> TensorType:
    # index_copy(Tensor self, int dim, Tensor index, Tensor source) -> Tensor

    raise NotImplementedError()


def aten_index_put(
    self: TensorType,
    indices: Optional[Sequence[TensorType]],
    values: TensorType,
    accumulate: bool = False,
) -> TensorType:
    # index_put(Tensor self, Tensor?[] indices, Tensor values, bool accumulate=False) -> Tensor

    raise NotImplementedError()


def aten_index_reduce(
    self: TensorType,
    dim: int,
    index: TensorType,
    source: TensorType,
    reduce: str,
    include_self: bool = True,
) -> TensorType:
    # index_reduce(Tensor self, int dim, Tensor index, Tensor source, str reduce, *, bool include_self=True) -> Tensor

    raise NotImplementedError()


# FIXME(#277): Script when attributes can come before inputs
@torch_op("aten::index_select", trace_only=True)
def aten_index_select(self: TTensor, dim: int, index: TInt) -> TTensor:
    # index_select(Tensor self, int dim, Tensor index) -> Tensor

    if op.Size(op.Shape(self)) == 0:
        result = self
    else:
        # Index can be a scalar. Reshape it to a rank 1 tensor.
        index = op.Reshape(index, op.Constant(value_floats=[-1]))
        index = op.Cast(index, to=INT64.dtype)

        result = op.Gather(self, index, axis=dim)

    return result


def aten_index_select_backward(
    grad: TensorType, self_sizes: INT64, dim: int, index: TensorType
) -> TensorType:
    # index_select_backward(Tensor grad, SymInt[] self_sizes, int dim, Tensor index) -> Tensor

    raise NotImplementedError()


def aten_indices(self: TensorType) -> TensorType:
    # indices(Tensor(a) self) -> Tensor(a)

    raise NotImplementedError()


def aten_indices_copy(self: TensorType) -> TensorType:
    # indices_copy(Tensor self) -> Tensor

    raise NotImplementedError()


def aten_inner(self: TensorType, other: TensorType) -> TensorType:
    # inner(Tensor self, Tensor other) -> Tensor

    raise NotImplementedError()


def aten_instance_norm(
    input: TensorType,
    weight: Optional[TensorType],
    bias: Optional[TensorType],
    running_mean: Optional[TensorType],
    running_var: Optional[TensorType],
    use_input_stats: bool,
    momentum: float,
    eps: float,
    cudnn_enabled: bool,
) -> TensorType:
    # instance_norm(Tensor input, Tensor? weight, Tensor? bias, Tensor? running_mean, Tensor? running_var, bool use_input_stats, float momentum, float eps, bool cudnn_enabled) -> Tensor

    raise NotImplementedError()


def aten_int_repr(self: TensorType) -> TensorType:
    # int_repr(Tensor self) -> Tensor

    raise NotImplementedError()


def aten_inverse(self: TensorType) -> TensorType:
    # inverse(Tensor self) -> Tensor

    raise NotImplementedError()


def aten_is_coalesced(self: TensorType) -> bool:
    # is_coalesced(Tensor self) -> bool

    raise NotImplementedError()


def aten_is_complex(self: TensorType) -> bool:
    # is_complex(Tensor self) -> bool

    raise NotImplementedError()


def aten_is_conj(self: TensorType) -> bool:
    # is_conj(Tensor self) -> bool

    raise NotImplementedError()


def aten_is_distributed(self: TensorType) -> bool:
    # is_distributed(Tensor self) -> bool

    raise NotImplementedError()


def aten_is_floating_point(self: TensorType) -> bool:
    # is_floating_point(Tensor self) -> bool

    raise NotImplementedError()


def aten_is_inference(self: TensorType) -> bool:
    # is_inference(Tensor self) -> bool

    raise NotImplementedError()


def aten_is_leaf(self: TensorType) -> bool:
    # is_leaf(Tensor self) -> bool

    raise NotImplementedError()


def aten_is_neg(self: TensorType) -> bool:
    # is_neg(Tensor self) -> bool

    raise NotImplementedError()


def aten_is_nonzero(self: TensorType) -> bool:
    # is_nonzero(Tensor self) -> bool

    raise NotImplementedError()


def aten_is_pinned(self: TensorType, device: Optional[str] = None) -> bool:
    # is_pinned(Tensor self, Device? device=None) -> bool

    raise NotImplementedError()


def aten_is_same_size(self: TensorType, other: TensorType) -> bool:
    # is_same_size(Tensor self, Tensor other) -> bool

    raise NotImplementedError()


def aten_is_set_to(self: TensorType, tensor: TensorType) -> bool:
    # is_set_to(Tensor self, Tensor tensor) -> bool

    raise NotImplementedError()


def aten_is_signed(self: TensorType) -> bool:
    # is_signed(Tensor self) -> bool

    raise NotImplementedError()


def aten_is_vulkan_available() -> bool:
    # is_vulkan_available() -> bool

    raise NotImplementedError()


def aten_isclose(
    self: TensorType,
    other: TensorType,
    rtol: float = 1e-05,
    atol: float = 1e-08,
    equal_nan: bool = False,
) -> TensorType:
    # isclose(Tensor self, Tensor other, float rtol=1e-05, float atol=1e-08, bool equal_nan=False) -> Tensor

    raise NotImplementedError()


def aten_isfinite(self: TensorType) -> TensorType:
    # isfinite(Tensor self) -> Tensor

    raise NotImplementedError()


@torch_op("aten::isinf")
def aten_isinf(self: Union[FLOAT, DOUBLE]) -> BOOL:
    # isinf(Tensor self) -> Tensor

    return op.IsInf(self)


def aten_isnan(self: TensorType) -> TensorType:
    # isnan(Tensor self) -> Tensor

    raise NotImplementedError()


def aten_isneginf(self: TensorType) -> TensorType:
    # isneginf(Tensor self) -> Tensor

    raise NotImplementedError()


def aten_isposinf(self: TensorType) -> TensorType:
    # isposinf(Tensor self) -> Tensor

    raise NotImplementedError()


def aten_isreal(self: TensorType) -> TensorType:
    # isreal(Tensor self) -> Tensor

    raise NotImplementedError()


def aten_istft(
    self: TensorType,
    n_fft: int,
    hop_length: Optional[int] = None,
    win_length: Optional[int] = None,
    window: Optional[TensorType] = None,
    center: bool = True,
    normalized: bool = False,
    onesided: Optional[bool] = None,
    length: Optional[int] = None,
    return_complex: bool = False,
) -> TensorType:
    # istft(Tensor self, int n_fft, int? hop_length=None, int? win_length=None, Tensor? window=None, bool center=True, bool normalized=False, bool? onesided=None, int? length=None, bool return_complex=False) -> Tensor

    raise NotImplementedError()


def aten_item(self: TensorType) -> float:
    # item(Tensor self) -> Scalar

    raise NotImplementedError()


def aten_kaiser_window(window_length: int) -> TensorType:
    # kaiser_window(int window_length, *, ScalarType? dtype=None, Layout? layout=None, Device? device=None, bool? pin_memory=None) -> Tensor

    raise NotImplementedError()


def aten_kl_div(
    self: TensorType, target: TensorType, reduction: int = 1, log_target: bool = False
) -> TensorType:
    # kl_div(Tensor self, Tensor target, int reduction=Mean, *, bool log_target=False) -> Tensor

    raise NotImplementedError()


def aten_kron(self: TensorType, other: TensorType) -> TensorType:
    # kron(Tensor self, Tensor other) -> Tensor

    raise NotImplementedError()


def aten_kthvalue(
    self: TensorType, k: int, dim: int = -1, keepdim: bool = False
) -> tuple[TensorType, TensorType]:
    # kthvalue(Tensor self, int k, int dim=-1, bool keepdim=False) -> (Tensor values, Tensor indices)

    raise NotImplementedError()


def aten_layer_norm(
    input: TensorType,
    normalized_shape: Sequence[int],
    weight: Optional[TensorType] = None,
    bias: Optional[TensorType] = None,
    eps: float = 1e-05,
    cudnn_enable: bool = True,
) -> TensorType:
    # layer_norm(Tensor input, int[] normalized_shape, Tensor? weight=None, Tensor? bias=None, float eps=1e-05, bool cudnn_enable=True) -> Tensor

    raise NotImplementedError()


def aten_lcm(self: TensorType, other: TensorType) -> TensorType:
    # lcm(Tensor self, Tensor other) -> Tensor

    raise NotImplementedError()


def aten_ldexp(self: TensorType, other: TensorType) -> TensorType:
    # ldexp.Tensor(Tensor self, Tensor other) -> Tensor

    raise NotImplementedError()


@torch_op("aten::le")
def aten_le(self: TReal, other: TReal) -> BOOL:
    # le.Tensor(Tensor self, Tensor other) -> Tensor

    return op.Less(self, other)


def aten_lerp(self: TensorType, end: TensorType, weight: TensorType) -> TensorType:
    # lerp.Tensor(Tensor self, Tensor end, Tensor weight) -> Tensor

    raise NotImplementedError()


def aten_less(self: TensorType, other: TensorType) -> TensorType:
    # less.Tensor(Tensor self, Tensor other) -> Tensor

    raise NotImplementedError()


def aten_less_equal(self: TensorType, other: TensorType) -> TensorType:
    # less_equal.Tensor(Tensor self, Tensor other) -> Tensor

    raise NotImplementedError()


def aten_lgamma(self: TensorType) -> TensorType:
    # lgamma(Tensor self) -> Tensor

    raise NotImplementedError()


def aten_lift(self: TensorType) -> TensorType:
    # lift(Tensor self) -> Tensor

    raise NotImplementedError()


def aten_lift_fresh(self: TensorType) -> TensorType:
    # lift_fresh(Tensor(a) self) -> Tensor(a)

    raise NotImplementedError()


def aten_lift_fresh_copy(self: TensorType) -> TensorType:
    # lift_fresh_copy(Tensor self) -> Tensor

    raise NotImplementedError()


def aten_linear_backward(
    self: TensorType, grad_output: TensorType, weight: TensorType, output_mask: Sequence[bool]
) -> tuple[TensorType, TensorType, TensorType]:
    # linear_backward(Tensor self, Tensor grad_output, Tensor weight, bool[3] output_mask) -> (Tensor, Tensor, Tensor)

    raise NotImplementedError()


def aten_linspace(start: float, end: float, steps: int) -> TensorType:
    # linspace(Scalar start, Scalar end, int steps, *, ScalarType? dtype=None, Layout? layout=None, Device? device=None, bool? pin_memory=None) -> Tensor

    raise NotImplementedError()


@torch_op("log")
def aten_log(self: TFloatOrBFloat16) -> TFloatOrBFloat16:
    # log(Tensor self) -> Tensor

    return op.Log(self)


@torch_op("aten::log10")
def aten_log10(self: TFloatOrBFloat16) -> TFloatOrBFloat16:
    # log10(Tensor self) -> Tensor

    return op.Div(op.Log(self), op.Log(10.0))


@torch_op("aten::log1p")
def aten_log1p(self: TFloatOrBFloat16) -> TFloatOrBFloat16:
    # log1p(Tensor self) -> Tensor

    return op.Log(op.Add(self, 1.0))


@torch_op("aten::log2")
def aten_log2(self: TFloatOrBFloat16) -> TFloatOrBFloat16:
    # log2(Tensor self) -> Tensor

    return op.Div(op.Log(self), op.Log(2.0))


@torch_op("aten::logaddexp")
def aten_logaddexp(self: TFloatOrBFloat16, other: TFloatOrBFloat16) -> TFloatOrBFloat16:
    # logaddexp(Tensor self, Tensor other) -> Tensor

    return op.Log(op.Add(op.Exp(self), op.Exp(other)))


@torch_op("aten::logaddexp2")
def aten_logaddexp2(self: TFloatOrBFloat16, other: TFloatOrBFloat16) -> TFloatOrBFloat16:
    # logaddexp2(Tensor self, Tensor other) -> Tensor
    summation = op.Add(op.Pow(2.0, self), op.Pow(2.0, other))

    return op.Div(op.Log(summation), op.Log(2.0))


@torch_op("aten::logcumsumexp")
def aten_logcumsumexp(self: TFloatOrBFloat16, dim: INT64) -> TFloatOrBFloat16:
    # logcumsumexp(Tensor self, int dim) -> Tensor

    if op.Size(op.Shape(self)) == 0:
        # A scalar
        result = self
    else:
        # FIXME(justinchuby): Ensure numerical stability
        result = op.Log(op.CumSum(op.Exp(self), dim))

    return result


@torch_op("aten::logdet")
def aten_logdet(self: TFloat) -> TFloat:
    # logdet(Tensor self) -> Tensor

    return op.Log(op.Det(self))


@torch_op("aten::logical_and")
def aten_logical_and(self: BOOL, other: BOOL) -> BOOL:
    # logical_and(Tensor self, Tensor other) -> Tensor

    return op.And(self, other)


@torch_op("aten::logical_not")
def aten_logical_not(self: BOOL) -> BOOL:
    # logical_not(Tensor self) -> Tensor

    return op.Not(self)


@torch_op("aten::logical_or")
def aten_logical_or(self: BOOL, other: BOOL) -> BOOL:
    # logical_or(Tensor self, Tensor other) -> Tensor

    return op.Or(self, other)


@torch_op("aten::logical_xor")
def aten_logical_xor(self: BOOL, other: BOOL) -> BOOL:
    # logical_xor(Tensor self, Tensor other) -> Tensor

    return op.Xor(self, other)


def aten_logit(self: TensorType, eps: Optional[float] = None) -> TensorType:
    # logit(Tensor self, float? eps=None) -> Tensor

    raise NotImplementedError()


def aten_logspace(start: float, end: float, steps: int, base: float = 10.0) -> TensorType:
    # logspace(Scalar start, Scalar end, int steps, float base=10.0, *, ScalarType? dtype=None, Layout? layout=None, Device? device=None, bool? pin_memory=None) -> Tensor

    raise NotImplementedError()


@torch_op("aten::logsumexp")
def aten_logsumexp(self: TReal, dim: INT64, keepdim: int = False) -> TReal:
    # logsumexp(Tensor self, int[1] dim, bool keepdim=False) -> Tensor

    return op.ReduceLogSumExp(self, dim, keepdims=keepdim)


def aten_lshift(self: TensorType, other: TensorType) -> TensorType:
    # __lshift__.Tensor(Tensor self, Tensor other) -> Tensor

    raise NotImplementedError()


def aten_lstm_cell(
    input: TensorType,
    hx: Sequence[TensorType],
    w_ih: TensorType,
    w_hh: TensorType,
    b_ih: Optional[TensorType] = None,
    b_hh: Optional[TensorType] = None,
) -> tuple[TensorType, TensorType]:
    # lstm_cell(Tensor input, Tensor[] hx, Tensor w_ih, Tensor w_hh, Tensor? b_ih=None, Tensor? b_hh=None) -> (Tensor, Tensor)

    raise NotImplementedError()


def aten_lstm_mps_backward(
    grad_y: TensorType,
    grad_hy: Optional[TensorType],
    grad_cy: Optional[TensorType],
    z_state: TensorType,
    cell_state_fwd: TensorType,
    input: TensorType,
    hx: Sequence[TensorType],
    params: Sequence[TensorType],
    has_biases: bool,
    num_layers: int,
    dropout: float,
    train: bool,
    bidirectional: bool,
    batch_first: bool,
) -> tuple[TensorType, TensorType, TensorType]:
    # lstm_mps_backward(Tensor grad_y, Tensor? grad_hy, Tensor? grad_cy, Tensor z_state, Tensor cell_state_fwd, Tensor input, Tensor[] hx, Tensor[] params, bool has_biases, int num_layers, float dropout, bool train, bool bidirectional, bool batch_first) -> (Tensor, Tensor[], Tensor[])

    raise NotImplementedError()


@torch_op("aten::lt")
def aten_lt(self: TReal, other: TReal) -> BOOL:
    # lt.Tensor(Tensor self, Tensor other) -> Tensor

    # TODO(justinchuby): Input spec: non bool tensor
    # Boolean inputs can be pre-casted by policy
    return op.Less(self, other)


def aten_lu_solve(self: TensorType, LU_data: TensorType, LU_pivots: TensorType) -> TensorType:
    # lu_solve(Tensor self, Tensor LU_data, Tensor LU_pivots) -> Tensor

    raise NotImplementedError()


def aten_lu_unpack(
    LU_data: TensorType,
    LU_pivots: TensorType,
    unpack_data: bool = True,
    unpack_pivots: bool = True,
) -> tuple[TensorType, TensorType, TensorType]:
    # lu_unpack(Tensor LU_data, Tensor LU_pivots, bool unpack_data=True, bool unpack_pivots=True) -> (Tensor P, Tensor L, Tensor U)

    raise NotImplementedError()


def aten_mH(self: TensorType) -> TensorType:
    # mH(Tensor(a) self) -> Tensor(a)

    raise NotImplementedError()


def aten_mT(self: TensorType) -> TensorType:
    # mT(Tensor(a) self) -> Tensor(a)

    raise NotImplementedError()


def aten_margin_ranking_loss(
    input1: TensorType,
    input2: TensorType,
    target: TensorType,
    margin: float = 0.0,
    reduction: int = 1,
) -> TensorType:
    # margin_ranking_loss(Tensor input1, Tensor input2, Tensor target, float margin=0.0, int reduction=Mean) -> Tensor

    raise NotImplementedError()


def aten_masked_fill(self: TensorType, mask: TensorType, value: TensorType) -> TensorType:
    # masked_fill.Tensor(Tensor self, Tensor mask, Tensor value) -> Tensor

    raise NotImplementedError()


def aten_masked_scatter(self: TensorType, mask: TensorType, source: TensorType) -> TensorType:
    # masked_scatter(Tensor self, Tensor mask, Tensor source) -> Tensor

    raise NotImplementedError()


def aten_masked_select(self: TensorType, mask: TensorType) -> TensorType:
    # masked_select(Tensor self, Tensor mask) -> Tensor

    raise NotImplementedError()


def aten_masked_select_backward(
    grad: TensorType, input: TensorType, mask: TensorType
) -> TensorType:
    # masked_select_backward(Tensor grad, Tensor input, Tensor mask) -> Tensor

    raise NotImplementedError()


@torch_op("aten::matmul")
def aten_matmul(
    self: TRealUnlessInt16OrInt8, other: TRealUnlessInt16OrInt8
) -> TRealUnlessInt16OrInt8:
    # matmul(Tensor self, Tensor other) -> Tensor

    return op.MatMul(self, other)


def aten_matmul_backward(
    grad: TensorType, self: TensorType, other: TensorType, mask: Sequence[bool]
) -> tuple[TensorType, TensorType]:
    # matmul_backward(Tensor grad, Tensor self, Tensor other, bool[2] mask) -> (Tensor, Tensor)

    raise NotImplementedError()


def aten_matrix_H(self: TensorType) -> TensorType:
    # matrix_H(Tensor(a) self) -> Tensor(a)

    raise NotImplementedError()


def aten_matrix_exp(self: TensorType) -> TensorType:
    # matrix_exp(Tensor self) -> Tensor

    raise NotImplementedError()


def aten_matrix_exp_backward(self: TensorType, grad: TensorType) -> TensorType:
    # matrix_exp_backward(Tensor self, Tensor grad) -> Tensor

    raise NotImplementedError()


def aten_matrix_power(self: TensorType, n: int) -> TensorType:
    # matrix_power(Tensor self, int n) -> Tensor

    raise NotImplementedError()


def aten_max(self: TensorType) -> TensorType:
    # max(Tensor self) -> Tensor

    raise NotImplementedError()


def aten_max_pool1d(
    self: TensorType,
    kernel_size: Sequence[int],
    stride: Optional[Sequence[int]] = None,
    padding: Sequence[int] = (0,),
    dilation: Sequence[int] = (1,),
    ceil_mode: bool = False,
) -> TensorType:
    # max_pool1d(Tensor self, int[1] kernel_size, int[1] stride=[], int[1] padding=0, int[1] dilation=1, bool ceil_mode=False) -> Tensor

    raise NotImplementedError()


def aten_max_pool1d_with_indices(
    self: TensorType,
    kernel_size: Sequence[int],
    stride: Optional[Sequence[int]] = None,
    padding: Sequence[int] = (0,),
    dilation: Sequence[int] = (1,),
    ceil_mode: bool = False,
) -> tuple[TensorType, TensorType]:
    # max_pool1d_with_indices(Tensor self, int[1] kernel_size, int[1] stride=[], int[1] padding=0, int[1] dilation=1, bool ceil_mode=False) -> (Tensor, Tensor)

    raise NotImplementedError()


def aten_max_pool2d(
    self: TensorType,
    kernel_size: Sequence[int],
    stride: Optional[Sequence[int]] = None,
    padding: Sequence[int] = (0, 0),
    dilation: Sequence[int] = (1, 1),
    ceil_mode: bool = False,
) -> TensorType:
    # max_pool2d(Tensor self, int[2] kernel_size, int[2] stride=[], int[2] padding=0, int[2] dilation=1, bool ceil_mode=False) -> Tensor

    raise NotImplementedError()


def aten_max_pool3d(
    self: TensorType,
    kernel_size: Sequence[int],
    stride: Optional[Sequence[int]] = None,
    padding: Sequence[int] = (0, 0, 0),
    dilation: Sequence[int] = (1, 1, 1),
    ceil_mode: bool = False,
) -> TensorType:
    # max_pool3d(Tensor self, int[3] kernel_size, int[3] stride=[], int[3] padding=0, int[3] dilation=1, bool ceil_mode=False) -> Tensor

    raise NotImplementedError()


@torch_op("aten::maximum")
def aten_maximum(self: TReal, other: TReal) -> TReal:
    # maximum(Tensor self, Tensor other) -> Tensor

    return op.Max(self, other)


def aten_mean(self: TensorType, dtype: Optional[int] = None) -> TensorType:
    # mean(Tensor self, *, ScalarType? dtype=None) -> Tensor

    raise NotImplementedError()


def aten_median(self: TensorType) -> TensorType:
    # median(Tensor self) -> Tensor

    raise NotImplementedError()


def aten_meshgrid(tensors: Sequence[TensorType]) -> TensorType:
    # meshgrid(Tensor[] tensors) -> Tensor[]

    raise NotImplementedError()


def aten_min(self: TensorType) -> TensorType:
    # min(Tensor self) -> Tensor

    raise NotImplementedError()


@torch_op("aten::minimum")
def aten_minimum(self: TReal, other: TReal) -> TReal:
    # minimum(Tensor self, Tensor other) -> Tensor

    return op.Min(self, other)


def aten_miopen_batch_norm(
    input: TensorType,
    weight: TensorType,
    bias: Optional[TensorType],
    running_mean: Optional[TensorType],
    running_var: Optional[TensorType],
    training: bool,
    exponential_average_factor: float,
    epsilon: float,
) -> tuple[TensorType, TensorType, TensorType]:
    # miopen_batch_norm(Tensor input, Tensor weight, Tensor? bias, Tensor? running_mean, Tensor? running_var, bool training, float exponential_average_factor, float epsilon) -> (Tensor, Tensor, Tensor)

    raise NotImplementedError()


def aten_miopen_batch_norm_backward(
    input: TensorType,
    grad_output: TensorType,
    weight: TensorType,
    running_mean: Optional[TensorType],
    running_var: Optional[TensorType],
    save_mean: Optional[TensorType],
    save_var: Optional[TensorType],
    epsilon: float,
) -> tuple[TensorType, TensorType, TensorType]:
    # miopen_batch_norm_backward(Tensor input, Tensor grad_output, Tensor weight, Tensor? running_mean, Tensor? running_var, Tensor? save_mean, Tensor? save_var, float epsilon) -> (Tensor, Tensor, Tensor)

    raise NotImplementedError()


def aten_miopen_convolution(
    self: TensorType,
    weight: TensorType,
    bias: Optional[TensorType],
    padding: INT64,
    stride: Sequence[int],
    dilation: Sequence[int],
    groups: int,
    benchmark: bool,
    deterministic: bool,
) -> TensorType:
    # miopen_convolution(Tensor self, Tensor weight, Tensor? bias, SymInt[] padding, int[] stride, int[] dilation, int groups, bool benchmark, bool deterministic) -> Tensor

    raise NotImplementedError()


def aten_miopen_convolution_add_relu(
    self: TensorType,
    weight: TensorType,
    z: TensorType,
    alpha: Optional[float],
    bias: Optional[TensorType],
    stride: Sequence[int],
    padding: Sequence[int],
    dilation: Sequence[int],
    groups: int,
) -> TensorType:
    # miopen_convolution_add_relu(Tensor self, Tensor weight, Tensor z, Scalar? alpha, Tensor? bias, int[] stride, int[] padding, int[] dilation, int groups) -> Tensor

    raise NotImplementedError()


def aten_miopen_convolution_relu(
    self: TensorType,
    weight: TensorType,
    bias: Optional[TensorType],
    stride: Sequence[int],
    padding: Sequence[int],
    dilation: Sequence[int],
    groups: int,
) -> TensorType:
    # miopen_convolution_relu(Tensor self, Tensor weight, Tensor? bias, int[] stride, int[] padding, int[] dilation, int groups) -> Tensor

    raise NotImplementedError()


def aten_miopen_convolution_transpose(
    self: TensorType,
    weight: TensorType,
    bias: Optional[TensorType],
    padding: INT64,
    output_padding: INT64,
    stride: Sequence[int],
    dilation: Sequence[int],
    groups: int,
    benchmark: bool,
    deterministic: bool,
) -> TensorType:
    # miopen_convolution_transpose(Tensor self, Tensor weight, Tensor? bias, SymInt[] padding, SymInt[] output_padding, int[] stride, int[] dilation, int groups, bool benchmark, bool deterministic) -> Tensor

    raise NotImplementedError()


def aten_miopen_depthwise_convolution(
    self: TensorType,
    weight: TensorType,
    bias: Optional[TensorType],
    padding: INT64,
    stride: Sequence[int],
    dilation: Sequence[int],
    groups: int,
    benchmark: bool,
    deterministic: bool,
) -> TensorType:
    # miopen_depthwise_convolution(Tensor self, Tensor weight, Tensor? bias, SymInt[] padding, int[] stride, int[] dilation, int groups, bool benchmark, bool deterministic) -> Tensor

    raise NotImplementedError()


def aten_miopen_rnn(
    input: TensorType,
    weight: Sequence[TensorType],
    weight_stride0: int,
    hx: TensorType,
    cx: Optional[TensorType],
    mode: int,
    hidden_size: int,
    num_layers: int,
    batch_first: bool,
    dropout: float,
    train: bool,
    bidirectional: bool,
    batch_sizes: Sequence[int],
    dropout_state: Optional[TensorType],
) -> tuple[TensorType, TensorType, TensorType, TensorType, TensorType]:
    # miopen_rnn(Tensor input, Tensor[] weight, int weight_stride0, Tensor hx, Tensor? cx, int mode, int hidden_size, int num_layers, bool batch_first, float dropout, bool train, bool bidirectional, int[] batch_sizes, Tensor? dropout_state) -> (Tensor, Tensor, Tensor, Tensor, Tensor)

    raise NotImplementedError()


def aten_miopen_rnn_backward(
    input: TensorType,
    weight: Sequence[TensorType],
    weight_stride0: int,
    weight_buf: TensorType,
    hx: TensorType,
    cx: Optional[TensorType],
    output: TensorType,
    grad_output: Optional[TensorType],
    grad_hy: Optional[TensorType],
    grad_cy: Optional[TensorType],
    mode: int,
    hidden_size: int,
    num_layers: int,
    batch_first: bool,
    dropout: float,
    train: bool,
    bidirectional: bool,
    batch_sizes: Sequence[int],
    dropout_state: Optional[TensorType],
    reserve: TensorType,
    output_mask: Sequence[bool],
) -> tuple[TensorType, TensorType, TensorType, TensorType]:
    # miopen_rnn_backward(Tensor input, Tensor[] weight, int weight_stride0, Tensor weight_buf, Tensor hx, Tensor? cx, Tensor output, Tensor? grad_output, Tensor? grad_hy, Tensor? grad_cy, int mode, int hidden_size, int num_layers, bool batch_first, float dropout, bool train, bool bidirectional, int[] batch_sizes, Tensor? dropout_state, Tensor reserve, bool[4] output_mask) -> (Tensor, Tensor, Tensor, Tensor[])

    raise NotImplementedError()


def aten_mkldnn_adaptive_avg_pool2d(
    self: TensorType, output_size: Sequence[int]
) -> TensorType:
    # mkldnn_adaptive_avg_pool2d(Tensor self, int[2] output_size) -> Tensor

    raise NotImplementedError()


def aten_mkldnn_adaptive_avg_pool2d_backward(
    grad_output: TensorType, self: TensorType
) -> TensorType:
    # mkldnn_adaptive_avg_pool2d_backward(Tensor grad_output, Tensor self) -> Tensor

    raise NotImplementedError()


def aten_mkldnn_convolution(
    self: TensorType,
    weight: TensorType,
    bias: Optional[TensorType],
    padding: INT64,
    stride: Sequence[int],
    dilation: Sequence[int],
    groups: int,
) -> TensorType:
    # mkldnn_convolution(Tensor self, Tensor weight, Tensor? bias, SymInt[] padding, int[] stride, int[] dilation, int groups) -> Tensor

    raise NotImplementedError()


def aten_mkldnn_linear_backward(
    self: TensorType, grad_output: TensorType, weight: TensorType, output_mask: Sequence[bool]
) -> tuple[TensorType, TensorType, TensorType]:
    # mkldnn_linear_backward(Tensor self, Tensor grad_output, Tensor weight, bool[3] output_mask) -> (Tensor, Tensor, Tensor)

    raise NotImplementedError()


def aten_mkldnn_linear_backward_input(
    input_size: Sequence[int], grad_output: TensorType, weight: TensorType
) -> TensorType:
    # mkldnn_linear_backward_input(int[] input_size, Tensor grad_output, Tensor weight) -> Tensor

    raise NotImplementedError()


def aten_mkldnn_linear_backward_weights(
    grad_output: TensorType, input: TensorType, weight: TensorType, bias_defined: bool
) -> tuple[TensorType, TensorType]:
    # mkldnn_linear_backward_weights(Tensor grad_output, Tensor input, Tensor weight, bool bias_defined) -> (Tensor, Tensor)

    raise NotImplementedError()


def aten_mkldnn_max_pool2d(
    self: TensorType,
    kernel_size: Sequence[int],
    stride: Optional[Sequence[int]] = None,
    padding: Sequence[int] = (0, 0),
    dilation: Sequence[int] = (1, 1),
    ceil_mode: bool = False,
) -> TensorType:
    # mkldnn_max_pool2d(Tensor self, int[2] kernel_size, int[2] stride=[], int[2] padding=0, int[2] dilation=1, bool ceil_mode=False) -> Tensor

    raise NotImplementedError()


def aten_mkldnn_max_pool2d_backward(
    grad_output: TensorType,
    output: TensorType,
    input: TensorType,
    kernel_size: Sequence[int],
    stride: Optional[Sequence[int]] = None,
    padding: Sequence[int] = (0, 0),
    dilation: Sequence[int] = (1, 1),
    ceil_mode: bool = False,
) -> TensorType:
    # mkldnn_max_pool2d_backward(Tensor grad_output, Tensor output, Tensor input, int[2] kernel_size, int[2] stride=[], int[2] padding=0, int[2] dilation=1, bool ceil_mode=False) -> Tensor

    raise NotImplementedError()


def aten_mkldnn_max_pool3d(
    self: TensorType,
    kernel_size: Sequence[int],
    stride: Optional[Sequence[int]] = None,
    padding: Sequence[int] = (0, 0, 0),
    dilation: Sequence[int] = (1, 1, 1),
    ceil_mode: bool = False,
) -> TensorType:
    # mkldnn_max_pool3d(Tensor self, int[3] kernel_size, int[3] stride=[], int[3] padding=0, int[3] dilation=1, bool ceil_mode=False) -> Tensor

    raise NotImplementedError()


def aten_mkldnn_max_pool3d_backward(
    grad_output: TensorType,
    output: TensorType,
    input: TensorType,
    kernel_size: Sequence[int],
    stride: Optional[Sequence[int]] = None,
    padding: Sequence[int] = (0, 0, 0),
    dilation: Sequence[int] = (1, 1, 1),
    ceil_mode: bool = False,
) -> TensorType:
    # mkldnn_max_pool3d_backward(Tensor grad_output, Tensor output, Tensor input, int[3] kernel_size, int[3] stride=[], int[3] padding=0, int[3] dilation=1, bool ceil_mode=False) -> Tensor

    raise NotImplementedError()


@torch_op("aten::mm")
def aten_mm(
    self: TRealUnlessInt16OrInt8, mat2: TRealUnlessInt16OrInt8
) -> TRealUnlessInt16OrInt8:
    # mm(Tensor self, Tensor mat2) -> Tensor

    # TODO(justinchuby): Specify type conversion for uint8/int8/int16
    return op.MatMul(self, mat2)


def aten_mode(
    self: TensorType, dim: int = -1, keepdim: bool = False
) -> tuple[TensorType, TensorType]:
    # mode(Tensor self, int dim=-1, bool keepdim=False) -> (Tensor values, Tensor indices)

    raise NotImplementedError()


def aten_mps_convolution_backward(
    self: TensorType,
    grad_output: TensorType,
    weight: TensorType,
    padding: Sequence[int],
    stride: Sequence[int],
    dilation: Sequence[int],
    groups: int,
    output_mask: Sequence[bool],
) -> tuple[TensorType, TensorType, TensorType]:
    # mps_convolution_backward(Tensor self, Tensor grad_output, Tensor weight, int[] padding, int[] stride, int[] dilation, int groups, bool[3] output_mask) -> (Tensor, Tensor, Tensor)

    raise NotImplementedError()


def aten_mps_convolution_transpose_backward(
    self: TensorType,
    grad_output: TensorType,
    weight: TensorType,
    padding: Sequence[int],
    output_padding: Sequence[int],
    stride: Sequence[int],
    dilation: Sequence[int],
    groups: int,
    output_mask: Sequence[bool],
) -> tuple[TensorType, TensorType]:
    # mps_convolution_transpose_backward(Tensor self, Tensor grad_output, Tensor weight, int[] padding, int[] output_padding, int[] stride, int[] dilation, int groups, bool[2] output_mask) -> (Tensor, Tensor)

    raise NotImplementedError()


def aten_mps_max_pool2d_backward(
    grad_output: TensorType,
    self: TensorType,
    kernel_size: Sequence[int],
    stride: Optional[Sequence[int]] = None,
    padding: Sequence[int] = (0, 0),
    dilation: Sequence[int] = (1, 1),
    ceil_mode: bool = False,
) -> TensorType:
    # mps_max_pool2d_backward(Tensor grad_output, Tensor self, int[2] kernel_size, int[2] stride=[], int[2] padding=0, int[2] dilation=1, bool ceil_mode=False) -> Tensor

    raise NotImplementedError()


def aten_msort(self: TensorType) -> TensorType:
    # msort(Tensor self) -> Tensor

    raise NotImplementedError()


@torch_op("aten::mul")
def aten_mul(self: TReal, other: TReal) -> TReal:
    # mul.Tensor(Tensor self, Tensor other) -> Tensor

    return op.Mul(self, other)


@torch_op("aten::mul", overload=True)
def aten_mul_bool(self: BOOL, other: BOOL) -> BOOL:
    """ONNX Mul doesn't support Boolean, so use And as an equivalent operator."""

    # TODO(justinchuby): Handle cases where type reconcilation is not enough,
    # since different ONNX operators are used based on different data types.

    return op.And(self, other)


def aten_multinomial(
    self: TensorType,
    num_samples: int,
    replacement: bool = False,
    generator: Optional[str] = None,
) -> TensorType:
    # multinomial(Tensor self, int num_samples, bool replacement=False, *, Generator? generator=None) -> Tensor

    raise NotImplementedError()


def aten_multiply(self: TensorType, other: TensorType) -> TensorType:
    # multiply.Tensor(Tensor self, Tensor other) -> Tensor

    raise NotImplementedError()


def aten_mv(self: TensorType, vec: TensorType) -> TensorType:
    # mv(Tensor self, Tensor vec) -> Tensor

    raise NotImplementedError()


def aten_mvlgamma(self: TensorType, p: int) -> TensorType:
    # mvlgamma(Tensor self, int p) -> Tensor

    raise NotImplementedError()


def aten_nan_to_num(
    self: TensorType,
    nan: Optional[float] = None,
    posinf: Optional[float] = None,
    neginf: Optional[float] = None,
) -> TensorType:
    # nan_to_num(Tensor self, float? nan=None, float? posinf=None, float? neginf=None) -> Tensor

    raise NotImplementedError()


def aten_nanmean(
    self: TensorType,
    dim: Optional[int] = None,
    keepdim: bool = False,
    dtype: Optional[int] = None,
) -> TensorType:
    # nanmean(Tensor self, int[1]? dim=None, bool keepdim=False, *, ScalarType? dtype=None) -> Tensor

    raise NotImplementedError()


def aten_nanmedian(self: TensorType) -> TensorType:
    # nanmedian(Tensor self) -> Tensor

    raise NotImplementedError()


def aten_nanquantile(
    self: TensorType,
    q: TensorType,
    dim: Optional[int] = None,
    keepdim: bool = False,
    interpolation: str = "linear",
) -> TensorType:
    # nanquantile(Tensor self, Tensor q, int? dim=None, bool keepdim=False, *, str interpolation='linear') -> Tensor

    raise NotImplementedError()


def aten_nansum(
    self: TensorType,
    dim: Optional[int] = None,
    keepdim: bool = False,
    dtype: Optional[int] = None,
) -> TensorType:
    # nansum(Tensor self, int[1]? dim=None, bool keepdim=False, *, ScalarType? dtype=None) -> Tensor

    raise NotImplementedError()


def aten_narrow(self: TensorType, dim: int, start: INT64, length: INT64) -> TensorType:
    # narrow(Tensor(a) self, int dim, SymInt start, SymInt length) -> Tensor(a)

    raise NotImplementedError()


def aten_narrow_copy(self: TensorType, dim: int, start: INT64, length: INT64) -> TensorType:
    # narrow_copy(Tensor self, int dim, SymInt start, SymInt length) -> Tensor

    raise NotImplementedError()


def aten_native_batch_norm(
    input: TensorType,
    weight: Optional[TensorType],
    bias: Optional[TensorType],
    running_mean: Optional[TensorType],
    running_var: Optional[TensorType],
    training: bool,
    momentum: float,
    eps: float,
) -> tuple[TensorType, TensorType, TensorType]:
    # native_batch_norm(Tensor input, Tensor? weight, Tensor? bias, Tensor? running_mean, Tensor? running_var, bool training, float momentum, float eps) -> (Tensor, Tensor, Tensor)

    raise NotImplementedError()


def aten_native_batch_norm_backward(
    grad_out: TensorType,
    input: TensorType,
    weight: Optional[TensorType],
    running_mean: Optional[TensorType],
    running_var: Optional[TensorType],
    save_mean: Optional[TensorType],
    save_invstd: Optional[TensorType],
    train: bool,
    eps: float,
    output_mask: Sequence[bool],
) -> tuple[TensorType, TensorType, TensorType]:
    # native_batch_norm_backward(Tensor grad_out, Tensor input, Tensor? weight, Tensor? running_mean, Tensor? running_var, Tensor? save_mean, Tensor? save_invstd, bool train, float eps, bool[3] output_mask) -> (Tensor, Tensor, Tensor)

    raise NotImplementedError()


def aten_native_channel_shuffle(self: TensorType, groups: int) -> TensorType:
    # native_channel_shuffle(Tensor self, int groups) -> Tensor

    raise NotImplementedError()


def aten_native_dropout(
    input: TensorType, p: float, train: Optional[bool]
) -> tuple[TensorType, TensorType]:
    # native_dropout(Tensor input, float p, bool? train) -> (Tensor, Tensor)

    raise NotImplementedError()


def aten_native_dropout_backward(
    grad_output: TensorType, mask: TensorType, scale: float
) -> TensorType:
    # native_dropout_backward(Tensor grad_output, Tensor mask, float scale) -> Tensor

    raise NotImplementedError()


def aten_native_group_norm(
    input: TensorType,
    weight: Optional[TensorType],
    bias: Optional[TensorType],
    N: INT64,
    C: INT64,
    HxW: INT64,
    group: int,
    eps: float,
) -> tuple[TensorType, TensorType, TensorType]:
    # native_group_norm(Tensor input, Tensor? weight, Tensor? bias, SymInt N, SymInt C, SymInt HxW, int group, float eps) -> (Tensor, Tensor, Tensor)

    raise NotImplementedError()


def aten_native_group_norm_backward(
    grad_out: TensorType,
    input: TensorType,
    mean: TensorType,
    rstd: TensorType,
    weight: Optional[TensorType],
    N: INT64,
    C: INT64,
    HxW: INT64,
    group: int,
    output_mask: Sequence[bool],
) -> tuple[TensorType, TensorType, TensorType]:
    # native_group_norm_backward(Tensor grad_out, Tensor input, Tensor mean, Tensor rstd, Tensor? weight, SymInt N, SymInt C, SymInt HxW, int group, bool[3] output_mask) -> (Tensor, Tensor, Tensor)

    raise NotImplementedError()


def aten_native_layer_norm(
    input: TensorType,
    normalized_shape: INT64,
    weight: Optional[TensorType],
    bias: Optional[TensorType],
    eps: float,
) -> tuple[TensorType, TensorType, TensorType]:
    # native_layer_norm(Tensor input, SymInt[] normalized_shape, Tensor? weight, Tensor? bias, float eps) -> (Tensor, Tensor, Tensor)

    raise NotImplementedError()


def aten_native_layer_norm_backward(
    grad_out: TensorType,
    input: TensorType,
    normalized_shape: INT64,
    mean: TensorType,
    rstd: TensorType,
    weight: Optional[TensorType],
    bias: Optional[TensorType],
    output_mask: Sequence[bool],
) -> tuple[TensorType, TensorType, TensorType]:
    # native_layer_norm_backward(Tensor grad_out, Tensor input, SymInt[] normalized_shape, Tensor mean, Tensor rstd, Tensor? weight, Tensor? bias, bool[3] output_mask) -> (Tensor, Tensor, Tensor)

    raise NotImplementedError()


def aten_native_norm(self: TensorType, p: float = 2) -> TensorType:
    # native_norm(Tensor self, Scalar p=2) -> Tensor

    raise NotImplementedError()


@torch_op("aten::ne")
def aten_ne(self: TReal, other: TReal) -> BOOL:
    # ne.Tensor(Tensor self, Tensor other) -> Tensor

    return op.Not(op.Equal(self, other))


@torch_op("aten::neg")
def aten_neg(self: TReal) -> TReal:
    # neg(Tensor self) -> Tensor

    return op.Neg(self)


def aten_negative(self: TensorType) -> TensorType:
    # negative(Tensor self) -> Tensor

    raise NotImplementedError()


def aten_new_empty(self: TensorType, size: INT64) -> TensorType:
    # new_empty(Tensor self, SymInt[] size, *, ScalarType? dtype=None, Layout? layout=None, Device? device=None, bool? pin_memory=None) -> Tensor

    raise NotImplementedError()


def aten_new_empty_strided(self: TensorType, size: INT64, stride: INT64) -> TensorType:
    # new_empty_strided(Tensor self, SymInt[] size, SymInt[] stride, *, ScalarType? dtype=None, Layout? layout=None, Device? device=None, bool? pin_memory=None) -> Tensor

    raise NotImplementedError()


@torch_op("aten::new_full")
def aten_new_full(
    self, size: IntType, fill_value: TensorType, dtype: int = FLOAT.dtype
):  # pylint: disable=unused-argument
    # new_full(Tensor self, SymInt[] size, Scalar fill_value, *, ScalarType? dtype=None, Layout? layout=None, Device? device=None, bool? pin_memory=None) -> Tensor

    size = op.Cast(size, to=INT64.dtype)
    fill_value = op.Cast(fill_value, to=dtype)

    return op.Expand(fill_value, size)


def aten_new_ones(self: TensorType, size: INT64) -> TensorType:
    # new_ones(Tensor self, SymInt[] size, *, ScalarType? dtype=None, Layout? layout=None, Device? device=None, bool? pin_memory=None) -> Tensor

    raise NotImplementedError()


def aten_new_zeros(self: TensorType, size: INT64) -> TensorType:
    # new_zeros(Tensor self, SymInt[] size, *, ScalarType? dtype=None, Layout? layout=None, Device? device=None, bool? pin_memory=None) -> Tensor

    raise NotImplementedError()


def aten_nextafter(self: TensorType, other: TensorType) -> TensorType:
    # nextafter(Tensor self, Tensor other) -> Tensor

    raise NotImplementedError()


@torch_op("aten::nonzero")
def aten_nonzero(self: TTensor) -> INT64:
    # nonzero(Tensor self) -> Tensor

    return op.NonZero(self)


def aten_nonzero_numpy(self: TensorType) -> TensorType:
    # nonzero_numpy(Tensor self) -> Tensor[]

    raise NotImplementedError()


def aten_norm_except_dim(v: TensorType, pow: int = 2, dim: int = 0) -> TensorType:
    # norm_except_dim(Tensor v, int pow=2, int dim=0) -> Tensor

    raise NotImplementedError()


def aten_normal(
    self: TensorType, mean: float = 0, std: float = 1, generator: Optional[str] = None
) -> TensorType:
    # normal_functional(Tensor self, float mean=0, float std=1, *, Generator? generator=None) -> Tensor

    raise NotImplementedError()


def aten_not_equal(self: TensorType, other: TensorType) -> TensorType:
    # not_equal.Tensor(Tensor self, Tensor other) -> Tensor

    raise NotImplementedError()


def aten_nuclear_norm(self: TensorType, keepdim: bool = False) -> TensorType:
    # nuclear_norm(Tensor self, bool keepdim=False) -> Tensor

    raise NotImplementedError()


@torch_op("aten::ones")
def aten_ones(size: IntType, dtype: int = FLOAT.dtype):
    # ones(SymInt[] size, *, ScalarType? dtype=None, Layout? layout=None, Device? device=None, bool? pin_memory=None) -> Tensor

    size = op.Cast(size, to=INT64.dtype)
    one = op.Constant(value_float=1)
    one = op.Cast(one, to=dtype)
    return op.Expand(one, size)


@torch_op("aten::ones_like")
def aten_ones_like(self: TTensor, dtype: int = -1) -> TTensor:
    """ones_like.

    Note: dtype is an onnx enum. Users should convert torch dtype to onnx dtype
    before calling this function.
    """
    # ones_like(Tensor self, *, ScalarType? dtype=None, Layout? layout=None, Device? device=None, bool? pin_memory=None, MemoryFormat? memory_format=None) -> Tensor

    shape = op.Shape(self)
    if dtype == -1:
        one = op.CastLike(1, self)
    else:
        one = op.Cast(1, to=dtype)
    return op.Expand(one, shape)


def aten_or(self: TensorType, other: TensorType) -> TensorType:
    # __or__.Tensor(Tensor self, Tensor other) -> Tensor

    raise NotImplementedError()


def aten_orgqr(self: TensorType, input2: TensorType) -> TensorType:
    # orgqr(Tensor self, Tensor input2) -> Tensor

    raise NotImplementedError()


def aten_ormqr(
    self: TensorType,
    input2: TensorType,
    input3: TensorType,
    left: bool = True,
    transpose: bool = False,
) -> TensorType:
    # ormqr(Tensor self, Tensor input2, Tensor input3, bool left=True, bool transpose=False) -> Tensor

    raise NotImplementedError()


def aten_outer(self: TensorType, vec2: TensorType) -> TensorType:
    # outer(Tensor self, Tensor vec2) -> Tensor

    raise NotImplementedError()


def aten_output_nr(self: TensorType) -> int:
    # output_nr(Tensor self) -> int

    raise NotImplementedError()


def aten_pairwise_distance(
    x1: TensorType, x2: TensorType, p: float = 2, eps: float = 1e-06, keepdim: bool = False
) -> TensorType:
    # pairwise_distance(Tensor x1, Tensor x2, float p=2, float eps=1e-06, bool keepdim=False) -> Tensor

    raise NotImplementedError()


def aten_pdist(self: TensorType, p: float = 2) -> TensorType:
    # pdist(Tensor self, float p=2) -> Tensor

    raise NotImplementedError()


def aten_permute(self: TensorType, dims: Sequence[int]) -> TensorType:
    # permute(Tensor(a) self, int[] dims) -> Tensor(a)

    raise NotImplementedError()


def aten_permute_copy(self: TensorType, dims: Sequence[int]) -> TensorType:
    # permute_copy(Tensor self, int[] dims) -> Tensor

    raise NotImplementedError()


def aten_pin_memory(self: TensorType, device: Optional[str] = None) -> TensorType:
    # pin_memory(Tensor(a) self, Device? device=None) -> Tensor(a)

    raise NotImplementedError()


def aten_pinverse(self: TensorType, rcond: float = 1e-15) -> TensorType:
    # pinverse(Tensor self, float rcond=1e-15) -> Tensor

    raise NotImplementedError()


def aten_pixel_shuffle(self: TensorType, upscale_factor: int) -> TensorType:
    # pixel_shuffle(Tensor self, int upscale_factor) -> Tensor

    raise NotImplementedError()


def aten_pixel_unshuffle(self: TensorType, downscale_factor: int) -> TensorType:
    # pixel_unshuffle(Tensor self, int downscale_factor) -> Tensor

    raise NotImplementedError()


def aten_poisson(self: TensorType, generator: Optional[str] = None) -> TensorType:
    # poisson(Tensor self, Generator? generator=None) -> Tensor

    raise NotImplementedError()


def aten_poisson_nll_loss(
    input: TensorType,
    target: TensorType,
    log_input: bool,
    full: bool,
    eps: float,
    reduction: int,
) -> TensorType:
    # poisson_nll_loss(Tensor input, Tensor target, bool log_input, bool full, float eps, int reduction) -> Tensor

    raise NotImplementedError()


def aten_polar(abs: TensorType, angle: TensorType) -> TensorType:
    # polar(Tensor abs, Tensor angle) -> Tensor

    raise NotImplementedError()


def aten_polygamma(n: int, self: TensorType) -> TensorType:
    # polygamma(int n, Tensor self) -> Tensor

    raise NotImplementedError()


def aten_positive(self: TensorType) -> TensorType:
    # positive(Tensor(a) self) -> Tensor(a)

    raise NotImplementedError()


def aten_prelu(self: TensorType, weight: TensorType) -> TensorType:
    # prelu(Tensor self, Tensor weight) -> Tensor

    raise NotImplementedError()


def aten_prelu_backward(
    grad_output: TensorType, self: TensorType, weight: TensorType
) -> tuple[TensorType, TensorType]:
    # prelu_backward(Tensor grad_output, Tensor self, Tensor weight) -> (Tensor, Tensor)

    raise NotImplementedError()


def aten_prod(self: TensorType, dtype: Optional[int] = None) -> TensorType:
    # prod(Tensor self, *, ScalarType? dtype=None) -> Tensor

    raise NotImplementedError()


def aten_promote_types(type1: int, type2: int) -> int:
    # promote_types(ScalarType type1, ScalarType type2) -> ScalarType

    raise NotImplementedError()


def aten_put(
    self: TensorType, index: TensorType, source: TensorType, accumulate: bool = False
) -> TensorType:
    # put(Tensor self, Tensor index, Tensor source, bool accumulate=False) -> Tensor

    raise NotImplementedError()


def aten_q_per_channel_axis(self: TensorType) -> int:
    # q_per_channel_axis(Tensor self) -> int

    raise NotImplementedError()


def aten_q_per_channel_scales(self: TensorType) -> TensorType:
    # q_per_channel_scales(Tensor self) -> Tensor

    raise NotImplementedError()


def aten_q_per_channel_zero_points(self: TensorType) -> TensorType:
    # q_per_channel_zero_points(Tensor self) -> Tensor

    raise NotImplementedError()


def aten_q_scale(self: TensorType) -> float:
    # q_scale(Tensor self) -> float

    raise NotImplementedError()


def aten_q_zero_point(self: TensorType) -> int:
    # q_zero_point(Tensor self) -> int

    raise NotImplementedError()


def aten_qr(self: TensorType, some: bool = True) -> tuple[TensorType, TensorType]:
    # qr(Tensor self, bool some=True) -> (Tensor Q, Tensor R)

    raise NotImplementedError()


def aten_qscheme(self: TensorType) -> str:
    # qscheme(Tensor self) -> QScheme

    raise NotImplementedError()


def aten_quantile(
    self: TensorType,
    q: TensorType,
    dim: Optional[int] = None,
    keepdim: bool = False,
    interpolation: str = "linear",
) -> TensorType:
    # quantile(Tensor self, Tensor q, int? dim=None, bool keepdim=False, *, str interpolation='linear') -> Tensor

    raise NotImplementedError()


def aten_quantize_per_channel(
    self: TensorType, scales: TensorType, zero_points: TensorType, axis: int, dtype: int
) -> TensorType:
    # quantize_per_channel(Tensor self, Tensor scales, Tensor zero_points, int axis, ScalarType dtype) -> Tensor

    raise NotImplementedError()


def aten_quantize_per_tensor(
    self: TensorType, scale: float, zero_point: int, dtype: int
) -> TensorType:
    # quantize_per_tensor(Tensor self, float scale, int zero_point, ScalarType dtype) -> Tensor

    raise NotImplementedError()


def aten_quantize_per_tensor_dynamic(
    self: TensorType, dtype: int, reduce_range: bool
) -> TensorType:
    # quantize_per_tensor_dynamic(Tensor self, ScalarType dtype, bool reduce_range) -> Tensor

    raise NotImplementedError()


def aten_quantized_batch_norm(
    input: TensorType,
    weight: Optional[TensorType],
    bias: Optional[TensorType],
    mean: TensorType,
    var: TensorType,
    eps: float,
    output_scale: float,
    output_zero_point: int,
) -> TensorType:
    # quantized_batch_norm(Tensor input, Tensor? weight, Tensor? bias, Tensor mean, Tensor var, float eps, float output_scale, int output_zero_point) -> Tensor

    raise NotImplementedError()


def aten_quantized_gru_cell(
    input: TensorType,
    hx: TensorType,
    w_ih: TensorType,
    w_hh: TensorType,
    b_ih: TensorType,
    b_hh: TensorType,
    packed_ih: TensorType,
    packed_hh: TensorType,
    col_offsets_ih: TensorType,
    col_offsets_hh: TensorType,
    scale_ih: float,
    scale_hh: float,
    zero_point_ih: float,
    zero_point_hh: float,
) -> TensorType:
    # quantized_gru_cell(Tensor input, Tensor hx, Tensor w_ih, Tensor w_hh, Tensor b_ih, Tensor b_hh, Tensor packed_ih, Tensor packed_hh, Tensor col_offsets_ih, Tensor col_offsets_hh, Scalar scale_ih, Scalar scale_hh, Scalar zero_point_ih, Scalar zero_point_hh) -> Tensor

    raise NotImplementedError()


def aten_quantized_lstm_cell(
    input: TensorType,
    hx: Sequence[TensorType],
    w_ih: TensorType,
    w_hh: TensorType,
    b_ih: TensorType,
    b_hh: TensorType,
    packed_ih: TensorType,
    packed_hh: TensorType,
    col_offsets_ih: TensorType,
    col_offsets_hh: TensorType,
    scale_ih: float,
    scale_hh: float,
    zero_point_ih: float,
    zero_point_hh: float,
) -> tuple[TensorType, TensorType]:
    # quantized_lstm_cell(Tensor input, Tensor[] hx, Tensor w_ih, Tensor w_hh, Tensor b_ih, Tensor b_hh, Tensor packed_ih, Tensor packed_hh, Tensor col_offsets_ih, Tensor col_offsets_hh, Scalar scale_ih, Scalar scale_hh, Scalar zero_point_ih, Scalar zero_point_hh) -> (Tensor, Tensor)

    raise NotImplementedError()


def aten_quantized_max_pool1d(
    self: TensorType,
    kernel_size: Sequence[int],
    stride: Optional[Sequence[int]] = None,
    padding: Sequence[int] = (0,),
    dilation: Sequence[int] = (1,),
    ceil_mode: bool = False,
) -> TensorType:
    # quantized_max_pool1d(Tensor self, int[1] kernel_size, int[1] stride=[], int[1] padding=0, int[1] dilation=1, bool ceil_mode=False) -> Tensor

    raise NotImplementedError()


def aten_quantized_max_pool2d(
    self: TensorType,
    kernel_size: Sequence[int],
    stride: Optional[Sequence[int]] = None,
    padding: Sequence[int] = (0, 0),
    dilation: Sequence[int] = (1, 1),
    ceil_mode: bool = False,
) -> TensorType:
    # quantized_max_pool2d(Tensor self, int[2] kernel_size, int[2] stride=[], int[2] padding=0, int[2] dilation=1, bool ceil_mode=False) -> Tensor

    raise NotImplementedError()


def aten_quantized_rnn_relu_cell(
    input: TensorType,
    hx: TensorType,
    w_ih: TensorType,
    w_hh: TensorType,
    b_ih: TensorType,
    b_hh: TensorType,
    packed_ih: TensorType,
    packed_hh: TensorType,
    col_offsets_ih: TensorType,
    col_offsets_hh: TensorType,
    scale_ih: float,
    scale_hh: float,
    zero_point_ih: float,
    zero_point_hh: float,
) -> TensorType:
    # quantized_rnn_relu_cell(Tensor input, Tensor hx, Tensor w_ih, Tensor w_hh, Tensor b_ih, Tensor b_hh, Tensor packed_ih, Tensor packed_hh, Tensor col_offsets_ih, Tensor col_offsets_hh, Scalar scale_ih, Scalar scale_hh, Scalar zero_point_ih, Scalar zero_point_hh) -> Tensor

    raise NotImplementedError()


def aten_quantized_rnn_tanh_cell(
    input: TensorType,
    hx: TensorType,
    w_ih: TensorType,
    w_hh: TensorType,
    b_ih: TensorType,
    b_hh: TensorType,
    packed_ih: TensorType,
    packed_hh: TensorType,
    col_offsets_ih: TensorType,
    col_offsets_hh: TensorType,
    scale_ih: float,
    scale_hh: float,
    zero_point_ih: float,
    zero_point_hh: float,
) -> TensorType:
    # quantized_rnn_tanh_cell(Tensor input, Tensor hx, Tensor w_ih, Tensor w_hh, Tensor b_ih, Tensor b_hh, Tensor packed_ih, Tensor packed_hh, Tensor col_offsets_ih, Tensor col_offsets_hh, Scalar scale_ih, Scalar scale_hh, Scalar zero_point_ih, Scalar zero_point_hh) -> Tensor

    raise NotImplementedError()


def aten_rad2deg(self: TensorType) -> TensorType:
    # rad2deg(Tensor self) -> Tensor

    raise NotImplementedError()


def aten_rand(size: INT64) -> TensorType:
    # rand(SymInt[] size, *, ScalarType? dtype=None, Layout? layout=None, Device? device=None, bool? pin_memory=None) -> Tensor

    raise NotImplementedError()


def aten_rand_like(self: TensorType, memory_format: Optional[str] = None) -> TensorType:
    # rand_like(Tensor self, *, ScalarType? dtype=None, Layout? layout=None, Device? device=None, bool? pin_memory=None, MemoryFormat? memory_format=None) -> Tensor

    raise NotImplementedError()


def aten_randint(high: int, size: INT64) -> TensorType:
    # randint(int high, SymInt[] size, *, ScalarType? dtype=long, Layout? layout=None, Device? device=None, bool? pin_memory=None) -> Tensor

    raise NotImplementedError()


def aten_randint_like(
    self: TensorType, high: int, memory_format: Optional[str] = None
) -> TensorType:
    # randint_like(Tensor self, int high, *, ScalarType? dtype=None, Layout? layout=None, Device? device=None, bool? pin_memory=None, MemoryFormat? memory_format=None) -> Tensor

    raise NotImplementedError()


def aten_randn(size: INT64) -> TensorType:
    # randn(SymInt[] size, *, ScalarType? dtype=None, Layout? layout=None, Device? device=None, bool? pin_memory=None) -> Tensor

    raise NotImplementedError()


def aten_randn_like(self: TensorType, memory_format: Optional[str] = None) -> TensorType:
    # randn_like(Tensor self, *, ScalarType? dtype=None, Layout? layout=None, Device? device=None, bool? pin_memory=None, MemoryFormat? memory_format=None) -> Tensor

    raise NotImplementedError()


def aten_randperm(n: int) -> TensorType:
    # randperm(int n, *, ScalarType? dtype=long, Layout? layout=None, Device? device=None, bool? pin_memory=None) -> Tensor

    raise NotImplementedError()


def aten_range(start: float, end: float) -> TensorType:
    # range(Scalar start, Scalar end, *, ScalarType? dtype=None, Layout? layout=None, Device? device=None, bool? pin_memory=None) -> Tensor

    raise NotImplementedError()


def aten_ravel(self: TensorType) -> TensorType:
    # ravel(Tensor(a) self) -> Tensor(a)

    raise NotImplementedError()


def aten_real(self: TensorType) -> TensorType:
    # real(Tensor(a) self) -> Tensor(a)

    raise NotImplementedError()


@torch_op("aten::reciprocal")
def aten_reciprocal(self: TFloatOrBFloat16) -> TFloatOrBFloat16:
    # reciprocal(Tensor self) -> Tensor

    return op.Reciprocal(self)


def aten_record_stream(self: TensorType, s: str) -> Any:
    # record_stream(Tensor(a!) self, Stream s) -> ()

    raise NotImplementedError()


def aten_refine_names(self: TensorType, names: Sequence[str]) -> TensorType:
    # refine_names(Tensor(a) self, Dimname[] names) -> Tensor(a)

    raise NotImplementedError()


@torch_op("aten::remainder")
def aten_remainder(self: TFloatOrBFloat16, other: TFloatOrBFloat16) -> TFloatOrBFloat16:
    # remainder.Tensor(Tensor self, Tensor other) -> Tensor

    # a - a.div(b, rounding_mode="floor") * b
    rounded_quotient = op.Floor(op.Div(self, other))

    return op.Sub(self, op.Mul(rounded_quotient, other))


@torch_op("aten::remainder", overload=True)
def aten_remainder_int(self: TInt, other: TInt) -> TInt:
    # remainder.Tensor(Tensor self, Tensor other) -> Tensor

    return op.Mod(self, other)


def aten_rename(self: TensorType, names: Optional[str]) -> TensorType:
    # rename(Tensor(a) self, Dimname[]? names) -> Tensor(a)

    raise NotImplementedError()


def aten_renorm(self: TensorType, p: float, dim: int, maxnorm: float) -> TensorType:
    # renorm(Tensor self, Scalar p, int dim, Scalar maxnorm) -> Tensor

    raise NotImplementedError()


@torch_op("aten::repeat")
def aten_repeat(self: TTensor, repeats: TInt) -> TTensor:
    # repeat(Tensor self, SymInt[] repeats) -> Tensor

    if op.Size(repeats) == 0:
        result = self
    else:
        # TODO(justinchuby): Make ones_like a function when onnxscript supports it
        repeats = op.Cast(repeats, to=INT64.dtype)
        # shape = ones_like(repeats) := {
        one = op.Constant(value_int=1)
        repeats_shape = op.Shape(repeats)
        shape = op.Expand(one, repeats_shape)
        # }
        self_expanded = op.Expand(self, shape)
        result = op.Tile(self_expanded, repeats)
    return result


def aten_repeat_interleave(
    repeats: TensorType, output_size: Optional[int] = None
) -> TensorType:
    # repeat_interleave.Tensor(Tensor repeats, *, int? output_size=None) -> Tensor

    raise NotImplementedError()


@torch_op("aten::reshape")
def aten_reshape(self: TTensor, shape: IntType) -> TTensor:
    # reshape(Tensor(a) self, SymInt[] shape) -> Tensor(a)

    # Reshape only support INT64 as 'shape'
    shape = op.Cast(shape, to=INT64.dtype)
    return op.Reshape(self, shape)


def aten_reshape_as(self: TensorType, other: TensorType) -> TensorType:
    # reshape_as(Tensor(a) self, Tensor other) -> Tensor(a)

    raise NotImplementedError()


def aten_resolve_conj(self: TensorType) -> TensorType:
    # resolve_conj(Tensor(a) self) -> Tensor(a)

    raise NotImplementedError()


def aten_resolve_neg(self: TensorType) -> TensorType:
    # resolve_neg(Tensor(a) self) -> Tensor(a)

    raise NotImplementedError()


def aten_result_type(tensor: TensorType, other: TensorType) -> int:
    # result_type.Tensor(Tensor tensor, Tensor other) -> ScalarType

    raise NotImplementedError()


def aten_retain_grad(self: TensorType) -> Any:
    # retain_grad(Tensor(a!) self) -> ()

    raise NotImplementedError()


def aten_retains_grad(self: TensorType) -> bool:
    # retains_grad(Tensor self) -> bool

    raise NotImplementedError()


def aten_rnn_relu_cell(
    input: TensorType,
    hx: TensorType,
    w_ih: TensorType,
    w_hh: TensorType,
    b_ih: Optional[TensorType] = None,
    b_hh: Optional[TensorType] = None,
) -> TensorType:
    # rnn_relu_cell(Tensor input, Tensor hx, Tensor w_ih, Tensor w_hh, Tensor? b_ih=None, Tensor? b_hh=None) -> Tensor

    raise NotImplementedError()


def aten_rnn_tanh_cell(
    input: TensorType,
    hx: TensorType,
    w_ih: TensorType,
    w_hh: TensorType,
    b_ih: Optional[TensorType] = None,
    b_hh: Optional[TensorType] = None,
) -> TensorType:
    # rnn_tanh_cell(Tensor input, Tensor hx, Tensor w_ih, Tensor w_hh, Tensor? b_ih=None, Tensor? b_hh=None) -> Tensor

    raise NotImplementedError()


def aten_roll(
    self: TensorType, shifts: Sequence[int], dims: Optional[Sequence[int]] = None
) -> TensorType:
    # roll(Tensor self, int[1] shifts, int[1] dims=[]) -> Tensor

    raise NotImplementedError()


def aten_rot90(self: TensorType, k: int = 1, dims: Sequence[int] = (0, 1)) -> TensorType:
    # rot90(Tensor self, int k=1, int[] dims=[0,1]) -> Tensor

    raise NotImplementedError()


@torch_op("aten::round")
def aten_round(self: TFloat) -> TFloat:
    # round(Tensor self) -> Tensor

    return op.Round(self)


def aten_row_indices(self: TensorType) -> TensorType:
    # row_indices(Tensor(a) self) -> Tensor(a)

    raise NotImplementedError()


def aten_row_indices_copy(self: TensorType) -> TensorType:
    # row_indices_copy(Tensor self) -> Tensor

    raise NotImplementedError()


def aten_row_stack(tensors: Sequence[TensorType]) -> TensorType:
    # row_stack(Tensor[] tensors) -> Tensor

    raise NotImplementedError()


def aten_rrelu(
    self: TensorType,
    lower: float = 0.125,
    upper: float = 0.3333333333333333,
    training: bool = False,
    generator: Optional[str] = None,
) -> TensorType:
    # rrelu(Tensor self, Scalar lower=0.125, Scalar upper=0.3333333333333333, bool training=False, Generator? generator=None) -> Tensor

    raise NotImplementedError()


def aten_rshift(self: TensorType, other: TensorType) -> TensorType:
    # __rshift__.Tensor(Tensor self, Tensor other) -> Tensor

    raise NotImplementedError()


@torch_op("aten::rsqrt")
def aten_rsqrt(self: TFloatOrBFloat16) -> TFloatOrBFloat16:
    # rsqrt(Tensor self) -> Tensor

    return op.Reciprocal(op.Sqrt(self))


@torch_op("aten::rsub")
def aten_rsub(self: TReal, other: TReal, alpha: float = 1.0) -> TReal:
    # rsub.Tensor(Tensor self, Tensor other, *, Scalar alpha=1) -> Tensor

    return op.Sub(other, op.Mul(self, alpha))


def aten_scalar_tensor(s: float) -> TensorType:
    # scalar_tensor(Scalar s, *, ScalarType? dtype=None, Layout? layout=None, Device? device=None, bool? pin_memory=None) -> Tensor

    raise NotImplementedError()


def aten_scatter_add(
    self: TensorType, dim: int, index: TensorType, src: TensorType
) -> TensorType:
    # scatter_add(Tensor self, int dim, Tensor index, Tensor src) -> Tensor

    raise NotImplementedError()


def aten_searchsorted(
    sorted_sequence: TensorType,
    self: TensorType,
    out_int32: bool = False,
    right: bool = False,
    side: Optional[str] = None,
    sorter: Optional[TensorType] = None,
) -> TensorType:
    # searchsorted.Tensor(Tensor sorted_sequence, Tensor self, *, bool out_int32=False, bool right=False, str? side=None, Tensor? sorter=None) -> Tensor

    raise NotImplementedError()


def aten_segment_reduce(
    data: TensorType,
    reduce: str,
    lengths: Optional[TensorType] = None,
    indices: Optional[TensorType] = None,
    offsets: Optional[TensorType] = None,
    axis: int = 0,
    unsafe: bool = False,
    initial: Optional[float] = None,
) -> TensorType:
    # segment_reduce(Tensor data, str reduce, *, Tensor? lengths=None, Tensor? indices=None, Tensor? offsets=None, int axis=0, bool unsafe=False, Scalar? initial=None) -> Tensor

    raise NotImplementedError()


def aten_select_backward(
    grad_output: TensorType, input_sizes: INT64, dim: int, index: int
) -> TensorType:
    # select_backward(Tensor grad_output, SymInt[] input_sizes, int dim, int index) -> Tensor

    raise NotImplementedError()


def aten_select_scatter(self: TensorType, src: TensorType, dim: int, index: int) -> TensorType:
    # select_scatter(Tensor self, Tensor src, int dim, int index) -> Tensor

    raise NotImplementedError()


@torch_op("aten::selu")
def aten_selu(self: TFloat) -> TFloat:
    # selu(Tensor self) -> Tensor

    return op.Selu(self)


def aten_set_data(self: TensorType, new_data: TensorType) -> Any:
    # set_data(Tensor(a!) self, Tensor new_data) -> ()

    raise NotImplementedError()


def aten_sgn(self: TensorType) -> TensorType:
    # sgn(Tensor self) -> Tensor

    raise NotImplementedError()


@torch_op("aten::sigmoid")
def aten_sigmoid(self: TFloatOrBFloat16) -> TFloatOrBFloat16:
    # sigmoid(Tensor self) -> Tensor

    return op.Sigmoid(self)


@torch_op("aten::sign")
def aten_sign(self: TReal) -> TReal:
    # sign(Tensor self) -> Tensor

    return op.Sign(self)


def aten_signbit(self: TensorType) -> TensorType:
    # signbit(Tensor self) -> Tensor

    raise NotImplementedError()


@torch_op("aten::sin")
def aten_sin(self: TFloat) -> TFloat:
    # sin(Tensor self) -> Tensor

    return op.Sin(self)


@torch_op("aten::sinh")
def aten_sinh(self: TFloat) -> TFloat:
    # sinh(Tensor self) -> Tensor

    return op.Sinh(self)


@torch_op("aten::slice")
def aten_slice(
    self: TTensor,
    dim: int = 0,
    start: Optional[INT64] = None,
    end: Optional[INT64] = None,
    step: INT64 = 1,
) -> TTensor:
    # slice.Tensor(Tensor(a) self, int dim=0, SymInt? start=None, SymInt? end=None, SymInt step=1) -> Tensor(a)

    # TODO: using OptionalHasElement() to check start/end value
    start = op.Cast(start, to=INT64.dtype)
    start = op.Reshape(start, op.Constant(value_ints=[-1]))

    end = op.Cast(end, to=INT64.dtype)
    end = op.Reshape(end, op.Constant(value_ints=[-1]))

    dim = op.Cast(dim, to=INT64.dtype)
    dim = op.Reshape(dim, op.Constant(value_ints=[-1]))

    step = op.Cast(step, to=INT64.dtype)
    step = op.Reshape(step, op.Constant(value_ints=[-1]))

    return op.Slice(self, start, end, dim, step)


def aten_slice_backward(
    grad_output: TensorType,
    input_sizes: INT64,
    dim: int,
    start: INT64,
    end: INT64,
    step: INT64,
) -> TensorType:
    # slice_backward(Tensor grad_output, SymInt[] input_sizes, int dim, SymInt start, SymInt end, SymInt step) -> Tensor

    raise NotImplementedError()


def aten_slice_copy(
    self: TensorType,
    dim: int = 0,
    start: Optional[INT64] = None,
    end: Optional[INT64] = None,
    step: INT64 = 1,
) -> TensorType:
    # slice_copy.Tensor(Tensor self, int dim=0, SymInt? start=None, SymInt? end=None, SymInt step=1) -> Tensor

    raise NotImplementedError()


def aten_slice_scatter(
    self: TensorType,
    src: TensorType,
    dim: int = 0,
    start: Optional[INT64] = None,
    end: Optional[INT64] = None,
    step: INT64 = 1,
) -> TensorType:
    # slice_scatter(Tensor self, Tensor src, int dim=0, SymInt? start=None, SymInt? end=None, SymInt step=1) -> Tensor

    raise NotImplementedError()


def aten_slogdet(self: TensorType) -> tuple[TensorType, TensorType]:
    # slogdet(Tensor self) -> (Tensor sign, Tensor logabsdet)

    raise NotImplementedError()


def aten_smm(self: TensorType, mat2: TensorType) -> TensorType:
    # smm(Tensor self, Tensor mat2) -> Tensor

    raise NotImplementedError()


def aten_sort(
    self: TensorType, dim: int = -1, descending: bool = False
) -> tuple[TensorType, TensorType]:
    # sort(Tensor self, int dim=-1, bool descending=False) -> (Tensor values, Tensor indices)

    raise NotImplementedError()


def aten_sparse_dim(self: TensorType) -> int:
    # sparse_dim(Tensor self) -> int

    raise NotImplementedError()


def aten_sparse_mask(self: TensorType, mask: TensorType) -> TensorType:
    # sparse_mask(Tensor self, Tensor mask) -> Tensor

    raise NotImplementedError()


def aten_split(self: TensorType, split_size: INT64, dim: int = 0) -> TensorType:
    # split.Tensor(Tensor(a -> *) self, SymInt split_size, int dim=0) -> Tensor(a)[]

    raise NotImplementedError()


def aten_split_copy(self: TensorType, split_size: INT64, dim: int = 0) -> TensorType:
    # split_copy.Tensor(Tensor self, SymInt split_size, int dim=0) -> Tensor[]

    raise NotImplementedError()


def aten_split_with_sizes(self: TensorType, split_sizes: INT64, dim: int = 0) -> TensorType:
    # split_with_sizes(Tensor(a -> *) self, SymInt[] split_sizes, int dim=0) -> Tensor(a)[]

    raise NotImplementedError()


def aten_split_with_sizes_copy(
    self: TensorType, split_sizes: INT64, dim: int = 0
) -> TensorType:
    # split_with_sizes_copy(Tensor self, SymInt[] split_sizes, int dim=0) -> Tensor[]

    raise NotImplementedError()


@torch_op("aten::sqrt")
def aten_sqrt(self: TFloatOrBFloat16) -> TFloatOrBFloat16:
    # sqrt(Tensor self) -> Tensor

    return op.Sqrt(self)


def aten_square(self: TensorType) -> TensorType:
    # square(Tensor self) -> Tensor

    raise NotImplementedError()


def aten_squeeze(self: TensorType) -> TensorType:
    # squeeze(Tensor(a) self) -> Tensor(a)

    raise NotImplementedError()


def aten_squeeze_copy(self: TensorType) -> TensorType:
    # squeeze_copy(Tensor self) -> Tensor

    raise NotImplementedError()


def aten_sspaddmm(
    self: TensorType, mat1: TensorType, mat2: TensorType, beta: float = 1, alpha: float = 1
) -> TensorType:
    # sspaddmm(Tensor self, Tensor mat1, Tensor mat2, *, Scalar beta=1, Scalar alpha=1) -> Tensor

    raise NotImplementedError()


def aten_stack(tensors: Sequence[TensorType], dim: int = 0) -> TensorType:
    # stack(Tensor[] tensors, int dim=0) -> Tensor

    raise NotImplementedError()


def aten_std(self: TensorType, unbiased: bool = True) -> TensorType:
    # std(Tensor self, bool unbiased=True) -> Tensor

    raise NotImplementedError()


def aten_std_mean(self: TensorType, unbiased: bool = True) -> tuple[TensorType, TensorType]:
    # std_mean(Tensor self, bool unbiased=True) -> (Tensor, Tensor)

    raise NotImplementedError()


def aten_stft(
    self: TensorType,
    n_fft: int,
    hop_length: Optional[int] = None,
    win_length: Optional[int] = None,
    window: Optional[TensorType] = None,
    normalized: bool = False,
    onesided: Optional[bool] = None,
    return_complex: Optional[bool] = None,
) -> TensorType:
    # stft(Tensor self, int n_fft, int? hop_length=None, int? win_length=None, Tensor? window=None, bool normalized=False, bool? onesided=None, bool? return_complex=None) -> Tensor

    raise NotImplementedError()


@torch_op("aten::sub")
def aten_sub(self: TReal, other: TReal, alpha: float = 1) -> TReal:
    # sub.Tensor(Tensor self, Tensor other, *, Scalar alpha=1) -> Tensor

    if alpha != 1:
        other = op.Mul(other, alpha)

    return op.Sub(self, other)


def aten_subtract(self: TensorType, other: TensorType, alpha: float = 1) -> TensorType:
    # subtract.Tensor(Tensor self, Tensor other, *, Scalar alpha=1) -> Tensor

    raise NotImplementedError()


def aten_sum(
    self: TensorType, dim: Optional[int] = None, keepdim: bool = False, dtype: int = -1
) -> TensorType:
    # sum(Tensor self, *, ScalarType? dtype=None) -> Tensor

    raise NotImplementedError()


def aten_sum_to_size(self: TensorType, size: Sequence[int]) -> TensorType:
    # sum_to_size(Tensor self, int[] size) -> Tensor

    raise NotImplementedError()


def aten_svd(
    self: TensorType, some: bool = True, compute_uv: bool = True
) -> tuple[TensorType, TensorType, TensorType]:
    # svd(Tensor self, bool some=True, bool compute_uv=True) -> (Tensor U, Tensor S, Tensor V)

    raise NotImplementedError()


def aten_swapaxes(self: TensorType, axis0: int, axis1: int) -> TensorType:
    # swapaxes(Tensor(a) self, int axis0, int axis1) -> Tensor(a)

    raise NotImplementedError()


def aten_swapdims(self: TensorType, dim0: int, dim1: int) -> TensorType:
    # swapdims(Tensor(a) self, int dim0, int dim1) -> Tensor(a)

    raise NotImplementedError()


def aten_symeig(
    self: TensorType, eigenvectors: bool = False, upper: bool = True
) -> tuple[TensorType, TensorType]:
    # symeig(Tensor self, bool eigenvectors=False, bool upper=True) -> (Tensor eigenvalues, Tensor eigenvectors)

    raise NotImplementedError()


@torch_op("aten::t")
def aten_t(self: TTensor) -> TTensor:
    # t(Tensor(a) self) -> Tensor(a)

    # TODO(justinchuby): Make rank a function
    rank = op.Size(op.Shape(self))
    if rank == 0 or rank == 1:  # pylint: disable=consider-using-in
        result = self
    else:
        result = op.Transpose(self, perm=[1, 0])
    return result


def aten_t_copy(self: TensorType) -> TensorType:
    # t_copy(Tensor self) -> Tensor

    raise NotImplementedError()


def aten_take(self: TensorType, index: TensorType) -> TensorType:
    # take(Tensor self, Tensor index) -> Tensor

    raise NotImplementedError()


def aten_take_along_dim(
    self: TensorType, indices: TensorType, dim: Optional[int] = None
) -> TensorType:
    # take_along_dim(Tensor self, Tensor indices, int? dim=None) -> Tensor

    raise NotImplementedError()


@torch_op("aten::tan")
def aten_tan(self: TFloat) -> TFloat:
    # tan(Tensor self) -> Tensor

    return op.Tan(self)


@torch_op("aten::tanh")
def aten_tanh(self: TFloat) -> TFloat:
    # tanh(Tensor self) -> Tensor

    return op.Tanh(self)


def aten_tensordot(
    self: TensorType, other: TensorType, dims_self: Sequence[int], dims_other: Sequence[int]
) -> TensorType:
    # tensordot(Tensor self, Tensor other, int[] dims_self, int[] dims_other) -> Tensor

    raise NotImplementedError()


def aten_threshold(self: TensorType, threshold: float, value: float) -> TensorType:
    # threshold(Tensor self, Scalar threshold, Scalar value) -> Tensor

    raise NotImplementedError()


def aten_threshold_backward(
    grad_output: TensorType, self: TensorType, threshold: float
) -> TensorType:
    # threshold_backward(Tensor grad_output, Tensor self, Scalar threshold) -> Tensor

    raise NotImplementedError()


def aten_tile(self: TensorType, dims: Sequence[int]) -> TensorType:
    # tile(Tensor self, int[] dims) -> Tensor

    raise NotImplementedError()


def aten_to_dense(self: TensorType, dtype: Optional[int] = None) -> TensorType:
    # to_dense(Tensor self, ScalarType? dtype=None) -> Tensor

    raise NotImplementedError()


def aten_to_dense_backward(grad: TensorType, input: TensorType) -> TensorType:
    # to_dense_backward(Tensor grad, Tensor input) -> Tensor

    raise NotImplementedError()


def aten_to_mkldnn(self: TensorType, dtype: Optional[int] = None) -> TensorType:
    # to_mkldnn(Tensor self, ScalarType? dtype=None) -> Tensor

    raise NotImplementedError()


def aten_to_mkldnn_backward(grad: TensorType, input: TensorType) -> TensorType:
    # to_mkldnn_backward(Tensor grad, Tensor input) -> Tensor

    raise NotImplementedError()


def aten_to_padded_tensor(
    self: TensorType, padding: float, output_size: Optional[INT64] = None
) -> TensorType:
    # to_padded_tensor(Tensor self, float padding, SymInt[]? output_size=None) -> Tensor

    raise NotImplementedError()


def aten_to_sparse(self: TensorType) -> TensorType:
    # to_sparse(Tensor self) -> Tensor

    raise NotImplementedError()


def aten_to_sparse_bsc(self: TensorType, blocksize: Sequence[int]) -> TensorType:
    # to_sparse_bsc(Tensor self, int[2] blocksize) -> Tensor

    raise NotImplementedError()


def aten_to_sparse_bsr(self: TensorType, blocksize: Sequence[int]) -> TensorType:
    # to_sparse_bsr(Tensor self, int[2] blocksize) -> Tensor

    raise NotImplementedError()


def aten_to_sparse_csc(self: TensorType) -> TensorType:
    # to_sparse_csc(Tensor self) -> Tensor

    raise NotImplementedError()


def aten_to_sparse_csr(self: TensorType) -> TensorType:
    # to_sparse_csr(Tensor self) -> Tensor

    raise NotImplementedError()


@torch_op("aten::topk")
def aten_topk(
    self: TReal, k: INT64, dim: int = -1, largest: bool = True, sorted: bool = True
) -> Tuple[TReal, INT64]:
    # topk(Tensor self, int k, int dim=-1, bool largest=True, bool sorted=True) -> (Tensor values, Tensor indices)

    self_is_scalar = op.Size(op.Shape(self)) == 0
    if self_is_scalar:
        self = op.Unsqueeze(self, op.Constant(value_ints=[0]))
    k = op.Reshape(op.Cast(k, to=INT64.dtype), op.Constant(value_ints=[1]))
    values, indices = op.TopK(self, k, axis=dim, largest=largest, sorted=sorted)
    if self_is_scalar:
        values = op.Squeeze(values, op.Constant(value_ints=[0]))
        indices = op.Squeeze(indices, op.Constant(value_ints=[0]))
    return values, indices


def aten_trace(self: TensorType) -> TensorType:
    # trace(Tensor self) -> Tensor

    raise NotImplementedError()


def aten_trace_backward(grad: TensorType, sizes: INT64) -> TensorType:
    # trace_backward(Tensor grad, SymInt[] sizes) -> Tensor

    raise NotImplementedError()


@torch_op("aten::transpose", trace_only=True)
def aten_transpose(self, dim0: int, dim1: int):
    # transpose.int(Tensor(a) self, int dim0, int dim1) -> Tensor(a)

    # FIXME(justinchuby): onnxscript raises Unsupported expression type
    # Script the function when this is fixed
    self_rank = op.Size(op.Shape(self))

    if self_rank == 0:
        result = self
    else:
        # Python code, change when onnxscript supports this
        self_rank_val = self_rank.value  # type: ignore[attr-defined]
        dims = list(range(self_rank_val))
        dims[dim0], dims[dim1] = dims[dim1], dims[dim0]
        # Python code ends

        result = op.Transpose(self, perm=dims)

    return result


def aten_triangular_solve(
    self: TensorType,
    A: TensorType,
    upper: bool = True,
    transpose: bool = False,
    unitriangular: bool = False,
) -> tuple[TensorType, TensorType]:
    # triangular_solve(Tensor self, Tensor A, bool upper=True, bool transpose=False, bool unitriangular=False) -> (Tensor solution, Tensor cloned_coefficient)

    raise NotImplementedError()


def aten_tril(self: TensorType, diagonal: int = 0) -> TensorType:
    # tril(Tensor self, int diagonal=0) -> Tensor

    raise NotImplementedError()


def aten_tril_indices(row: int, col: int, offset: int = 0) -> TensorType:
    # tril_indices(int row, int col, int offset=0, *, ScalarType? dtype=long, Layout? layout=None, Device? device=None, bool? pin_memory=None) -> Tensor

    raise NotImplementedError()


def aten_triplet_margin_loss(
    anchor: TensorType,
    positive: TensorType,
    negative: TensorType,
    margin: float = 1.0,
    p: float = 2,
    eps: float = 1e-06,
    swap: bool = False,
    reduction: int = 1,
) -> TensorType:
    # triplet_margin_loss(Tensor anchor, Tensor positive, Tensor negative, float margin=1.0, float p=2, float eps=1e-06, bool swap=False, int reduction=Mean) -> Tensor

    raise NotImplementedError()


def aten_triu(self: TensorType, diagonal: int = 0) -> TensorType:
    # triu(Tensor self, int diagonal=0) -> Tensor

    raise NotImplementedError()


def aten_triu_indices(row: int, col: int, offset: int = 0) -> TensorType:
    # triu_indices(int row, int col, int offset=0, *, ScalarType? dtype=long, Layout? layout=None, Device? device=None, bool? pin_memory=None) -> Tensor

    raise NotImplementedError()


def aten_true_divide(self: TensorType, other: TensorType) -> TensorType:
    # true_divide.Tensor(Tensor self, Tensor other) -> Tensor

    raise NotImplementedError()


def aten_trunc(self: TensorType) -> TensorType:
    # trunc(Tensor self) -> Tensor

    raise NotImplementedError()


def aten_type_as(self: TensorType, other: TensorType) -> TensorType:
    # type_as(Tensor self, Tensor other) -> Tensor

    raise NotImplementedError()


def aten_unfold(self: TensorType, dimension: int, size: int, step: int) -> TensorType:
    # unfold(Tensor(a) self, int dimension, int size, int step) -> Tensor(a)

    raise NotImplementedError()


def aten_unfold_backward(
    grad_in: TensorType, input_sizes: INT64, dim: int, size: int, step: int
) -> TensorType:
    # unfold_backward(Tensor grad_in, SymInt[] input_sizes, int dim, int size, int step) -> Tensor

    raise NotImplementedError()


def aten_unfold_copy(self: TensorType, dimension: int, size: int, step: int) -> TensorType:
    # unfold_copy(Tensor self, int dimension, int size, int step) -> Tensor

    raise NotImplementedError()


def aten_unique_consecutive(
    self: TensorType,
    return_inverse: bool = False,
    return_counts: bool = False,
    dim: Optional[int] = None,
) -> tuple[TensorType, TensorType, TensorType]:
    # unique_consecutive(Tensor self, bool return_inverse=False, bool return_counts=False, int? dim=None) -> (Tensor, Tensor, Tensor)

    raise NotImplementedError()


def aten_unique_dim(
    self: TensorType,
    dim: int,
    sorted: bool = True,
    return_inverse: bool = False,
    return_counts: bool = False,
) -> tuple[TensorType, TensorType, TensorType]:
    # unique_dim(Tensor self, int dim, bool sorted=True, bool return_inverse=False, bool return_counts=False) -> (Tensor, Tensor, Tensor)

    raise NotImplementedError()


def aten_unique_dim_consecutive(
    self: TensorType, dim: int, return_inverse: bool = False, return_counts: bool = False
) -> tuple[TensorType, TensorType, TensorType]:
    # unique_dim_consecutive(Tensor self, int dim, bool return_inverse=False, bool return_counts=False) -> (Tensor, Tensor, Tensor)

    raise NotImplementedError()


def aten_unsafe_chunk(self: TensorType, chunks: int, dim: int = 0) -> TensorType:
    # unsafe_chunk(Tensor self, int chunks, int dim=0) -> Tensor[]

    raise NotImplementedError()


def aten_unsafe_split(self: TensorType, split_size: INT64, dim: int = 0) -> TensorType:
    # unsafe_split.Tensor(Tensor self, SymInt split_size, int dim=0) -> Tensor[]

    raise NotImplementedError()


def aten_unsafe_split_with_sizes(
    self: TensorType, split_sizes: INT64, dim: int = 0
) -> TensorType:
    # unsafe_split_with_sizes(Tensor self, SymInt[] split_sizes, int dim=0) -> Tensor[]

    raise NotImplementedError()


@torch_op("aten::unsqueeze")
def aten_unsqueeze(self: TTensor, dim: int) -> TTensor:
    # unsqueeze(Tensor(a) self, int dim) -> Tensor(a)

    dim = op.Cast(dim, to=INT64.dtype)
    return op.Unsqueeze(self, dim)


def aten_unsqueeze_copy(self: TensorType, dim: int) -> TensorType:
    # unsqueeze_copy(Tensor self, int dim) -> Tensor

    raise NotImplementedError()


def aten_value_selecting_reduction_backward(
    grad: TensorType, dim: int, indices: TensorType, sizes: INT64, keepdim: bool
) -> TensorType:
    # value_selecting_reduction_backward(Tensor grad, int dim, Tensor indices, SymInt[] sizes, bool keepdim) -> Tensor

    raise NotImplementedError()


def aten_values(self: TensorType) -> TensorType:
    # values(Tensor(a) self) -> Tensor(a)

    raise NotImplementedError()


def aten_values_copy(self: TensorType) -> TensorType:
    # values_copy(Tensor self) -> Tensor

    raise NotImplementedError()


def aten_vander(
    x: TensorType, N: Optional[int] = None, increasing: bool = False
) -> TensorType:
    # vander(Tensor x, int? N=None, bool increasing=False) -> Tensor

    raise NotImplementedError()


def aten_var(self: TensorType, unbiased: bool = True) -> TensorType:
    # var(Tensor self, bool unbiased=True) -> Tensor

    raise NotImplementedError()


def aten_var_mean(self: TensorType, unbiased: bool = True) -> tuple[TensorType, TensorType]:
    # var_mean(Tensor self, bool unbiased=True) -> (Tensor, Tensor)

    raise NotImplementedError()


def aten_vdot(self: TensorType, other: TensorType) -> TensorType:
    # vdot(Tensor self, Tensor other) -> Tensor

    raise NotImplementedError()


@torch_op("aten::view")
def aten_view(self: TTensor, size: IntType) -> TTensor:
    # view(Tensor(a) self, SymInt[] size) -> Tensor(a)

    size = op.Cast(size, to=INT64.dtype)  # Reshape only support INT64 as second input
    return op.Reshape(self, size)


def aten_view_as(self: TensorType, other: TensorType) -> TensorType:
    # view_as(Tensor(a) self, Tensor other) -> Tensor(a)

    raise NotImplementedError()


def aten_view_as_complex(self: TensorType) -> TensorType:
    # view_as_complex(Tensor(a) self) -> Tensor(a)

    raise NotImplementedError()


def aten_view_as_complex_copy(self: TensorType) -> TensorType:
    # view_as_complex_copy(Tensor self) -> Tensor

    raise NotImplementedError()


def aten_view_as_real(self: TensorType) -> TensorType:
    # view_as_real(Tensor(a) self) -> Tensor(a)

    raise NotImplementedError()


def aten_view_as_real_copy(self: TensorType) -> TensorType:
    # view_as_real_copy(Tensor self) -> Tensor

    raise NotImplementedError()


def aten_view_copy(self: TensorType, size: INT64) -> TensorType:
    # view_copy(Tensor self, SymInt[] size) -> Tensor

    raise NotImplementedError()


def aten_vstack(tensors: Sequence[TensorType]) -> TensorType:
    # vstack(Tensor[] tensors) -> Tensor

    raise NotImplementedError()


@torch_op("aten::where")
def aten_where(self: TTensor, condition: BOOL, other: TTensor) -> TTensor:
    # where.self(Tensor condition, Tensor self, Tensor other) -> Tensor

    return op.Where(condition, self, other)


def aten_xor(self: TensorType, other: TensorType) -> TensorType:
    # __xor__.Tensor(Tensor self, Tensor other) -> Tensor

    raise NotImplementedError()


@torch_op("aten::zeros")
def aten_zeros(size: IntType, dtype: int = FLOAT.dtype):
    # zeros(SymInt[] size, *, ScalarType? dtype=None, Layout? layout=None, Device? device=None, bool? pin_memory=None) -> Tensor

    size = op.Cast(size, to=INT64.dtype)
    zero = op.Constant(value_float=0)
    zero = op.Cast(zero, to=dtype)

    return op.Expand(zero, size)


@torch_op("aten::zeros_like")
def aten_zeros_like(self: TTensor, dtype: int = -1) -> TTensor:
    # zeros_like(Tensor self, *, ScalarType? dtype=None, Layout? layout=None, Device? device=None, bool? pin_memory=None, MemoryFormat? memory_format=None) -> Tensor

    shape = op.Shape(self)
    if dtype == -1:
        zero = op.CastLike(0, self)
    else:
        zero = op.Cast(0, to=dtype)

    return op.Expand(zero, shape)<|MERGE_RESOLUTION|>--- conflicted
+++ resolved
@@ -186,13 +186,8 @@
     raise NotImplementedError()
 
 
-<<<<<<< HEAD
-@torch_op("aten::amax")  # FIXME: Uncomment when CI uses onnx 1.13
-def aten_amax(self: TReal, dim: INT64, keepdim: int) -> TReal:
-=======
 @torch_op("aten::amax")
 def aten_amax(self: TReal, dim: INT64, keepdim: int = 0) -> TReal:
->>>>>>> dfaf174a
     # amax(Tensor self, int[1] dim=[], bool keepdim=False) -> Tensor
 
     # TODO(justinchuby): Make dim optional, keepdim bool
