"""All operators in torch.ops.aten.

- No inplace operators.
- All functions should not have the script() decorator. This is because
    we want to delay the compilation of the function.
<<<<<<< HEAD
"""
from beartype.vale import Is
from typing_extensions import Annotated

from onnxscript.onnx_opset import default_opset as op


def atenop(name):
    """A no-op decorator for torch.aten operators."""

    del name

    def decorator(func):
        return func

    return decorator


# TODO: put this in nn
@atenop("aten::relu")
def Relu(self):
    zero = op.CastLike(0, self)
    return op.Max(self, zero)


@atenop("aten::selu")
def Selu(self):
    return op.Selu(self)


@atenop("aten::elu")
def Elu(
    self,
    alpha: float = 1.0,
    scale: Annotated[float, Is[lambda x: x == 1.0]] = 1.0,
    input_scale: Annotated[float, Is[lambda x: x == 1.0]] = 1.0,
):
    # del scale
    # del input_scale
    return op.Elu(self, alpha=alpha)
=======
"""
>>>>>>> 01ac14f7
<|MERGE_RESOLUTION|>--- conflicted
+++ resolved
@@ -3,7 +3,6 @@
 - No inplace operators.
 - All functions should not have the script() decorator. This is because
     we want to delay the compilation of the function.
-<<<<<<< HEAD
 """
 from beartype.vale import Is
 from typing_extensions import Annotated
@@ -23,8 +22,8 @@
 
 
 # TODO: put this in nn
-@atenop("aten::relu")
-def Relu(self):
+@atenop("aten::relu6")
+def Relu6(self):
     zero = op.CastLike(0, self)
     return op.Max(self, zero)
 
@@ -43,7 +42,4 @@
 ):
     # del scale
     # del input_scale
-    return op.Elu(self, alpha=alpha)
-=======
-"""
->>>>>>> 01ac14f7
+    return op.Elu(self, alpha=alpha)