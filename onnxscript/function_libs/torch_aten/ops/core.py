# --------------------------------------------------------------------------
# Copyright (c) Microsoft Corporation. All rights reserved.
# Licensed under the MIT License.
# --------------------------------------------------------------------------
# mypy: disable-error-code="misc,arg-type,type-arg,valid-type,assignment,return-value"
"""torch.ops.aten operators under the `core` module.

- No inplace operators.
- All functions should not have the script() decorator. This is because
    we want to delay the compilation of the function.
"""
from __future__ import annotations

from typing import Any, Optional, Sequence, Union

from onnxscript import BOOL, DOUBLE, FLOAT, INT64
from onnxscript.function_libs.torch_aten.registration import torch_op
from onnxscript.function_libs.torch_aten.typing import (
    TFloat,
    TFloatOrBFloat16,
    TInt,
    TReal,
    TRealUnlessInt16OrInt8,
    TTensor,
)
from onnxscript.onnx_opset import opset18 as op
from onnxscript.onnx_types import TensorType


@torch_op("aten::abs")
def aten_abs(self: TReal) -> TReal:
    # abs(Tensor self) -> Tensor

    return op.Abs(self)


@torch_op("aten::acos")
def aten_acos(self: TFloat) -> TFloat:
    # acos(Tensor self) -> Tensor

    return op.Acos(self)


@torch_op("aten::acosh")
def aten_acosh(self: TFloat) -> TFloat:
    # acosh(Tensor self) -> Tensor

    return op.Acosh(self)


@torch_op("aten::add")
def aten_add(self: TReal, other: TReal, alpha: float = 1) -> TReal:
    # add.Tensor(Tensor self, Tensor other, *, Scalar alpha=1) -> Tensor
    if alpha != 1:
        other = op.Mul(other, alpha)
    return op.Add(self, other)


def aten_addbmm(
    self: TensorType, batch1: TensorType, batch2: TensorType, beta: float = 1, alpha: float = 1
) -> TensorType:
    # addbmm(Tensor self, Tensor batch1, Tensor batch2, *, Scalar beta=1, Scalar alpha=1) -> Tensor

    raise NotImplementedError()


def aten_addcdiv(
    self: TensorType, tensor1: TensorType, tensor2: TensorType, value: float = 1
) -> TensorType:
    # addcdiv(Tensor self, Tensor tensor1, Tensor tensor2, *, Scalar value=1) -> Tensor

    raise NotImplementedError()


def aten_addcmul(
    self: TensorType, tensor1: TensorType, tensor2: TensorType, value: float = 1
) -> TensorType:
    # addcmul(Tensor self, Tensor tensor1, Tensor tensor2, *, Scalar value=1) -> Tensor

    raise NotImplementedError()


@torch_op("aten::addmm")
def aten_addmm(
    self: TFloat, mat1: TFloat, mat2: TFloat, beta: float = 1, alpha: float = 1
) -> TFloat:
    # addmm(Tensor self, Tensor mat1, Tensor mat2, *, Scalar beta=1, Scalar alpha=1) -> Tensor

    mat1_mat2 = op.MatMul(mat1, mat2)
    scaled_mat1_mat2 = op.Mul(mat1_mat2, alpha)
    scaled_self = op.Mul(self, beta)
    return op.Add(scaled_self, scaled_mat1_mat2)


def aten_addmv(
    self: TensorType, mat: TensorType, vec: TensorType, beta: float = 1, alpha: float = 1
) -> TensorType:
    # addmv(Tensor self, Tensor mat, Tensor vec, *, Scalar beta=1, Scalar alpha=1) -> Tensor

    raise NotImplementedError()


def aten_addr(
    self: TensorType, vec1: TensorType, vec2: TensorType, beta: float = 1, alpha: float = 1
) -> TensorType:
    # addr(Tensor self, Tensor vec1, Tensor vec2, *, Scalar beta=1, Scalar alpha=1) -> Tensor

    raise NotImplementedError()


def aten_adjoint(self: TensorType) -> TensorType:
    # adjoint(Tensor(a) self) -> Tensor(a)

    raise NotImplementedError()


def aten_affine_grid_generator(
    theta: TensorType, size: Sequence[int], align_corners: bool
) -> TensorType:
    # affine_grid_generator(Tensor theta, int[] size, bool align_corners) -> Tensor

    raise NotImplementedError()


def aten_affine_grid_generator_backward(
    grad: TensorType, size: Sequence[int], align_corners: bool
) -> TensorType:
    # affine_grid_generator_backward(Tensor grad, int[] size, bool align_corners) -> Tensor

    raise NotImplementedError()


def aten_alias(self: TensorType) -> TensorType:
    # alias(Tensor(a) self) -> Tensor(a)

    raise NotImplementedError()


def aten_alias_copy(self: TensorType) -> TensorType:
    # alias_copy(Tensor self) -> Tensor

    raise NotImplementedError()


def aten_align_as(self: TensorType, other: TensorType) -> TensorType:
    # align_as(Tensor self, Tensor other) -> Tensor

    raise NotImplementedError()


def aten_align_tensors(tensors: Sequence[TensorType]) -> TensorType:
    # align_tensors(Tensor[] tensors) -> Tensor[]

    raise NotImplementedError()


def aten_align_to(self: TensorType, names: Sequence[str]) -> TensorType:
    # align_to(Tensor(a) self, Dimname[] names) -> Tensor(a)

    raise NotImplementedError()


def aten_all(self: TensorType) -> TensorType:
    # all(Tensor self) -> Tensor

    raise NotImplementedError()


def aten_allclose(
    self: TensorType,
    other: TensorType,
    rtol: float = 1e-05,
    atol: float = 1e-08,
    equal_nan: bool = False,
) -> bool:
    # allclose(Tensor self, Tensor other, float rtol=1e-05, float atol=1e-08, bool equal_nan=False) -> bool

    raise NotImplementedError()


def aten_alpha_dropout(input: TensorType, p: float, train: bool) -> TensorType:
    # alpha_dropout(Tensor input, float p, bool train) -> Tensor

    raise NotImplementedError()


# @torch_op("aten::amax")  # FIXME: Uncomment when CI uses onnx 1.13
def aten_amax(self: TReal, dim: INT64, keepdim: int = 0) -> TReal:
    # amax(Tensor self, int[1] dim=[], bool keepdim=False) -> Tensor

    # TODO(justinchuby): Make dim optional, keepdim bool
    return op.ReduceMax(self, dim, keepdims=keepdim)


# @torch_op("aten::amin")  # FIXME: Uncomment when CI uses onnx 1.13
def aten_amin(self: TReal, dim: INT64, keepdim: int = 0) -> TReal:
    # amin(Tensor self, int[1] dim=[], bool keepdim=False) -> Tensor

    # TODO(justinchuby): Make dim optional, keepdim bool
    return op.ReduceMin(self, dim, keepdims=keepdim)


def aten_aminmax(
    self: TensorType, dim: Optional[int] = None, keepdim: bool = False
) -> tuple[TensorType, TensorType]:
    # aminmax(Tensor self, *, int? dim=None, bool keepdim=False) -> (Tensor min, Tensor max)

    raise NotImplementedError()


def aten_and(self: TensorType, other: TensorType) -> TensorType:
    # __and__.Tensor(Tensor self, Tensor other) -> Tensor

    raise NotImplementedError()


def aten_angle(self: TensorType) -> TensorType:
    # angle(Tensor self) -> Tensor

    raise NotImplementedError()


def aten_any(self: TensorType) -> TensorType:
    # any(Tensor self) -> Tensor

    raise NotImplementedError()


def aten_arange(end: float) -> TensorType:
    # arange(Scalar end, *, ScalarType? dtype=None, Layout? layout=None, Device? device=None, bool? pin_memory=None) -> Tensor

    raise NotImplementedError()


def aten_arccos(self: TensorType) -> TensorType:
    # arccos(Tensor self) -> Tensor

    raise NotImplementedError()


def aten_arccosh(self: TensorType) -> TensorType:
    # arccosh(Tensor self) -> Tensor

    raise NotImplementedError()


def aten_arcsin(self: TensorType) -> TensorType:
    # arcsin(Tensor self) -> Tensor

    raise NotImplementedError()


def aten_arcsinh(self: TensorType) -> TensorType:
    # arcsinh(Tensor self) -> Tensor

    raise NotImplementedError()


def aten_arctan(self: TensorType) -> TensorType:
    # arctan(Tensor self) -> Tensor

    raise NotImplementedError()


def aten_arctan2(self: TensorType, other: TensorType) -> TensorType:
    # arctan2(Tensor self, Tensor other) -> Tensor

    raise NotImplementedError()


def aten_arctanh(self: TensorType) -> TensorType:
    # arctanh(Tensor self) -> Tensor

    raise NotImplementedError()


def aten_argmax(
    self: TensorType, dim: Optional[int] = None, keepdim: bool = False
) -> TensorType:
    # argmax(Tensor self, int? dim=None, bool keepdim=False) -> Tensor

    raise NotImplementedError()


def aten_argmin(
    self: TensorType, dim: Optional[int] = None, keepdim: bool = False
) -> TensorType:
    # argmin(Tensor self, int? dim=None, bool keepdim=False) -> Tensor

    raise NotImplementedError()


def aten_argsort(self: TensorType, dim: int = -1, descending: bool = False) -> TensorType:
    # argsort(Tensor self, int dim=-1, bool descending=False) -> Tensor

    raise NotImplementedError()


def aten_argwhere(self: TensorType) -> TensorType:
    # argwhere(Tensor self) -> Tensor

    raise NotImplementedError()


def aten_as_strided(
    self: TensorType, size: INT64, stride: INT64, storage_offset: Optional[INT64] = None
) -> TensorType:
    # as_strided(Tensor(a) self, SymInt[] size, SymInt[] stride, SymInt? storage_offset=None) -> Tensor(a)

    raise NotImplementedError()


def aten_as_strided_copy(
    self: TensorType, size: INT64, stride: INT64, storage_offset: Optional[INT64] = None
) -> TensorType:
    # as_strided_copy(Tensor self, SymInt[] size, SymInt[] stride, SymInt? storage_offset=None) -> Tensor

    raise NotImplementedError()


def aten_as_strided_scatter(
    self: TensorType,
    src: TensorType,
    size: INT64,
    stride: INT64,
    storage_offset: Optional[INT64] = None,
) -> TensorType:
    # as_strided_scatter(Tensor self, Tensor src, SymInt[] size, SymInt[] stride, SymInt? storage_offset=None) -> Tensor

    raise NotImplementedError()


@torch_op("aten::asin")
def aten_asin(self: TFloat) -> TFloat:
    # asin(Tensor self) -> Tensor

    return op.Asin(self)


@torch_op("aten::asinh")
def aten_asinh(self: TFloat) -> TFloat:
    # asinh(Tensor self) -> Tensor

    return op.Asinh(self)


@torch_op("aten::atan")
def aten_atan(self: TFloat) -> TFloat:
    # atan(Tensor self) -> Tensor

    return op.Atan(self)


def aten_atan2(self: TensorType, other: TensorType) -> TensorType:
    # atan2(Tensor self, Tensor other) -> Tensor

    raise NotImplementedError()


@torch_op("aten::atanh")
def aten_atanh(self: TFloat) -> TFloat:
    # atanh(Tensor self) -> Tensor

    return op.Atanh(self)


def aten_atleast_1d(self: TensorType) -> TensorType:
    # atleast_1d(Tensor self) -> Tensor

    raise NotImplementedError()


def aten_atleast_2d(self: TensorType) -> TensorType:
    # atleast_2d(Tensor self) -> Tensor

    raise NotImplementedError()


def aten_atleast_3d(self: TensorType) -> TensorType:
    # atleast_3d(Tensor self) -> Tensor

    raise NotImplementedError()


def aten_avg_pool1d(
    self: TensorType,
    kernel_size: Sequence[int],
    stride: Optional[Sequence[int]] = None,
    padding: Sequence[int] = (0,),
    ceil_mode: bool = False,
    count_include_pad: bool = True,
) -> TensorType:
    # avg_pool1d(Tensor self, int[1] kernel_size, int[1] stride=[], int[1] padding=0, bool ceil_mode=False, bool count_include_pad=True) -> Tensor

    raise NotImplementedError()


def aten_baddbmm(
    self: TensorType, batch1: TensorType, batch2: TensorType, beta: float = 1, alpha: float = 1
) -> TensorType:
    # baddbmm(Tensor self, Tensor batch1, Tensor batch2, *, Scalar beta=1, Scalar alpha=1) -> Tensor

    raise NotImplementedError()


def aten_bartlett_window(window_length: int) -> TensorType:
    # bartlett_window(int window_length, *, ScalarType? dtype=None, Layout? layout=None, Device? device=None, bool? pin_memory=None) -> Tensor

    raise NotImplementedError()


def aten_batch_norm(
    input: TensorType,
    weight: Optional[TensorType],
    bias: Optional[TensorType],
    running_mean: Optional[TensorType],
    running_var: Optional[TensorType],
    training: bool,
    momentum: float,
    eps: float,
    cudnn_enabled: bool,
) -> TensorType:
    # batch_norm(Tensor input, Tensor? weight, Tensor? bias, Tensor? running_mean, Tensor? running_var, bool training, float momentum, float eps, bool cudnn_enabled) -> Tensor

    raise NotImplementedError()


def aten_batch_norm_backward_elemt(
    grad_out: TensorType,
    input: TensorType,
    mean: TensorType,
    invstd: TensorType,
    weight: Optional[TensorType],
    mean_dy: TensorType,
    mean_dy_xmu: TensorType,
    count: TensorType,
) -> TensorType:
    # batch_norm_backward_elemt(Tensor grad_out, Tensor input, Tensor mean, Tensor invstd, Tensor? weight, Tensor mean_dy, Tensor mean_dy_xmu, Tensor count) -> Tensor

    raise NotImplementedError()


def aten_batch_norm_backward_reduce(
    grad_out: TensorType,
    input: TensorType,
    mean: TensorType,
    invstd: TensorType,
    weight: Optional[TensorType],
    input_g: bool,
    weight_g: bool,
    bias_g: bool,
) -> tuple[TensorType, TensorType, TensorType, TensorType]:
    # batch_norm_backward_reduce(Tensor grad_out, Tensor input, Tensor mean, Tensor invstd, Tensor? weight, bool input_g, bool weight_g, bool bias_g) -> (Tensor, Tensor, Tensor, Tensor)

    raise NotImplementedError()


def aten_batch_norm_elemt(
    input: TensorType,
    weight: Optional[TensorType],
    bias: Optional[TensorType],
    mean: TensorType,
    invstd: TensorType,
    eps: float,
) -> TensorType:
    # batch_norm_elemt(Tensor input, Tensor? weight, Tensor? bias, Tensor mean, Tensor invstd, float eps) -> Tensor

    raise NotImplementedError()


def aten_batch_norm_gather_stats(
    input: TensorType,
    mean: TensorType,
    invstd: TensorType,
    running_mean: Optional[TensorType],
    running_var: Optional[TensorType],
    momentum: float,
    eps: float,
    count: int,
) -> tuple[TensorType, TensorType]:
    # batch_norm_gather_stats(Tensor input, Tensor mean, Tensor invstd, Tensor? running_mean, Tensor? running_var, float momentum, float eps, int count) -> (Tensor, Tensor)

    raise NotImplementedError()


def aten_batch_norm_gather_stats_with_counts(
    input: TensorType,
    mean: TensorType,
    invstd: TensorType,
    running_mean: Optional[TensorType],
    running_var: Optional[TensorType],
    momentum: float,
    eps: float,
    counts: TensorType,
) -> tuple[TensorType, TensorType]:
    # batch_norm_gather_stats_with_counts(Tensor input, Tensor mean, Tensor invstd, Tensor? running_mean, Tensor? running_var, float momentum, float eps, Tensor counts) -> (Tensor, Tensor)

    raise NotImplementedError()


def aten_batch_norm_stats(input: TensorType, eps: float) -> tuple[TensorType, TensorType]:
    # batch_norm_stats(Tensor input, float eps) -> (Tensor, Tensor)

    raise NotImplementedError()


def aten_batch_norm_update_stats(
    input: TensorType,
    running_mean: Optional[TensorType],
    running_var: Optional[TensorType],
    momentum: float,
) -> tuple[TensorType, TensorType]:
    # batch_norm_update_stats(Tensor input, Tensor? running_mean, Tensor? running_var, float momentum) -> (Tensor, Tensor)

    raise NotImplementedError()


def aten_bernoulli(self: TensorType, generator: Optional[str] = None) -> TensorType:
    # bernoulli(Tensor self, *, Generator? generator=None) -> Tensor

    raise NotImplementedError()


def aten_bilinear(
    input1: TensorType,
    input2: TensorType,
    weight: TensorType,
    bias: Optional[TensorType] = None,
) -> TensorType:
    # bilinear(Tensor input1, Tensor input2, Tensor weight, Tensor? bias=None) -> Tensor

    raise NotImplementedError()


def aten_binary_cross_entropy_with_logits(
    self: TensorType,
    target: TensorType,
    weight: Optional[TensorType] = None,
    pos_weight: Optional[TensorType] = None,
    reduction: int = 1,
) -> TensorType:
    # binary_cross_entropy_with_logits(Tensor self, Tensor target, Tensor? weight=None, Tensor? pos_weight=None, int reduction=Mean) -> Tensor

    raise NotImplementedError()


def aten_bincount(
    self: TensorType, weights: Optional[TensorType] = None, minlength: int = 0
) -> TensorType:
    # bincount(Tensor self, Tensor? weights=None, int minlength=0) -> Tensor

    raise NotImplementedError()


def aten_binomial(
    count: TensorType, prob: TensorType, generator: Optional[str] = None
) -> TensorType:
    # binomial(Tensor count, Tensor prob, Generator? generator=None) -> Tensor

    raise NotImplementedError()


@torch_op("aten::bitwise_and")
def aten_bitwise_and(self: TInt, other: TInt) -> TInt:
    # bitwise_and.Tensor(Tensor self, Tensor other) -> Tensor

    return op.BitwiseAnd(self, other)


@torch_op("aten::bitwise_left_shift")
def aten_bitwise_left_shift(self: TInt, other: TInt) -> TInt:
    # bitwise_left_shift.Tensor(Tensor self, Tensor other) -> Tensor

    return op.BitShift(self, other, direction="LEFT")


@torch_op("aten::bitwise_not")
def aten_bitwise_not(self: TInt) -> TInt:
    # bitwise_not(Tensor self) -> Tensor

    return op.BitwiseNot(self)


@torch_op("aten::bitwise_or")
def aten_bitwise_or(self: TInt, other: TInt) -> TInt:
    # bitwise_or.Tensor(Tensor self, Tensor other) -> Tensor

    return op.BitwiseOr(self, other)


@torch_op("aten::bitwise_right_shift")
def aten_bitwise_right_shift(self: TInt, other: TInt) -> TInt:
    # bitwise_right_shift.Tensor(Tensor self, Tensor other) -> Tensor

    return op.BitShift(self, other, direction="RIGHT")


@torch_op("aten::bitwise_xor")
def aten_bitwise_xor(self: TInt, other: TInt) -> TInt:
    # bitwise_xor.Tensor(Tensor self, Tensor other) -> Tensor

    return op.BitwiseXor(self, other)


def aten_blackman_window(window_length: int) -> TensorType:
    # blackman_window(int window_length, *, ScalarType? dtype=None, Layout? layout=None, Device? device=None, bool? pin_memory=None) -> Tensor

    raise NotImplementedError()


def aten_block_diag(tensors: Sequence[TensorType]) -> TensorType:
    # block_diag(Tensor[] tensors) -> Tensor

    raise NotImplementedError()


@torch_op("aten::bmm")
def aten_bmm(self: TFloat, mat2: TFloat) -> TFloat:
    # bmm(Tensor self, Tensor mat2) -> Tensor

    return op.MatMul(self, mat2)


def aten_broadcast_tensors(tensors: Sequence[TensorType]) -> TensorType:
    # broadcast_tensors(Tensor[] tensors) -> Tensor[]

    raise NotImplementedError()


def aten_broadcast_to(self: TensorType, size: INT64) -> TensorType:
    # broadcast_to(Tensor(a) self, SymInt[] size) -> Tensor(a)

    raise NotImplementedError()


def aten_bucketize(
    self: TensorType, boundaries: TensorType, out_int32: bool = False, right: bool = False
) -> TensorType:
    # bucketize.Tensor(Tensor self, Tensor boundaries, *, bool out_int32=False, bool right=False) -> Tensor

    raise NotImplementedError()


def aten_can_cast(from_: int, to: int) -> bool:
    # can_cast(ScalarType from, ScalarType to) -> bool

    raise NotImplementedError()


def aten_cartesian_prod(tensors: Sequence[TensorType]) -> TensorType:
    # cartesian_prod(Tensor[] tensors) -> Tensor

    raise NotImplementedError()


def aten_cat(tensors: Sequence[TensorType], dim: int = 0) -> TensorType:
    # cat(Tensor[] tensors, int dim=0) -> Tensor

    raise NotImplementedError()


def aten_ccol_indices(self: TensorType) -> TensorType:
    # ccol_indices(Tensor(a) self) -> Tensor(a)

    raise NotImplementedError()


def aten_ccol_indices_copy(self: TensorType) -> TensorType:
    # ccol_indices_copy(Tensor self) -> Tensor

    raise NotImplementedError()


def aten_cdist(
    x1: TensorType, x2: TensorType, p: float = 2, compute_mode: Optional[int] = None
) -> TensorType:
    # cdist(Tensor x1, Tensor x2, float p=2, int? compute_mode=None) -> Tensor

    raise NotImplementedError()


@torch_op("aten::ceil")
def aten_ceil(self: TFloat) -> TFloat:
    # ceil(Tensor self) -> Tensor

    return op.Ceil(self)


def aten_chain_matmul(matrices: Sequence[TensorType]) -> TensorType:
    # chain_matmul(Tensor[] matrices) -> Tensor

    raise NotImplementedError()


def aten_chalf(self: TensorType, memory_format: Optional[str] = None) -> TensorType:
    # chalf(Tensor self, *, MemoryFormat? memory_format=None) -> Tensor

    raise NotImplementedError()


def aten_channel_shuffle(self: TensorType, groups: int) -> TensorType:
    # channel_shuffle(Tensor self, int groups) -> Tensor

    raise NotImplementedError()


def aten_cholesky(self: TensorType, upper: bool = False) -> TensorType:
    # cholesky(Tensor self, bool upper=False) -> Tensor

    raise NotImplementedError()


def aten_cholesky_inverse(self: TensorType, upper: bool = False) -> TensorType:
    # cholesky_inverse(Tensor self, bool upper=False) -> Tensor

    raise NotImplementedError()


def aten_cholesky_solve(
    self: TensorType, input2: TensorType, upper: bool = False
) -> TensorType:
    # cholesky_solve(Tensor self, Tensor input2, bool upper=False) -> Tensor

    raise NotImplementedError()


def aten_choose_qparams_optimized(
    input: TensorType, numel: int, n_bins: int, ratio: float, bit_width: int
) -> tuple[TensorType, TensorType]:
    # choose_qparams_optimized(Tensor input, int numel, int n_bins, float ratio, int bit_width) -> (Tensor, Tensor)

    raise NotImplementedError()


def aten_chunk(self: TensorType, chunks: int, dim: int = 0) -> TensorType:
    # chunk(Tensor(a -> *) self, int chunks, int dim=0) -> Tensor(a)[]

    raise NotImplementedError()


@torch_op("aten::clamp")
def aten_clamp(
    self: TReal, min_: Optional[float] = None, max_: Optional[float] = None
) -> TReal:
    # clamp(Tensor self, Scalar? min=None, Scalar? max=None) -> Tensor

    # TODO(justinchuby): Handle integer inputs
    # FIXME(justinchuby): Enable test for this after None values are supported
    # TODO(justinchuby): If min is greater than max torch.clamp(..., min, max)
    # sets all elements in input to the value of max.
    if op.OptionalHasElement(min_):
        min_ = op.OptionalGetElement(min_)
        min_clamp = op.CastLike(min_, self)
    else:
        min_clamp = op.Constant(value_float=float("-inf"))

    if op.OptionalHasElement(max_):
        max_ = op.OptionalGetElement(max_)
        max_clamp = op.CastLike(max_, self)
    else:
        max_clamp = op.Constant(value_float=float("inf"))

    # Enforce the lower and upper bounds
    clamped = op.Max(op.Min(self, max_clamp), min_clamp)
    return clamped


@torch_op("aten::clamp_max")
def aten_clamp_max(self: TReal, max_: TReal) -> TReal:
    # clamp_max(Tensor self, Tensor max) -> Tensor

    self_size = op.Size(self)
    max_shape = op.Shape(max_)
    max_rank = op.Size(max_shape)
    if self_size == 0:
        result = op.Expand(self, max_shape)
    else:
        if max_rank == 0:
            max_ = op.CastLike(max_, self)
            result = op.Clip(self, None, max_)
        else:
            result = op.Min(self, max_)

    return result


@torch_op("aten::clamp_min")
def aten_clamp_min(self: TReal, min_: TReal) -> TReal:
    # clamp_min(Tensor self, Tensor min) -> Tensor

    self_size = op.Size(self)
    min_shape = op.Shape(min_)
    min_rank = op.Size(min_shape)
    if self_size == 0:
        result = op.Expand(self, min_shape)
    else:
        if min_rank == 0:
            min_ = op.CastLike(min_, self)
            result = op.Clip(self, min_, None)
        else:
            result = op.Max(self, min_)

    return result


@torch_op("aten::clone")
def aten_clone(
    self: TTensor, memory_format: str = ""  # pylint: disable=unused-argument
) -> TTensor:
    # clone(Tensor self, *, MemoryFormat? memory_format=None) -> Tensor

    return op.Identity(self)


def aten_coalesce(self: TensorType) -> TensorType:
    # coalesce(Tensor(a) self) -> Tensor(a)

    raise NotImplementedError()


def aten_col_indices(self: TensorType) -> TensorType:
    # col_indices(Tensor(a) self) -> Tensor(a)

    raise NotImplementedError()


def aten_col_indices_copy(self: TensorType) -> TensorType:
    # col_indices_copy(Tensor self) -> Tensor

    raise NotImplementedError()


def aten_column_stack(tensors: Sequence[TensorType]) -> TensorType:
    # column_stack(Tensor[] tensors) -> Tensor

    raise NotImplementedError()


def aten_combinations(
    self: TensorType, r: int = 2, with_replacement: bool = False
) -> TensorType:
    # combinations(Tensor self, int r=2, bool with_replacement=False) -> Tensor

    raise NotImplementedError()


def aten_complex(real: TensorType, imag: TensorType) -> TensorType:
    # complex(Tensor real, Tensor imag) -> Tensor

    raise NotImplementedError()


def aten_concat(tensors: Sequence[TensorType], dim: int = 0) -> TensorType:
    # concat(Tensor[] tensors, int dim=0) -> Tensor

    raise NotImplementedError()


def aten_concatenate(tensors: Sequence[TensorType], dim: int = 0) -> TensorType:
    # concatenate(Tensor[] tensors, int dim=0) -> Tensor

    raise NotImplementedError()


def aten_conj(self: TensorType) -> TensorType:
    # conj(Tensor(a) self) -> Tensor(a)

    raise NotImplementedError()


def aten_conj_physical(self: TensorType) -> TensorType:
    # conj_physical(Tensor self) -> Tensor

    raise NotImplementedError()


def aten_constant_pad_nd(self: TensorType, pad: INT64, value: float = 0) -> TensorType:
    # constant_pad_nd(Tensor self, SymInt[] pad, Scalar value=0) -> Tensor

    raise NotImplementedError()


def aten_contiguous(self: TensorType, memory_format: str = "contiguous_format") -> TensorType:
    # contiguous(Tensor(a) self, *, MemoryFormat memory_format=contiguous_format) -> Tensor(a)

    raise NotImplementedError()


def aten_conv1d(
    input: TensorType,
    weight: TensorType,
    bias: Optional[TensorType] = None,
    stride: Sequence[int] = (1,),
    padding: Sequence[int] = (0,),
    dilation: Sequence[int] = (1,),
    groups: int = 1,
) -> TensorType:
    # conv1d(Tensor input, Tensor weight, Tensor? bias=None, int[1] stride=1, int[1] padding=0, int[1] dilation=1, int groups=1) -> Tensor

    raise NotImplementedError()


def aten_conv2d(
    input: TensorType,
    weight: TensorType,
    bias: Optional[TensorType] = None,
    stride: Sequence[int] = (1, 1),
    padding: Sequence[int] = (0, 0),
    dilation: Sequence[int] = (1, 1),
    groups: int = 1,
) -> TensorType:
    # conv2d(Tensor input, Tensor weight, Tensor? bias=None, int[2] stride=1, int[2] padding=0, int[2] dilation=1, int groups=1) -> Tensor

    raise NotImplementedError()


def aten_conv3d(
    input: TensorType,
    weight: TensorType,
    bias: Optional[TensorType] = None,
    stride: Sequence[int] = (1, 1, 1),
    padding: Sequence[int] = (0, 0, 0),
    dilation: Sequence[int] = (1, 1, 1),
    groups: int = 1,
) -> TensorType:
    # conv3d(Tensor input, Tensor weight, Tensor? bias=None, int[3] stride=1, int[3] padding=0, int[3] dilation=1, int groups=1) -> Tensor

    raise NotImplementedError()


def aten_conv_tbc(
    self: TensorType, weight: TensorType, bias: TensorType, pad: int = 0
) -> TensorType:
    # conv_tbc(Tensor self, Tensor weight, Tensor bias, int pad=0) -> Tensor

    raise NotImplementedError()


def aten_conv_tbc_backward(
    self: TensorType, input: TensorType, weight: TensorType, bias: TensorType, pad: int
) -> tuple[TensorType, TensorType, TensorType]:
    # conv_tbc_backward(Tensor self, Tensor input, Tensor weight, Tensor bias, int pad) -> (Tensor, Tensor, Tensor)

    raise NotImplementedError()


def aten_conv_transpose1d(
    input: TensorType,
    weight: TensorType,
    bias: Optional[TensorType] = None,
    stride: Sequence[int] = (1,),
    padding: Sequence[int] = (0,),
    output_padding: Sequence[int] = (0,),
    groups: int = 1,
    dilation: Sequence[int] = (1,),
) -> TensorType:
    # conv_transpose1d(Tensor input, Tensor weight, Tensor? bias=None, int[1] stride=1, int[1] padding=0, int[1] output_padding=0, int groups=1, int[1] dilation=1) -> Tensor

    raise NotImplementedError()


def aten_convolution(
    input: TensorType,
    weight: TensorType,
    bias: Optional[TensorType],
    stride: Sequence[int],
    padding: INT64,
    dilation: Sequence[int],
    transposed: bool,
    output_padding: INT64,
    groups: int,
) -> TensorType:
    # convolution(Tensor input, Tensor weight, Tensor? bias, int[] stride, SymInt[] padding, int[] dilation, bool transposed, SymInt[] output_padding, int groups) -> Tensor

    raise NotImplementedError()


def aten_convolution_backward(
    grad_output: TensorType,
    input: TensorType,
    weight: TensorType,
    bias_sizes: Optional[INT64],
    stride: Sequence[int],
    padding: INT64,
    dilation: Sequence[int],
    transposed: bool,
    output_padding: INT64,
    groups: int,
    output_mask: Sequence[bool],
) -> tuple[TensorType, TensorType, TensorType]:
    # convolution_backward(Tensor grad_output, Tensor input, Tensor weight, SymInt[]? bias_sizes, int[] stride, SymInt[] padding, int[] dilation, bool transposed, SymInt[] output_padding, int groups, bool[3] output_mask) -> (Tensor, Tensor, Tensor)

    raise NotImplementedError()


def aten_convolution_backward_overrideable(
    grad_output: TensorType,
    input: TensorType,
    weight: TensorType,
    stride: Sequence[int],
    padding: Sequence[int],
    dilation: Sequence[int],
    transposed: bool,
    output_padding: Sequence[int],
    groups: int,
    output_mask: Sequence[bool],
) -> tuple[TensorType, TensorType, TensorType]:
    # convolution_backward_overrideable(Tensor grad_output, Tensor input, Tensor weight, int[] stride, int[] padding, int[] dilation, bool transposed, int[] output_padding, int groups, bool[3] output_mask) -> (Tensor grad_input, Tensor grad_weight, Tensor grad_bias)

    raise NotImplementedError()


def aten_convolution_overrideable(
    input: TensorType,
    weight: TensorType,
    bias: Optional[TensorType],
    stride: Sequence[int],
    padding: Sequence[int],
    dilation: Sequence[int],
    transposed: bool,
    output_padding: Sequence[int],
    groups: int,
) -> TensorType:
    # convolution_overrideable(Tensor input, Tensor weight, Tensor? bias, int[] stride, int[] padding, int[] dilation, bool transposed, int[] output_padding, int groups) -> Tensor

    raise NotImplementedError()


def aten_copy(self: TensorType, src: TensorType, non_blocking: bool = False) -> TensorType:
    # copy(Tensor self, Tensor src, bool non_blocking=False) -> Tensor

    raise NotImplementedError()


def aten_copysign(self: TensorType, other: TensorType) -> TensorType:
    # copysign.Tensor(Tensor self, Tensor other) -> Tensor

    raise NotImplementedError()


def aten_corrcoef(self: TensorType) -> TensorType:
    # corrcoef(Tensor self) -> Tensor

    raise NotImplementedError()


@torch_op("aten::cos")
def aten_cos(self: TFloat) -> TFloat:
    # cos(Tensor self) -> Tensor

    return op.Cos(self)


@torch_op("aten::cosh")
def aten_cosh(self: TFloat) -> TFloat:
    # cosh(Tensor self) -> Tensor

    return op.Cosh(self)


def aten_cosine_embedding_loss(
    input1: TensorType,
    input2: TensorType,
    target: TensorType,
    margin: float = 0.0,
    reduction: int = 1,
) -> TensorType:
    # cosine_embedding_loss(Tensor input1, Tensor input2, Tensor target, float margin=0.0, int reduction=Mean) -> Tensor

    raise NotImplementedError()


def aten_cosine_similarity(
    x1: TensorType, x2: TensorType, dim: int = 1, eps: float = 1e-08
) -> TensorType:
    # cosine_similarity(Tensor x1, Tensor x2, int dim=1, float eps=1e-08) -> Tensor

    raise NotImplementedError()


def aten_count_nonzero(self: TensorType, dim: Optional[int] = None) -> TensorType:
    # count_nonzero(Tensor self, int? dim=None) -> Tensor

    raise NotImplementedError()


def aten_cov(
    self: TensorType,
    correction: int = 1,
    fweights: Optional[TensorType] = None,
    aweights: Optional[TensorType] = None,
) -> TensorType:
    # cov(Tensor self, *, int correction=1, Tensor? fweights=None, Tensor? aweights=None) -> Tensor

    raise NotImplementedError()


def aten_cross(self: TensorType, other: TensorType, dim: Optional[int] = None) -> TensorType:
    # cross(Tensor self, Tensor other, int? dim=None) -> Tensor

    raise NotImplementedError()


def aten_crow_indices(self: TensorType) -> TensorType:
    # crow_indices(Tensor(a) self) -> Tensor(a)

    raise NotImplementedError()


def aten_crow_indices_copy(self: TensorType) -> TensorType:
    # crow_indices_copy(Tensor self) -> Tensor

    raise NotImplementedError()


def aten_ctc_loss(
    log_probs: TensorType,
    targets: TensorType,
    input_lengths: TensorType,
    target_lengths: TensorType,
    blank: int = 0,
    reduction: int = 1,
    zero_infinity: bool = False,
) -> TensorType:
    # ctc_loss.Tensor(Tensor log_probs, Tensor targets, Tensor input_lengths, Tensor target_lengths, int blank=0, int reduction=Mean, bool zero_infinity=False) -> Tensor

    raise NotImplementedError()


def aten_cudnn_affine_grid_generator(
    theta: TensorType, N: int, C: int, H: int, W: int
) -> TensorType:
    # cudnn_affine_grid_generator(Tensor theta, int N, int C, int H, int W) -> Tensor grid

    raise NotImplementedError()


def aten_cudnn_affine_grid_generator_backward(
    grad: TensorType, N: int, C: int, H: int, W: int
) -> TensorType:
    # cudnn_affine_grid_generator_backward(Tensor grad, int N, int C, int H, int W) -> Tensor grad_theta

    raise NotImplementedError()


def aten_cudnn_batch_norm(
    input: TensorType,
    weight: TensorType,
    bias: Optional[TensorType],
    running_mean: Optional[TensorType],
    running_var: Optional[TensorType],
    training: bool,
    exponential_average_factor: float,
    epsilon: float,
) -> tuple[TensorType, TensorType, TensorType, TensorType]:
    # cudnn_batch_norm(Tensor input, Tensor weight, Tensor? bias, Tensor? running_mean, Tensor? running_var, bool training, float exponential_average_factor, float epsilon) -> (Tensor, Tensor, Tensor, Tensor)

    raise NotImplementedError()


def aten_cudnn_batch_norm_backward(
    input: TensorType,
    grad_output: TensorType,
    weight: TensorType,
    running_mean: Optional[TensorType],
    running_var: Optional[TensorType],
    save_mean: Optional[TensorType],
    save_var: Optional[TensorType],
    epsilon: float,
    reserveSpace: TensorType,
) -> tuple[TensorType, TensorType, TensorType]:
    # cudnn_batch_norm_backward(Tensor input, Tensor grad_output, Tensor weight, Tensor? running_mean, Tensor? running_var, Tensor? save_mean, Tensor? save_var, float epsilon, Tensor reserveSpace) -> (Tensor, Tensor, Tensor)

    raise NotImplementedError()


def aten_cudnn_convolution(
    self: TensorType,
    weight: TensorType,
    padding: Sequence[int],
    stride: Sequence[int],
    dilation: Sequence[int],
    groups: int,
    benchmark: bool,
    deterministic: bool,
    allow_tf32: bool,
) -> TensorType:
    # cudnn_convolution(Tensor self, Tensor weight, int[] padding, int[] stride, int[] dilation, int groups, bool benchmark, bool deterministic, bool allow_tf32) -> Tensor

    raise NotImplementedError()


def aten_cudnn_convolution_add_relu(
    self: TensorType,
    weight: TensorType,
    z: TensorType,
    alpha: Optional[float],
    bias: Optional[TensorType],
    stride: Sequence[int],
    padding: Sequence[int],
    dilation: Sequence[int],
    groups: int,
) -> TensorType:
    # cudnn_convolution_add_relu(Tensor self, Tensor weight, Tensor z, Scalar? alpha, Tensor? bias, int[] stride, int[] padding, int[] dilation, int groups) -> Tensor

    raise NotImplementedError()


def aten_cudnn_convolution_relu(
    self: TensorType,
    weight: TensorType,
    bias: Optional[TensorType],
    stride: Sequence[int],
    padding: Sequence[int],
    dilation: Sequence[int],
    groups: int,
) -> TensorType:
    # cudnn_convolution_relu(Tensor self, Tensor weight, Tensor? bias, int[] stride, int[] padding, int[] dilation, int groups) -> Tensor

    raise NotImplementedError()


def aten_cudnn_convolution_transpose(
    self: TensorType,
    weight: TensorType,
    padding: Sequence[int],
    output_padding: Sequence[int],
    stride: Sequence[int],
    dilation: Sequence[int],
    groups: int,
    benchmark: bool,
    deterministic: bool,
    allow_tf32: bool,
) -> TensorType:
    # cudnn_convolution_transpose(Tensor self, Tensor weight, int[] padding, int[] output_padding, int[] stride, int[] dilation, int groups, bool benchmark, bool deterministic, bool allow_tf32) -> Tensor

    raise NotImplementedError()


def aten_cudnn_grid_sampler(self: TensorType, grid: TensorType) -> TensorType:
    # cudnn_grid_sampler(Tensor self, Tensor grid) -> Tensor output

    raise NotImplementedError()


def aten_cudnn_grid_sampler_backward(
    self: TensorType, grid: TensorType, grad_output: TensorType
) -> tuple[TensorType, TensorType]:
    # cudnn_grid_sampler_backward(Tensor self, Tensor grid, Tensor grad_output) -> (Tensor grad_self, Tensor grad_grid)

    raise NotImplementedError()


def aten_cudnn_is_acceptable(self: TensorType) -> bool:
    # cudnn_is_acceptable(Tensor self) -> bool

    raise NotImplementedError()


def aten_cummax(self: TensorType, dim: int) -> tuple[TensorType, TensorType]:
    # cummax(Tensor self, int dim) -> (Tensor values, Tensor indices)

    raise NotImplementedError()


def aten_cummaxmin_backward(
    grad: TensorType, input: TensorType, indices: TensorType, dim: int
) -> TensorType:
    # cummaxmin_backward(Tensor grad, Tensor input, Tensor indices, int dim) -> Tensor

    raise NotImplementedError()


def aten_cummin(self: TensorType, dim: int) -> tuple[TensorType, TensorType]:
    # cummin(Tensor self, int dim) -> (Tensor values, Tensor indices)

    raise NotImplementedError()


def aten_cumprod(self: TensorType, dim: int, dtype: Optional[int] = None) -> TensorType:
    # cumprod(Tensor self, int dim, *, ScalarType? dtype=None) -> Tensor

    raise NotImplementedError()


def aten_cumprod_backward(
    grad: TensorType, input: TensorType, dim: int, output: TensorType
) -> TensorType:
    # cumprod_backward(Tensor grad, Tensor input, int dim, Tensor output) -> Tensor

    raise NotImplementedError()


def aten_cumsum(self: TensorType, dim: int, dtype: Optional[int] = None) -> TensorType:
    # cumsum(Tensor self, int dim, *, ScalarType? dtype=None) -> Tensor

    raise NotImplementedError()


def aten_data(self: TensorType) -> TensorType:
    # data(Tensor self) -> Tensor

    raise NotImplementedError()


def aten_deg2rad(self: TensorType) -> TensorType:
    # deg2rad(Tensor self) -> Tensor

    raise NotImplementedError()


def aten_dense_dim(self: TensorType) -> int:
    # dense_dim(Tensor self) -> int

    raise NotImplementedError()


def aten_det(self: TensorType) -> TensorType:
    # det(Tensor self) -> Tensor

    raise NotImplementedError()


def aten_detach(self: TensorType) -> TensorType:
    # detach(Tensor(a) self) -> Tensor(a)

    raise NotImplementedError()


def aten_detach_copy(self: TensorType) -> TensorType:
    # detach_copy(Tensor self) -> Tensor

    raise NotImplementedError()


def aten_diag(self: TensorType, diagonal: int = 0) -> TensorType:
    # diag(Tensor self, int diagonal=0) -> Tensor

    raise NotImplementedError()


def aten_diag_embed(
    self: TensorType, offset: int = 0, dim1: int = -2, dim2: int = -1
) -> TensorType:
    # diag_embed(Tensor self, int offset=0, int dim1=-2, int dim2=-1) -> Tensor

    raise NotImplementedError()


def aten_diagflat(self: TensorType, offset: int = 0) -> TensorType:
    # diagflat(Tensor self, int offset=0) -> Tensor

    raise NotImplementedError()


def aten_diagonal(
    self: TensorType, offset: int = 0, dim1: int = 0, dim2: int = 1
) -> TensorType:
    # diagonal(Tensor(a) self, int offset=0, int dim1=0, int dim2=1) -> Tensor(a)

    raise NotImplementedError()


def aten_diagonal_backward(
    grad_output: TensorType, input_sizes: INT64, offset: int, dim1: int, dim2: int
) -> TensorType:
    # diagonal_backward(Tensor grad_output, SymInt[] input_sizes, int offset, int dim1, int dim2) -> Tensor

    raise NotImplementedError()


def aten_diagonal_copy(
    self: TensorType, offset: int = 0, dim1: int = 0, dim2: int = 1
) -> TensorType:
    # diagonal_copy(Tensor self, int offset=0, int dim1=0, int dim2=1) -> Tensor

    raise NotImplementedError()


def aten_diagonal_scatter(
    self: TensorType, src: TensorType, offset: int = 0, dim1: int = 0, dim2: int = 1
) -> TensorType:
    # diagonal_scatter(Tensor self, Tensor src, int offset=0, int dim1=0, int dim2=1) -> Tensor

    raise NotImplementedError()


def aten_diff(
    self: TensorType,
    n: int = 1,
    dim: int = -1,
    prepend: Optional[TensorType] = None,
    append: Optional[TensorType] = None,
) -> TensorType:
    # diff(Tensor self, int n=1, int dim=-1, Tensor? prepend=None, Tensor? append=None) -> Tensor

    raise NotImplementedError()


def aten_digamma(self: TensorType) -> TensorType:
    # digamma(Tensor self) -> Tensor

    raise NotImplementedError()


def aten_dist(self: TensorType, other: TensorType, p: float = 2) -> TensorType:
    # dist(Tensor self, Tensor other, Scalar p=2) -> Tensor

    raise NotImplementedError()


@torch_op("aten::div")
def aten_div(self: TReal, other: TReal) -> TReal:
    # div.Tensor(Tensor self, Tensor other) -> Tensor

    return op.Div(self, other)


def aten_divide(self: TensorType, other: TensorType) -> TensorType:
    # divide.Tensor(Tensor self, Tensor other) -> Tensor

    raise NotImplementedError()


@torch_op("aten::dot")
def aten_dot(self: TFloat, tensor: TFloat) -> TFloat:
    # dot(Tensor self, Tensor tensor) -> Tensor

    return op.MatMul(self, tensor)


def aten_dropout(input: TensorType, p: float, train: bool) -> TensorType:
    # dropout(Tensor input, float p, bool train) -> Tensor

    raise NotImplementedError()


def aten_dstack(tensors: Sequence[TensorType]) -> TensorType:
    # dstack(Tensor[] tensors) -> Tensor

    raise NotImplementedError()


def aten_einsum(
    equation: str, tensors: Sequence[TensorType], path: Optional[int] = None
) -> TensorType:
    # einsum(str equation, Tensor[] tensors, *, int[]? path=None) -> Tensor

    raise NotImplementedError()


def aten_embedding(
    weight: TensorType,
    indices: TensorType,
    padding_idx: int = -1,
    scale_grad_by_freq: bool = False,
    sparse: bool = False,
) -> TensorType:
    # embedding(Tensor weight, Tensor indices, int padding_idx=-1, bool scale_grad_by_freq=False, bool sparse=False) -> Tensor

    raise NotImplementedError()


def aten_embedding_backward(
    grad: TensorType,
    indices: TensorType,
    num_weights: INT64,
    padding_idx: int,
    scale_grad_by_freq: bool,
    sparse: bool,
) -> TensorType:
    # embedding_backward(Tensor grad, Tensor indices, SymInt num_weights, int padding_idx, bool scale_grad_by_freq, bool sparse) -> Tensor

    raise NotImplementedError()


def aten_embedding_bag(
    weight: TensorType,
    indices: TensorType,
    offsets: TensorType,
    scale_grad_by_freq: bool = False,
    mode: int = 0,
    sparse: bool = False,
    per_sample_weights: Optional[TensorType] = None,
    include_last_offset: bool = False,
) -> tuple[TensorType, TensorType, TensorType, TensorType]:
    # embedding_bag(Tensor weight, Tensor indices, Tensor offsets, bool scale_grad_by_freq=False, int mode=0, bool sparse=False, Tensor? per_sample_weights=None, bool include_last_offset=False) -> (Tensor, Tensor, Tensor, Tensor)

    raise NotImplementedError()


def aten_embedding_dense_backward(
    grad_output: TensorType,
    indices: TensorType,
    num_weights: INT64,
    padding_idx: int,
    scale_grad_by_freq: bool,
) -> TensorType:
    # embedding_dense_backward(Tensor grad_output, Tensor indices, SymInt num_weights, int padding_idx, bool scale_grad_by_freq) -> Tensor

    raise NotImplementedError()


def aten_embedding_sparse_backward(
    grad: TensorType,
    indices: TensorType,
    num_weights: int,
    padding_idx: int,
    scale_grad_by_freq: bool,
) -> TensorType:
    # embedding_sparse_backward(Tensor grad, Tensor indices, int num_weights, int padding_idx, bool scale_grad_by_freq) -> Tensor

    raise NotImplementedError()


@torch_op("aten::empty")
def aten_empty(size, dtype: int = 1):
    # empty(SymInt[] size, *, ScalarType? dtype=None, Layout? layout=None, Device? device=None, bool? pin_memory=None, MemoryFormat? memory_format=None) -> Tensor

    # using RandomUniform value to simulate np.empty()
    result = op.RandomUniform(dtype, 1e10, -1e10, 0.5, size)
    return result


@torch_op("aten::empty_like")
def aten_empty_like(self, dtype: int = 1):
    # empty_like(Tensor self, *, ScalarType? dtype=None, Layout? layout=None, Device? device=None, bool? pin_memory=None, MemoryFormat? memory_format=None) -> Tensor

    # using RandomUniform value to simulate np.empty()
    result = op.RandomUniformLike(self, dtype=dtype, high=1e10, low=-1e10, seed=0.5)
    return result


def aten_empty_quantized(
    size: Sequence[int], qtensor: TensorType, memory_format: Optional[str] = None
) -> TensorType:
    # empty_quantized(int[] size, Tensor qtensor, *, ScalarType? dtype=None, Layout? layout=None, Device? device=None, bool? pin_memory=None, MemoryFormat? memory_format=None) -> Tensor

    raise NotImplementedError()


def aten_empty_strided(size: INT64, stride: INT64) -> TensorType:
    # empty_strided(SymInt[] size, SymInt[] stride, *, ScalarType? dtype=None, Layout? layout=None, Device? device=None, bool? pin_memory=None) -> Tensor

    raise NotImplementedError()


@torch_op("aten::eq")
def aten_eq(self: TTensor, other: TTensor) -> BOOL:
    # eq.Tensor(Tensor self, Tensor other) -> Tensor

    return op.Equal(self, other)


@torch_op("aten::equal")
def aten_equal(self: TTensor, other: TTensor) -> BOOL:
    # equal(Tensor self, Tensor other) -> bool

    sub_self_other = op.Sub(self, other)
    abs_sub = op.Abs(sub_self_other)
    sum_of_abs = op.ReduceSum(abs_sub, keepdims=0)
    return op.Equal(sum_of_abs, 0)


@torch_op("aten::erf")
def aten_erf(self: TReal) -> TReal:
    # erf(Tensor self) -> Tensor

    return op.Erf(self)


def aten_erfc(self: TensorType) -> TensorType:
    # erfc(Tensor self) -> Tensor

    raise NotImplementedError()


def aten_erfinv(self: TensorType) -> TensorType:
    # erfinv(Tensor self) -> Tensor

    raise NotImplementedError()


@torch_op("aten::exp")
def aten_exp(self: TFloat) -> TFloat:
    # exp(Tensor self) -> Tensor

    return op.Exp(self)


@torch_op("aten::exp2")
def aten_exp2(self: TFloat) -> TFloat:
    # exp2(Tensor self) -> Tensor

    two = op.Constant(value_int=2)
    two = op.CastLike(two, self)
    return op.Pow(two, self)


@torch_op("aten::expand")
def aten_expand(self: TTensor, size: INT64) -> TTensor:
    # expand(Tensor(a) self, SymInt[] size, *, bool implicit=False) -> Tensor(a)

    size = op.Cast(size, to=INT64.dtype)  # to INT64
    return op.Expand(self, size)


def aten_expand_as(self: TensorType, other: TensorType) -> TensorType:
    # expand_as(Tensor(a) self, Tensor other) -> Tensor(a)

    raise NotImplementedError()


def aten_expand_copy(self: TensorType, size: INT64, implicit: bool = False) -> TensorType:
    # expand_copy(Tensor self, SymInt[] size, *, bool implicit=False) -> Tensor

    raise NotImplementedError()


def aten_expm1(self: TensorType) -> TensorType:
    # expm1(Tensor self) -> Tensor

    raise NotImplementedError()


def aten_eye(n: int) -> TensorType:
    # eye(int n, *, ScalarType? dtype=None, Layout? layout=None, Device? device=None, bool? pin_memory=None) -> Tensor

    raise NotImplementedError()


def aten_fake_quantize_per_channel_affine(
    self: TensorType,
    scale: TensorType,
    zero_point: TensorType,
    axis: int,
    quant_min: int,
    quant_max: int,
) -> TensorType:
    # fake_quantize_per_channel_affine(Tensor self, Tensor scale, Tensor zero_point, int axis, int quant_min, int quant_max) -> Tensor

    raise NotImplementedError()


def aten_fake_quantize_per_channel_affine_cachemask(
    self: TensorType,
    scale: TensorType,
    zero_point: TensorType,
    axis: int,
    quant_min: int,
    quant_max: int,
) -> tuple[TensorType, TensorType]:
    # fake_quantize_per_channel_affine_cachemask(Tensor self, Tensor scale, Tensor zero_point, int axis, int quant_min, int quant_max) -> (Tensor output, Tensor mask)

    raise NotImplementedError()


def aten_fake_quantize_per_channel_affine_cachemask_backward(
    grad: TensorType, mask: TensorType
) -> TensorType:
    # fake_quantize_per_channel_affine_cachemask_backward(Tensor grad, Tensor mask) -> Tensor

    raise NotImplementedError()


def aten_fake_quantize_per_tensor_affine(
    self: TensorType, scale: float, zero_point: int, quant_min: int, quant_max: int
) -> TensorType:
    # fake_quantize_per_tensor_affine(Tensor self, float scale, int zero_point, int quant_min, int quant_max) -> Tensor

    raise NotImplementedError()


def aten_fake_quantize_per_tensor_affine_cachemask(
    self: TensorType, scale: float, zero_point: int, quant_min: int, quant_max: int
) -> tuple[TensorType, TensorType]:
    # fake_quantize_per_tensor_affine_cachemask(Tensor self, float scale, int zero_point, int quant_min, int quant_max) -> (Tensor output, Tensor mask)

    raise NotImplementedError()


def aten_fake_quantize_per_tensor_affine_cachemask_backward(
    grad: TensorType, mask: TensorType
) -> TensorType:
    # fake_quantize_per_tensor_affine_cachemask_backward(Tensor grad, Tensor mask) -> Tensor

    raise NotImplementedError()


def aten_fbgemm_linear_fp16_weight(
    input: TensorType, packed_weight: TensorType, bias: TensorType
) -> TensorType:
    # fbgemm_linear_fp16_weight(Tensor input, Tensor packed_weight, Tensor bias) -> Tensor

    raise NotImplementedError()


def aten_fbgemm_linear_fp16_weight_fp32_activation(
    input: TensorType, packed_weight: TensorType, bias: TensorType
) -> TensorType:
    # fbgemm_linear_fp16_weight_fp32_activation(Tensor input, Tensor packed_weight, Tensor bias) -> Tensor

    raise NotImplementedError()


def aten_fbgemm_linear_int8_weight(
    input: TensorType,
    weight: TensorType,
    packed: TensorType,
    col_offsets: TensorType,
    weight_scale: float,
    weight_zero_point: float,
    bias: TensorType,
) -> TensorType:
    # fbgemm_linear_int8_weight(Tensor input, Tensor weight, Tensor packed, Tensor col_offsets, Scalar weight_scale, Scalar weight_zero_point, Tensor bias) -> Tensor

    raise NotImplementedError()


def aten_fbgemm_linear_int8_weight_fp32_activation(
    input: TensorType,
    weight: TensorType,
    packed: TensorType,
    col_offsets: TensorType,
    weight_scale: float,
    weight_zero_point: float,
    bias: TensorType,
) -> TensorType:
    # fbgemm_linear_int8_weight_fp32_activation(Tensor input, Tensor weight, Tensor packed, Tensor col_offsets, Scalar weight_scale, Scalar weight_zero_point, Tensor bias) -> Tensor

    raise NotImplementedError()


def aten_fbgemm_linear_quantize_weight(
    input: TensorType,
) -> tuple[TensorType, TensorType, float, int]:
    # fbgemm_linear_quantize_weight(Tensor input) -> (Tensor, Tensor, float, int)

    raise NotImplementedError()


def aten_fbgemm_pack_gemm_matrix_fp16(input: TensorType) -> TensorType:
    # fbgemm_pack_gemm_matrix_fp16(Tensor input) -> Tensor

    raise NotImplementedError()


def aten_fbgemm_pack_quantized_matrix(input: TensorType) -> TensorType:
    # fbgemm_pack_quantized_matrix(Tensor input) -> Tensor

    raise NotImplementedError()


def aten_feature_alpha_dropout(input: TensorType, p: float, train: bool) -> TensorType:
    # feature_alpha_dropout(Tensor input, float p, bool train) -> Tensor

    raise NotImplementedError()


def aten_feature_dropout(input: TensorType, p: float, train: bool) -> TensorType:
    # feature_dropout(Tensor input, float p, bool train) -> Tensor

    raise NotImplementedError()


def aten_fill(self: TensorType, value: TensorType) -> TensorType:
    # fill.Tensor(Tensor self, Tensor value) -> Tensor

    raise NotImplementedError()


def aten_fix(self: TensorType) -> TensorType:
    # fix(Tensor self) -> Tensor

    raise NotImplementedError()


def aten_flip(self: TensorType, dims: Sequence[int]) -> TensorType:
    # flip(Tensor self, int[] dims) -> Tensor

    raise NotImplementedError()


def aten_fliplr(self: TensorType) -> TensorType:
    # fliplr(Tensor self) -> Tensor

    raise NotImplementedError()


def aten_flipud(self: TensorType) -> TensorType:
    # flipud(Tensor self) -> Tensor

    raise NotImplementedError()


def aten_floor(self: TensorType) -> TensorType:
    # floor(Tensor self) -> Tensor

    raise NotImplementedError()


def aten_floor_divide(self: TensorType, other: TensorType) -> TensorType:
    # floor_divide(Tensor self, Tensor other) -> Tensor

    raise NotImplementedError()


def aten_fmax(self: TensorType, other: TensorType) -> TensorType:
    # fmax(Tensor self, Tensor other) -> Tensor

    raise NotImplementedError()


def aten_fmin(self: TensorType, other: TensorType) -> TensorType:
    # fmin(Tensor self, Tensor other) -> Tensor

    raise NotImplementedError()


@torch_op("aten::fmod")
def aten_fmod(self: TReal, other: TReal) -> TReal:
    # fmod.Tensor(Tensor self, Tensor other) -> Tensor

    return op.Mod(self, other, fmod=1)


def aten_frac(self: TensorType) -> TensorType:
    # frac(Tensor self) -> Tensor

    raise NotImplementedError()


def aten_frexp(self: TensorType) -> tuple[TensorType, TensorType]:
    # frexp.Tensor(Tensor self) -> (Tensor mantissa, Tensor exponent)

    raise NotImplementedError()


def aten_frobenius_norm(self: TensorType) -> TensorType:
    # frobenius_norm(Tensor self) -> Tensor

    raise NotImplementedError()


def aten_from_file(
    filename: str, shared: Optional[bool] = None, size: Optional[int] = 0
) -> TensorType:
    # from_file(str filename, bool? shared=None, int? size=0, *, ScalarType? dtype=None, Layout? layout=None, Device? device=None, bool? pin_memory=None) -> Tensor

    raise NotImplementedError()


@torch_op("aten::full")
def aten_full(size: INT64, fill_value, dtype: int = FLOAT.dtype):
    # full(SymInt[] size, Scalar fill_value, *, ScalarType? dtype=None, Layout? layout=None, Device? device=None, bool? pin_memory=None) -> Tensor

    fill_value = op.Cast(fill_value, to=dtype)

    return op.Expand(fill_value, size)


@torch_op("aten::full_like")
def aten_full_like(self, fill_value, dtype: int = FLOAT.dtype):
    # full_like(Tensor self, Scalar fill_value, *, ScalarType? dtype=None, Layout? layout=None, Device? device=None, bool? pin_memory=None, MemoryFormat? memory_format=None) -> Tensor

    fill_value = op.Cast(fill_value, to=dtype)
    self_shape = op.Shape(self)

    return op.Expand(fill_value, self_shape)


def aten_fused_moving_avg_obs_fake_quant(
    self: TensorType,
    observer_on: TensorType,
    fake_quant_on: TensorType,
    running_min: TensorType,
    running_max: TensorType,
    scale: TensorType,
    zero_point: TensorType,
    averaging_const: float,
    quant_min: int,
    quant_max: int,
    ch_axis: int,
    per_row_fake_quant: bool = False,
    symmetric_quant: bool = False,
) -> TensorType:
    # fused_moving_avg_obs_fake_quant(Tensor self, Tensor observer_on, Tensor fake_quant_on, Tensor(a!) running_min, Tensor(b!) running_max, Tensor(c!) scale, Tensor(d!) zero_point, float averaging_const, int quant_min, int quant_max, int ch_axis, bool per_row_fake_quant=False, bool symmetric_quant=False) -> Tensor

    raise NotImplementedError()


def aten_gather(
    self: TensorType, dim: int, index: TensorType, sparse_grad: bool = False
) -> TensorType:
    # gather(Tensor self, int dim, Tensor index, *, bool sparse_grad=False) -> Tensor

    raise NotImplementedError()


def aten_gather_backward(
    grad: TensorType, self: TensorType, dim: int, index: TensorType, sparse_grad: bool
) -> TensorType:
    # gather_backward(Tensor grad, Tensor self, int dim, Tensor index, bool sparse_grad) -> Tensor

    raise NotImplementedError()


def aten_gcd(self: TensorType, other: TensorType) -> TensorType:
    # gcd(Tensor self, Tensor other) -> Tensor

    raise NotImplementedError()


def aten_ge(self: TensorType, other: TensorType) -> TensorType:
    # ge.Tensor(Tensor self, Tensor other) -> Tensor

    raise NotImplementedError()


def aten_geqrf(self: TensorType) -> tuple[TensorType, TensorType]:
    # geqrf(Tensor self) -> (Tensor a, Tensor tau)

    raise NotImplementedError()


def aten_ger(self: TensorType, vec2: TensorType) -> TensorType:
    # ger(Tensor self, Tensor vec2) -> Tensor

    raise NotImplementedError()


def aten_greater(self: TensorType, other: TensorType) -> TensorType:
    # greater.Tensor(Tensor self, Tensor other) -> Tensor

    raise NotImplementedError()


def aten_greater_equal(self: TensorType, other: TensorType) -> TensorType:
    # greater_equal.Tensor(Tensor self, Tensor other) -> Tensor

    raise NotImplementedError()


def aten_grid_sampler(
    input: TensorType,
    grid: TensorType,
    interpolation_mode: int,
    padding_mode: int,
    align_corners: bool,
) -> TensorType:
    # grid_sampler(Tensor input, Tensor grid, int interpolation_mode, int padding_mode, bool align_corners) -> Tensor

    raise NotImplementedError()


def aten_grid_sampler_2d(
    input: TensorType,
    grid: TensorType,
    interpolation_mode: int,
    padding_mode: int,
    align_corners: bool,
) -> TensorType:
    # grid_sampler_2d(Tensor input, Tensor grid, int interpolation_mode, int padding_mode, bool align_corners) -> Tensor

    raise NotImplementedError()


def aten_grid_sampler_2d_backward(
    grad_output: TensorType,
    input: TensorType,
    grid: TensorType,
    interpolation_mode: int,
    padding_mode: int,
    align_corners: bool,
    output_mask: Sequence[bool],
) -> tuple[TensorType, TensorType]:
    # grid_sampler_2d_backward(Tensor grad_output, Tensor input, Tensor grid, int interpolation_mode, int padding_mode, bool align_corners, bool[2] output_mask) -> (Tensor, Tensor)

    raise NotImplementedError()


def aten_grid_sampler_3d(
    input: TensorType,
    grid: TensorType,
    interpolation_mode: int,
    padding_mode: int,
    align_corners: bool,
) -> TensorType:
    # grid_sampler_3d(Tensor input, Tensor grid, int interpolation_mode, int padding_mode, bool align_corners) -> Tensor

    raise NotImplementedError()


def aten_grid_sampler_3d_backward(
    grad_output: TensorType,
    input: TensorType,
    grid: TensorType,
    interpolation_mode: int,
    padding_mode: int,
    align_corners: bool,
    output_mask: Sequence[bool],
) -> tuple[TensorType, TensorType]:
    # grid_sampler_3d_backward(Tensor grad_output, Tensor input, Tensor grid, int interpolation_mode, int padding_mode, bool align_corners, bool[2] output_mask) -> (Tensor, Tensor)

    raise NotImplementedError()


def aten_group_norm(
    input: TensorType,
    num_groups: int,
    weight: Optional[TensorType] = None,
    bias: Optional[TensorType] = None,
    eps: float = 1e-05,
    cudnn_enabled: bool = True,
) -> TensorType:
    # group_norm(Tensor input, int num_groups, Tensor? weight=None, Tensor? bias=None, float eps=1e-05, bool cudnn_enabled=True) -> Tensor

    raise NotImplementedError()


def aten_gru_cell(
    input: TensorType,
    hx: TensorType,
    w_ih: TensorType,
    w_hh: TensorType,
    b_ih: Optional[TensorType] = None,
    b_hh: Optional[TensorType] = None,
) -> TensorType:
    # gru_cell(Tensor input, Tensor hx, Tensor w_ih, Tensor w_hh, Tensor? b_ih=None, Tensor? b_hh=None) -> Tensor

    raise NotImplementedError()


@torch_op("aten::gt")
def aten_gt(self: TReal, other: TReal) -> BOOL:
    # gt.Tensor(Tensor self, Tensor other) -> Tensor

    # TODO(justinchuby): Input spec: non bool tensor
    # Boolean inputs can be pre-casted by policy
    return op.Greater(self, other)


def aten_hamming_window(window_length: int) -> TensorType:
    # hamming_window(int window_length, *, ScalarType? dtype=None, Layout? layout=None, Device? device=None, bool? pin_memory=None) -> Tensor

    raise NotImplementedError()


def aten_hann_window(window_length: int) -> TensorType:
    # hann_window(int window_length, *, ScalarType? dtype=None, Layout? layout=None, Device? device=None, bool? pin_memory=None) -> Tensor

    raise NotImplementedError()


def aten_hardshrink(self: TensorType, lambd: float = 0.5) -> TensorType:
    # hardshrink(Tensor self, Scalar lambd=0.5) -> Tensor

    raise NotImplementedError()


def aten_hardshrink_backward(
    grad_out: TensorType, self: TensorType, lambd: float
) -> TensorType:
    # hardshrink_backward(Tensor grad_out, Tensor self, Scalar lambd) -> Tensor

    raise NotImplementedError()


def aten_heaviside(self: TensorType, values: TensorType) -> TensorType:
    # heaviside(Tensor self, Tensor values) -> Tensor

    raise NotImplementedError()


def aten_hinge_embedding_loss(
    self: TensorType, target: TensorType, margin: float = 1.0, reduction: int = 1
) -> TensorType:
    # hinge_embedding_loss(Tensor self, Tensor target, float margin=1.0, int reduction=Mean) -> Tensor

    raise NotImplementedError()


def aten_histc(
    self: TensorType, bins: int = 100, min: float = 0, max: float = 0
) -> TensorType:
    # histc(Tensor self, int bins=100, Scalar min=0, Scalar max=0) -> Tensor

    raise NotImplementedError()


def aten_histogramdd(
    self: TensorType,
    bins: Sequence[int],
    range: Optional[float] = None,
    weight: Optional[TensorType] = None,
    density: bool = False,
) -> tuple[TensorType, TensorType]:
    # histogramdd(Tensor self, int[] bins, float[]? range=None, Tensor? weight=None, bool density=False) -> (Tensor hist, Tensor[] bin_edges)

    raise NotImplementedError()


def aten_hspmm(mat1: TensorType, mat2: TensorType) -> TensorType:
    # hspmm(Tensor mat1, Tensor mat2) -> Tensor

    raise NotImplementedError()


def aten_hstack(tensors: Sequence[TensorType]) -> TensorType:
    # hstack(Tensor[] tensors) -> Tensor

    raise NotImplementedError()


def aten_hypot(self: TensorType, other: TensorType) -> TensorType:
    # hypot(Tensor self, Tensor other) -> Tensor

    raise NotImplementedError()


def aten_i0(self: TensorType) -> TensorType:
    # i0(Tensor self) -> Tensor

    raise NotImplementedError()


def aten_igamma(self: TensorType, other: TensorType) -> TensorType:
    # igamma(Tensor self, Tensor other) -> Tensor

    raise NotImplementedError()


def aten_igammac(self: TensorType, other: TensorType) -> TensorType:
    # igammac(Tensor self, Tensor other) -> Tensor

    raise NotImplementedError()


def aten_imag(self: TensorType) -> TensorType:
    # imag(Tensor(a) self) -> Tensor(a)

    raise NotImplementedError()


def aten_index(self: TensorType, indices: Optional[Sequence[TensorType]]) -> TensorType:
    # index.Tensor(Tensor self, Tensor?[] indices) -> Tensor

    raise NotImplementedError()


def aten_index_add(
    self: TensorType, dim: int, index: TensorType, source: TensorType, alpha: float = 1
) -> TensorType:
    # index_add(Tensor self, int dim, Tensor index, Tensor source, *, Scalar alpha=1) -> Tensor

    raise NotImplementedError()


def aten_index_copy(
    self: TensorType, dim: int, index: TensorType, source: TensorType
) -> TensorType:
    # index_copy(Tensor self, int dim, Tensor index, Tensor source) -> Tensor

    raise NotImplementedError()


def aten_index_put(
    self: TensorType,
    indices: Optional[Sequence[TensorType]],
    values: TensorType,
    accumulate: bool = False,
) -> TensorType:
    # index_put(Tensor self, Tensor?[] indices, Tensor values, bool accumulate=False) -> Tensor

    raise NotImplementedError()


def aten_index_reduce(
    self: TensorType,
    dim: int,
    index: TensorType,
    source: TensorType,
    reduce: str,
    include_self: bool = True,
) -> TensorType:
    # index_reduce(Tensor self, int dim, Tensor index, Tensor source, str reduce, *, bool include_self=True) -> Tensor

    raise NotImplementedError()


# FIXME(#277): Script when attributes can come before inputs
@torch_op("aten::index_select", trace_only=True)
def aten_index_select(self: TTensor, dim: int, index: TInt) -> TTensor:
    # index_select(Tensor self, int dim, Tensor index) -> Tensor

    if op.Size(op.Shape(self)) == 0:
        result = self
    else:
        # Index can be a scalar. Reshape it to a rank 1 tensor.
        index = op.Reshape(index, op.Constant(value_floats=[-1]))
        index = op.Cast(index, to=INT64.dtype)

        result = op.Gather(self, index, axis=dim)

    return result


def aten_index_select_backward(
    grad: TensorType, self_sizes: INT64, dim: int, index: TensorType
) -> TensorType:
    # index_select_backward(Tensor grad, SymInt[] self_sizes, int dim, Tensor index) -> Tensor

    raise NotImplementedError()


def aten_indices(self: TensorType) -> TensorType:
    # indices(Tensor(a) self) -> Tensor(a)

    raise NotImplementedError()


def aten_indices_copy(self: TensorType) -> TensorType:
    # indices_copy(Tensor self) -> Tensor

    raise NotImplementedError()


def aten_inner(self: TensorType, other: TensorType) -> TensorType:
    # inner(Tensor self, Tensor other) -> Tensor

    raise NotImplementedError()


def aten_instance_norm(
    input: TensorType,
    weight: Optional[TensorType],
    bias: Optional[TensorType],
    running_mean: Optional[TensorType],
    running_var: Optional[TensorType],
    use_input_stats: bool,
    momentum: float,
    eps: float,
    cudnn_enabled: bool,
) -> TensorType:
    # instance_norm(Tensor input, Tensor? weight, Tensor? bias, Tensor? running_mean, Tensor? running_var, bool use_input_stats, float momentum, float eps, bool cudnn_enabled) -> Tensor

    raise NotImplementedError()


def aten_int_repr(self: TensorType) -> TensorType:
    # int_repr(Tensor self) -> Tensor

    raise NotImplementedError()


def aten_inverse(self: TensorType) -> TensorType:
    # inverse(Tensor self) -> Tensor

    raise NotImplementedError()


def aten_is_coalesced(self: TensorType) -> bool:
    # is_coalesced(Tensor self) -> bool

    raise NotImplementedError()


def aten_is_complex(self: TensorType) -> bool:
    # is_complex(Tensor self) -> bool

    raise NotImplementedError()


def aten_is_conj(self: TensorType) -> bool:
    # is_conj(Tensor self) -> bool

    raise NotImplementedError()


def aten_is_distributed(self: TensorType) -> bool:
    # is_distributed(Tensor self) -> bool

    raise NotImplementedError()


def aten_is_floating_point(self: TensorType) -> bool:
    # is_floating_point(Tensor self) -> bool

    raise NotImplementedError()


def aten_is_inference(self: TensorType) -> bool:
    # is_inference(Tensor self) -> bool

    raise NotImplementedError()


def aten_is_leaf(self: TensorType) -> bool:
    # is_leaf(Tensor self) -> bool

    raise NotImplementedError()


def aten_is_neg(self: TensorType) -> bool:
    # is_neg(Tensor self) -> bool

    raise NotImplementedError()


def aten_is_nonzero(self: TensorType) -> bool:
    # is_nonzero(Tensor self) -> bool

    raise NotImplementedError()


def aten_is_pinned(self: TensorType, device: Optional[str] = None) -> bool:
    # is_pinned(Tensor self, Device? device=None) -> bool

    raise NotImplementedError()


def aten_is_same_size(self: TensorType, other: TensorType) -> bool:
    # is_same_size(Tensor self, Tensor other) -> bool

    raise NotImplementedError()


def aten_is_set_to(self: TensorType, tensor: TensorType) -> bool:
    # is_set_to(Tensor self, Tensor tensor) -> bool

    raise NotImplementedError()


def aten_is_signed(self: TensorType) -> bool:
    # is_signed(Tensor self) -> bool

    raise NotImplementedError()


def aten_is_vulkan_available() -> bool:
    # is_vulkan_available() -> bool

    raise NotImplementedError()


def aten_isclose(
    self: TensorType,
    other: TensorType,
    rtol: float = 1e-05,
    atol: float = 1e-08,
    equal_nan: bool = False,
) -> TensorType:
    # isclose(Tensor self, Tensor other, float rtol=1e-05, float atol=1e-08, bool equal_nan=False) -> Tensor

    raise NotImplementedError()


def aten_isfinite(self: TensorType) -> TensorType:
    # isfinite(Tensor self) -> Tensor

    raise NotImplementedError()


@torch_op("aten::isinf")
def aten_isinf(self: Union[FLOAT, DOUBLE]) -> BOOL:
    # isinf(Tensor self) -> Tensor

    return op.IsInf(self)


def aten_isnan(self: TensorType) -> TensorType:
    # isnan(Tensor self) -> Tensor

    raise NotImplementedError()


def aten_isneginf(self: TensorType) -> TensorType:
    # isneginf(Tensor self) -> Tensor

    raise NotImplementedError()


def aten_isposinf(self: TensorType) -> TensorType:
    # isposinf(Tensor self) -> Tensor

    raise NotImplementedError()


def aten_isreal(self: TensorType) -> TensorType:
    # isreal(Tensor self) -> Tensor

    raise NotImplementedError()


def aten_istft(
    self: TensorType,
    n_fft: int,
    hop_length: Optional[int] = None,
    win_length: Optional[int] = None,
    window: Optional[TensorType] = None,
    center: bool = True,
    normalized: bool = False,
    onesided: Optional[bool] = None,
    length: Optional[int] = None,
    return_complex: bool = False,
) -> TensorType:
    # istft(Tensor self, int n_fft, int? hop_length=None, int? win_length=None, Tensor? window=None, bool center=True, bool normalized=False, bool? onesided=None, int? length=None, bool return_complex=False) -> Tensor

    raise NotImplementedError()


def aten_item(self: TensorType) -> float:
    # item(Tensor self) -> Scalar

    raise NotImplementedError()


def aten_kaiser_window(window_length: int) -> TensorType:
    # kaiser_window(int window_length, *, ScalarType? dtype=None, Layout? layout=None, Device? device=None, bool? pin_memory=None) -> Tensor

    raise NotImplementedError()


def aten_kl_div(
    self: TensorType, target: TensorType, reduction: int = 1, log_target: bool = False
) -> TensorType:
    # kl_div(Tensor self, Tensor target, int reduction=Mean, *, bool log_target=False) -> Tensor

    raise NotImplementedError()


def aten_kron(self: TensorType, other: TensorType) -> TensorType:
    # kron(Tensor self, Tensor other) -> Tensor

    raise NotImplementedError()


def aten_kthvalue(
    self: TensorType, k: int, dim: int = -1, keepdim: bool = False
) -> tuple[TensorType, TensorType]:
    # kthvalue(Tensor self, int k, int dim=-1, bool keepdim=False) -> (Tensor values, Tensor indices)

    raise NotImplementedError()


def aten_layer_norm(
    input: TensorType,
    normalized_shape: Sequence[int],
    weight: Optional[TensorType] = None,
    bias: Optional[TensorType] = None,
    eps: float = 1e-05,
    cudnn_enable: bool = True,
) -> TensorType:
    # layer_norm(Tensor input, int[] normalized_shape, Tensor? weight=None, Tensor? bias=None, float eps=1e-05, bool cudnn_enable=True) -> Tensor

    raise NotImplementedError()


def aten_lcm(self: TensorType, other: TensorType) -> TensorType:
    # lcm(Tensor self, Tensor other) -> Tensor

    raise NotImplementedError()


def aten_ldexp(self: TensorType, other: TensorType) -> TensorType:
    # ldexp.Tensor(Tensor self, Tensor other) -> Tensor

    raise NotImplementedError()


def aten_le(self: TensorType, other: TensorType) -> TensorType:
    # le.Tensor(Tensor self, Tensor other) -> Tensor

    raise NotImplementedError()


def aten_lerp(self: TensorType, end: TensorType, weight: TensorType) -> TensorType:
    # lerp.Tensor(Tensor self, Tensor end, Tensor weight) -> Tensor

    raise NotImplementedError()


def aten_less(self: TensorType, other: TensorType) -> TensorType:
    # less.Tensor(Tensor self, Tensor other) -> Tensor

    raise NotImplementedError()


def aten_less_equal(self: TensorType, other: TensorType) -> TensorType:
    # less_equal.Tensor(Tensor self, Tensor other) -> Tensor

    raise NotImplementedError()


def aten_lgamma(self: TensorType) -> TensorType:
    # lgamma(Tensor self) -> Tensor

    raise NotImplementedError()


def aten_lift(self: TensorType) -> TensorType:
    # lift(Tensor self) -> Tensor

    raise NotImplementedError()


def aten_lift_fresh(self: TensorType) -> TensorType:
    # lift_fresh(Tensor(a) self) -> Tensor(a)

    raise NotImplementedError()


def aten_lift_fresh_copy(self: TensorType) -> TensorType:
    # lift_fresh_copy(Tensor self) -> Tensor

    raise NotImplementedError()


def aten_linear_backward(
    self: TensorType, grad_output: TensorType, weight: TensorType, output_mask: Sequence[bool]
) -> tuple[TensorType, TensorType, TensorType]:
    # linear_backward(Tensor self, Tensor grad_output, Tensor weight, bool[3] output_mask) -> (Tensor, Tensor, Tensor)

    raise NotImplementedError()


def aten_linspace(start: float, end: float, steps: int) -> TensorType:
    # linspace(Scalar start, Scalar end, int steps, *, ScalarType? dtype=None, Layout? layout=None, Device? device=None, bool? pin_memory=None) -> Tensor

    raise NotImplementedError()


def aten_log(self: TensorType) -> TensorType:
    # log(Tensor self) -> Tensor

    raise NotImplementedError()


def aten_log10(self: TensorType) -> TensorType:
    # log10(Tensor self) -> Tensor

    raise NotImplementedError()


def aten_log1p(self: TensorType) -> TensorType:
    # log1p(Tensor self) -> Tensor

    raise NotImplementedError()


def aten_log2(self: TensorType) -> TensorType:
    # log2(Tensor self) -> Tensor

    raise NotImplementedError()


def aten_logaddexp(self: TensorType, other: TensorType) -> TensorType:
    # logaddexp(Tensor self, Tensor other) -> Tensor

    raise NotImplementedError()


def aten_logaddexp2(self: TensorType, other: TensorType) -> TensorType:
    # logaddexp2(Tensor self, Tensor other) -> Tensor

    raise NotImplementedError()


def aten_logcumsumexp(self: TensorType, dim: int) -> TensorType:
    # logcumsumexp(Tensor self, int dim) -> Tensor

    raise NotImplementedError()


def aten_logdet(self: TensorType) -> TensorType:
    # logdet(Tensor self) -> Tensor

    raise NotImplementedError()


@torch_op("aten::logical_and")
def aten_logical_and(self: BOOL, other: BOOL) -> BOOL:
    # logical_and(Tensor self, Tensor other) -> Tensor

    return op.And(self, other)


@torch_op("aten::logical_not")
def aten_logical_not(self: BOOL) -> BOOL:
    # logical_not(Tensor self) -> Tensor

    return op.Not(self)


@torch_op("aten::logical_or")
def aten_logical_or(self: BOOL, other: BOOL) -> BOOL:
    # logical_or(Tensor self, Tensor other) -> Tensor

    return op.Or(self, other)


@torch_op("aten::logical_xor")
def aten_logical_xor(self: BOOL, other: BOOL) -> BOOL:
    # logical_xor(Tensor self, Tensor other) -> Tensor

    return op.Xor(self, other)


def aten_logit(self: TensorType, eps: Optional[float] = None) -> TensorType:
    # logit(Tensor self, float? eps=None) -> Tensor

    raise NotImplementedError()


def aten_logspace(start: float, end: float, steps: int, base: float = 10.0) -> TensorType:
    # logspace(Scalar start, Scalar end, int steps, float base=10.0, *, ScalarType? dtype=None, Layout? layout=None, Device? device=None, bool? pin_memory=None) -> Tensor

    raise NotImplementedError()


def aten_logsumexp(self: TensorType, dim: Sequence[int], keepdim: bool = False) -> TensorType:
    # logsumexp(Tensor self, int[1] dim, bool keepdim=False) -> Tensor

    raise NotImplementedError()


def aten_lshift(self: TensorType, other: TensorType) -> TensorType:
    # __lshift__.Tensor(Tensor self, Tensor other) -> Tensor

    raise NotImplementedError()


def aten_lstm_cell(
    input: TensorType,
    hx: Sequence[TensorType],
    w_ih: TensorType,
    w_hh: TensorType,
    b_ih: Optional[TensorType] = None,
    b_hh: Optional[TensorType] = None,
) -> tuple[TensorType, TensorType]:
    # lstm_cell(Tensor input, Tensor[] hx, Tensor w_ih, Tensor w_hh, Tensor? b_ih=None, Tensor? b_hh=None) -> (Tensor, Tensor)

    raise NotImplementedError()


def aten_lstm_mps_backward(
    grad_y: TensorType,
    grad_hy: Optional[TensorType],
    grad_cy: Optional[TensorType],
    z_state: TensorType,
    cell_state_fwd: TensorType,
    input: TensorType,
    hx: Sequence[TensorType],
    params: Sequence[TensorType],
    has_biases: bool,
    num_layers: int,
    dropout: float,
    train: bool,
    bidirectional: bool,
    batch_first: bool,
) -> tuple[TensorType, TensorType, TensorType]:
    # lstm_mps_backward(Tensor grad_y, Tensor? grad_hy, Tensor? grad_cy, Tensor z_state, Tensor cell_state_fwd, Tensor input, Tensor[] hx, Tensor[] params, bool has_biases, int num_layers, float dropout, bool train, bool bidirectional, bool batch_first) -> (Tensor, Tensor[], Tensor[])

    raise NotImplementedError()


@torch_op("aten::lt")
def aten_lt(self: TReal, other: TReal) -> BOOL:
    # lt.Tensor(Tensor self, Tensor other) -> Tensor

    # TODO(justinchuby): Input spec: non bool tensor
    # Boolean inputs can be pre-casted by policy
    return op.Less(self, other)


def aten_lu_solve(self: TensorType, LU_data: TensorType, LU_pivots: TensorType) -> TensorType:
    # lu_solve(Tensor self, Tensor LU_data, Tensor LU_pivots) -> Tensor

    raise NotImplementedError()


def aten_lu_unpack(
    LU_data: TensorType,
    LU_pivots: TensorType,
    unpack_data: bool = True,
    unpack_pivots: bool = True,
) -> tuple[TensorType, TensorType, TensorType]:
    # lu_unpack(Tensor LU_data, Tensor LU_pivots, bool unpack_data=True, bool unpack_pivots=True) -> (Tensor P, Tensor L, Tensor U)

    raise NotImplementedError()


def aten_mH(self: TensorType) -> TensorType:
    # mH(Tensor(a) self) -> Tensor(a)

    raise NotImplementedError()


def aten_mT(self: TensorType) -> TensorType:
    # mT(Tensor(a) self) -> Tensor(a)

    raise NotImplementedError()


def aten_margin_ranking_loss(
    input1: TensorType,
    input2: TensorType,
    target: TensorType,
    margin: float = 0.0,
    reduction: int = 1,
) -> TensorType:
    # margin_ranking_loss(Tensor input1, Tensor input2, Tensor target, float margin=0.0, int reduction=Mean) -> Tensor

    raise NotImplementedError()


def aten_masked_fill(self: TensorType, mask: TensorType, value: TensorType) -> TensorType:
    # masked_fill.Tensor(Tensor self, Tensor mask, Tensor value) -> Tensor

    raise NotImplementedError()


def aten_masked_scatter(self: TensorType, mask: TensorType, source: TensorType) -> TensorType:
    # masked_scatter(Tensor self, Tensor mask, Tensor source) -> Tensor

    raise NotImplementedError()


def aten_masked_select(self: TensorType, mask: TensorType) -> TensorType:
    # masked_select(Tensor self, Tensor mask) -> Tensor

    raise NotImplementedError()


def aten_masked_select_backward(
    grad: TensorType, input: TensorType, mask: TensorType
) -> TensorType:
    # masked_select_backward(Tensor grad, Tensor input, Tensor mask) -> Tensor

    raise NotImplementedError()


@torch_op("aten::matmul")
def aten_matmul(
    self: TRealUnlessInt16OrInt8, other: TRealUnlessInt16OrInt8
) -> TRealUnlessInt16OrInt8:
    # matmul(Tensor self, Tensor other) -> Tensor

    return op.MatMul(self, other)


def aten_matmul_backward(
    grad: TensorType, self: TensorType, other: TensorType, mask: Sequence[bool]
) -> tuple[TensorType, TensorType]:
    # matmul_backward(Tensor grad, Tensor self, Tensor other, bool[2] mask) -> (Tensor, Tensor)

    raise NotImplementedError()


def aten_matrix_H(self: TensorType) -> TensorType:
    # matrix_H(Tensor(a) self) -> Tensor(a)

    raise NotImplementedError()


def aten_matrix_exp(self: TensorType) -> TensorType:
    # matrix_exp(Tensor self) -> Tensor

    raise NotImplementedError()


def aten_matrix_exp_backward(self: TensorType, grad: TensorType) -> TensorType:
    # matrix_exp_backward(Tensor self, Tensor grad) -> Tensor

    raise NotImplementedError()


def aten_matrix_power(self: TensorType, n: int) -> TensorType:
    # matrix_power(Tensor self, int n) -> Tensor

    raise NotImplementedError()


def aten_max(self: TensorType) -> TensorType:
    # max(Tensor self) -> Tensor

    raise NotImplementedError()


def aten_max_pool1d(
    self: TensorType,
    kernel_size: Sequence[int],
    stride: Optional[Sequence[int]] = None,
    padding: Sequence[int] = (0,),
    dilation: Sequence[int] = (1,),
    ceil_mode: bool = False,
) -> TensorType:
    # max_pool1d(Tensor self, int[1] kernel_size, int[1] stride=[], int[1] padding=0, int[1] dilation=1, bool ceil_mode=False) -> Tensor

    raise NotImplementedError()


def aten_max_pool1d_with_indices(
    self: TensorType,
    kernel_size: Sequence[int],
    stride: Optional[Sequence[int]] = None,
    padding: Sequence[int] = (0,),
    dilation: Sequence[int] = (1,),
    ceil_mode: bool = False,
) -> tuple[TensorType, TensorType]:
    # max_pool1d_with_indices(Tensor self, int[1] kernel_size, int[1] stride=[], int[1] padding=0, int[1] dilation=1, bool ceil_mode=False) -> (Tensor, Tensor)

    raise NotImplementedError()


def aten_max_pool2d(
    self: TensorType,
    kernel_size: Sequence[int],
    stride: Optional[Sequence[int]] = None,
    padding: Sequence[int] = (0, 0),
    dilation: Sequence[int] = (1, 1),
    ceil_mode: bool = False,
) -> TensorType:
    # max_pool2d(Tensor self, int[2] kernel_size, int[2] stride=[], int[2] padding=0, int[2] dilation=1, bool ceil_mode=False) -> Tensor

    raise NotImplementedError()


def aten_max_pool3d(
    self: TensorType,
    kernel_size: Sequence[int],
    stride: Optional[Sequence[int]] = None,
    padding: Sequence[int] = (0, 0, 0),
    dilation: Sequence[int] = (1, 1, 1),
    ceil_mode: bool = False,
) -> TensorType:
    # max_pool3d(Tensor self, int[3] kernel_size, int[3] stride=[], int[3] padding=0, int[3] dilation=1, bool ceil_mode=False) -> Tensor

    raise NotImplementedError()


def aten_maximum(self: TensorType, other: TensorType) -> TensorType:
    # maximum(Tensor self, Tensor other) -> Tensor

    raise NotImplementedError()


def aten_mean(self: TensorType, dtype: Optional[int] = None) -> TensorType:
    # mean(Tensor self, *, ScalarType? dtype=None) -> Tensor

    raise NotImplementedError()


def aten_median(self: TensorType) -> TensorType:
    # median(Tensor self) -> Tensor

    raise NotImplementedError()


def aten_meshgrid(tensors: Sequence[TensorType]) -> TensorType:
    # meshgrid(Tensor[] tensors) -> Tensor[]

    raise NotImplementedError()


def aten_min(self: TensorType) -> TensorType:
    # min(Tensor self) -> Tensor

    raise NotImplementedError()


def aten_minimum(self: TensorType, other: TensorType) -> TensorType:
    # minimum(Tensor self, Tensor other) -> Tensor

    raise NotImplementedError()


def aten_miopen_batch_norm(
    input: TensorType,
    weight: TensorType,
    bias: Optional[TensorType],
    running_mean: Optional[TensorType],
    running_var: Optional[TensorType],
    training: bool,
    exponential_average_factor: float,
    epsilon: float,
) -> tuple[TensorType, TensorType, TensorType]:
    # miopen_batch_norm(Tensor input, Tensor weight, Tensor? bias, Tensor? running_mean, Tensor? running_var, bool training, float exponential_average_factor, float epsilon) -> (Tensor, Tensor, Tensor)

    raise NotImplementedError()


def aten_miopen_batch_norm_backward(
    input: TensorType,
    grad_output: TensorType,
    weight: TensorType,
    running_mean: Optional[TensorType],
    running_var: Optional[TensorType],
    save_mean: Optional[TensorType],
    save_var: Optional[TensorType],
    epsilon: float,
) -> tuple[TensorType, TensorType, TensorType]:
    # miopen_batch_norm_backward(Tensor input, Tensor grad_output, Tensor weight, Tensor? running_mean, Tensor? running_var, Tensor? save_mean, Tensor? save_var, float epsilon) -> (Tensor, Tensor, Tensor)

    raise NotImplementedError()


def aten_miopen_convolution(
    self: TensorType,
    weight: TensorType,
    bias: Optional[TensorType],
    padding: INT64,
    stride: Sequence[int],
    dilation: Sequence[int],
    groups: int,
    benchmark: bool,
    deterministic: bool,
) -> TensorType:
    # miopen_convolution(Tensor self, Tensor weight, Tensor? bias, SymInt[] padding, int[] stride, int[] dilation, int groups, bool benchmark, bool deterministic) -> Tensor

    raise NotImplementedError()


def aten_miopen_convolution_add_relu(
    self: TensorType,
    weight: TensorType,
    z: TensorType,
    alpha: Optional[float],
    bias: Optional[TensorType],
    stride: Sequence[int],
    padding: Sequence[int],
    dilation: Sequence[int],
    groups: int,
) -> TensorType:
    # miopen_convolution_add_relu(Tensor self, Tensor weight, Tensor z, Scalar? alpha, Tensor? bias, int[] stride, int[] padding, int[] dilation, int groups) -> Tensor

    raise NotImplementedError()


def aten_miopen_convolution_relu(
    self: TensorType,
    weight: TensorType,
    bias: Optional[TensorType],
    stride: Sequence[int],
    padding: Sequence[int],
    dilation: Sequence[int],
    groups: int,
) -> TensorType:
    # miopen_convolution_relu(Tensor self, Tensor weight, Tensor? bias, int[] stride, int[] padding, int[] dilation, int groups) -> Tensor

    raise NotImplementedError()


def aten_miopen_convolution_transpose(
    self: TensorType,
    weight: TensorType,
    bias: Optional[TensorType],
    padding: INT64,
    output_padding: INT64,
    stride: Sequence[int],
    dilation: Sequence[int],
    groups: int,
    benchmark: bool,
    deterministic: bool,
) -> TensorType:
    # miopen_convolution_transpose(Tensor self, Tensor weight, Tensor? bias, SymInt[] padding, SymInt[] output_padding, int[] stride, int[] dilation, int groups, bool benchmark, bool deterministic) -> Tensor

    raise NotImplementedError()


def aten_miopen_depthwise_convolution(
    self: TensorType,
    weight: TensorType,
    bias: Optional[TensorType],
    padding: INT64,
    stride: Sequence[int],
    dilation: Sequence[int],
    groups: int,
    benchmark: bool,
    deterministic: bool,
) -> TensorType:
    # miopen_depthwise_convolution(Tensor self, Tensor weight, Tensor? bias, SymInt[] padding, int[] stride, int[] dilation, int groups, bool benchmark, bool deterministic) -> Tensor

    raise NotImplementedError()


def aten_miopen_rnn(
    input: TensorType,
    weight: Sequence[TensorType],
    weight_stride0: int,
    hx: TensorType,
    cx: Optional[TensorType],
    mode: int,
    hidden_size: int,
    num_layers: int,
    batch_first: bool,
    dropout: float,
    train: bool,
    bidirectional: bool,
    batch_sizes: Sequence[int],
    dropout_state: Optional[TensorType],
) -> tuple[TensorType, TensorType, TensorType, TensorType, TensorType]:
    # miopen_rnn(Tensor input, Tensor[] weight, int weight_stride0, Tensor hx, Tensor? cx, int mode, int hidden_size, int num_layers, bool batch_first, float dropout, bool train, bool bidirectional, int[] batch_sizes, Tensor? dropout_state) -> (Tensor, Tensor, Tensor, Tensor, Tensor)

    raise NotImplementedError()


def aten_miopen_rnn_backward(
    input: TensorType,
    weight: Sequence[TensorType],
    weight_stride0: int,
    weight_buf: TensorType,
    hx: TensorType,
    cx: Optional[TensorType],
    output: TensorType,
    grad_output: Optional[TensorType],
    grad_hy: Optional[TensorType],
    grad_cy: Optional[TensorType],
    mode: int,
    hidden_size: int,
    num_layers: int,
    batch_first: bool,
    dropout: float,
    train: bool,
    bidirectional: bool,
    batch_sizes: Sequence[int],
    dropout_state: Optional[TensorType],
    reserve: TensorType,
    output_mask: Sequence[bool],
) -> tuple[TensorType, TensorType, TensorType, TensorType]:
    # miopen_rnn_backward(Tensor input, Tensor[] weight, int weight_stride0, Tensor weight_buf, Tensor hx, Tensor? cx, Tensor output, Tensor? grad_output, Tensor? grad_hy, Tensor? grad_cy, int mode, int hidden_size, int num_layers, bool batch_first, float dropout, bool train, bool bidirectional, int[] batch_sizes, Tensor? dropout_state, Tensor reserve, bool[4] output_mask) -> (Tensor, Tensor, Tensor, Tensor[])

    raise NotImplementedError()


def aten_mkldnn_adaptive_avg_pool2d(
    self: TensorType, output_size: Sequence[int]
) -> TensorType:
    # mkldnn_adaptive_avg_pool2d(Tensor self, int[2] output_size) -> Tensor

    raise NotImplementedError()


def aten_mkldnn_adaptive_avg_pool2d_backward(
    grad_output: TensorType, self: TensorType
) -> TensorType:
    # mkldnn_adaptive_avg_pool2d_backward(Tensor grad_output, Tensor self) -> Tensor

    raise NotImplementedError()


def aten_mkldnn_convolution(
    self: TensorType,
    weight: TensorType,
    bias: Optional[TensorType],
    padding: INT64,
    stride: Sequence[int],
    dilation: Sequence[int],
    groups: int,
) -> TensorType:
    # mkldnn_convolution(Tensor self, Tensor weight, Tensor? bias, SymInt[] padding, int[] stride, int[] dilation, int groups) -> Tensor

    raise NotImplementedError()


def aten_mkldnn_linear_backward(
    self: TensorType, grad_output: TensorType, weight: TensorType, output_mask: Sequence[bool]
) -> tuple[TensorType, TensorType, TensorType]:
    # mkldnn_linear_backward(Tensor self, Tensor grad_output, Tensor weight, bool[3] output_mask) -> (Tensor, Tensor, Tensor)

    raise NotImplementedError()


def aten_mkldnn_linear_backward_input(
    input_size: Sequence[int], grad_output: TensorType, weight: TensorType
) -> TensorType:
    # mkldnn_linear_backward_input(int[] input_size, Tensor grad_output, Tensor weight) -> Tensor

    raise NotImplementedError()


def aten_mkldnn_linear_backward_weights(
    grad_output: TensorType, input: TensorType, weight: TensorType, bias_defined: bool
) -> tuple[TensorType, TensorType]:
    # mkldnn_linear_backward_weights(Tensor grad_output, Tensor input, Tensor weight, bool bias_defined) -> (Tensor, Tensor)

    raise NotImplementedError()


def aten_mkldnn_max_pool2d(
    self: TensorType,
    kernel_size: Sequence[int],
    stride: Optional[Sequence[int]] = None,
    padding: Sequence[int] = (0, 0),
    dilation: Sequence[int] = (1, 1),
    ceil_mode: bool = False,
) -> TensorType:
    # mkldnn_max_pool2d(Tensor self, int[2] kernel_size, int[2] stride=[], int[2] padding=0, int[2] dilation=1, bool ceil_mode=False) -> Tensor

    raise NotImplementedError()


def aten_mkldnn_max_pool2d_backward(
    grad_output: TensorType,
    output: TensorType,
    input: TensorType,
    kernel_size: Sequence[int],
    stride: Optional[Sequence[int]] = None,
    padding: Sequence[int] = (0, 0),
    dilation: Sequence[int] = (1, 1),
    ceil_mode: bool = False,
) -> TensorType:
    # mkldnn_max_pool2d_backward(Tensor grad_output, Tensor output, Tensor input, int[2] kernel_size, int[2] stride=[], int[2] padding=0, int[2] dilation=1, bool ceil_mode=False) -> Tensor

    raise NotImplementedError()


def aten_mkldnn_max_pool3d(
    self: TensorType,
    kernel_size: Sequence[int],
    stride: Optional[Sequence[int]] = None,
    padding: Sequence[int] = (0, 0, 0),
    dilation: Sequence[int] = (1, 1, 1),
    ceil_mode: bool = False,
) -> TensorType:
    # mkldnn_max_pool3d(Tensor self, int[3] kernel_size, int[3] stride=[], int[3] padding=0, int[3] dilation=1, bool ceil_mode=False) -> Tensor

    raise NotImplementedError()


def aten_mkldnn_max_pool3d_backward(
    grad_output: TensorType,
    output: TensorType,
    input: TensorType,
    kernel_size: Sequence[int],
    stride: Optional[Sequence[int]] = None,
    padding: Sequence[int] = (0, 0, 0),
    dilation: Sequence[int] = (1, 1, 1),
    ceil_mode: bool = False,
) -> TensorType:
    # mkldnn_max_pool3d_backward(Tensor grad_output, Tensor output, Tensor input, int[3] kernel_size, int[3] stride=[], int[3] padding=0, int[3] dilation=1, bool ceil_mode=False) -> Tensor

    raise NotImplementedError()


@torch_op("aten::mm")
def aten_mm(
    self: TRealUnlessInt16OrInt8, mat2: TRealUnlessInt16OrInt8
) -> TRealUnlessInt16OrInt8:
    # mm(Tensor self, Tensor mat2) -> Tensor

    # TODO(justinchuby): Specify type conversion for uint8/int8/int16
    return op.MatMul(self, mat2)


def aten_mode(
    self: TensorType, dim: int = -1, keepdim: bool = False
) -> tuple[TensorType, TensorType]:
    # mode(Tensor self, int dim=-1, bool keepdim=False) -> (Tensor values, Tensor indices)

    raise NotImplementedError()


def aten_mps_convolution_backward(
    self: TensorType,
    grad_output: TensorType,
    weight: TensorType,
    padding: Sequence[int],
    stride: Sequence[int],
    dilation: Sequence[int],
    groups: int,
    output_mask: Sequence[bool],
) -> tuple[TensorType, TensorType, TensorType]:
    # mps_convolution_backward(Tensor self, Tensor grad_output, Tensor weight, int[] padding, int[] stride, int[] dilation, int groups, bool[3] output_mask) -> (Tensor, Tensor, Tensor)

    raise NotImplementedError()


def aten_mps_convolution_transpose_backward(
    self: TensorType,
    grad_output: TensorType,
    weight: TensorType,
    padding: Sequence[int],
    output_padding: Sequence[int],
    stride: Sequence[int],
    dilation: Sequence[int],
    groups: int,
    output_mask: Sequence[bool],
) -> tuple[TensorType, TensorType]:
    # mps_convolution_transpose_backward(Tensor self, Tensor grad_output, Tensor weight, int[] padding, int[] output_padding, int[] stride, int[] dilation, int groups, bool[2] output_mask) -> (Tensor, Tensor)

    raise NotImplementedError()


def aten_mps_max_pool2d_backward(
    grad_output: TensorType,
    self: TensorType,
    kernel_size: Sequence[int],
    stride: Optional[Sequence[int]] = None,
    padding: Sequence[int] = (0, 0),
    dilation: Sequence[int] = (1, 1),
    ceil_mode: bool = False,
) -> TensorType:
    # mps_max_pool2d_backward(Tensor grad_output, Tensor self, int[2] kernel_size, int[2] stride=[], int[2] padding=0, int[2] dilation=1, bool ceil_mode=False) -> Tensor

    raise NotImplementedError()


def aten_msort(self: TensorType) -> TensorType:
    # msort(Tensor self) -> Tensor

    raise NotImplementedError()


@torch_op("aten::mul")
def aten_mul(self: TReal, other: TReal) -> TReal:
    # mul.Tensor(Tensor self, Tensor other) -> Tensor

    return op.Mul(self, other)


@torch_op("aten::mul", overload=True)
def aten_mul_bool(self: BOOL, other: BOOL) -> BOOL:
    """ONNX Mul doesn't support Boolean, so use And as an equivalent operator."""

    # TODO(justinchuby): Handle cases where type reconcilation is not enough,
    # since different ONNX operators are used based on different data types.

    return op.And(self, other)


def aten_multinomial(
    self: TensorType,
    num_samples: int,
    replacement: bool = False,
    generator: Optional[str] = None,
) -> TensorType:
    # multinomial(Tensor self, int num_samples, bool replacement=False, *, Generator? generator=None) -> Tensor

    raise NotImplementedError()


def aten_multiply(self: TensorType, other: TensorType) -> TensorType:
    # multiply.Tensor(Tensor self, Tensor other) -> Tensor

    raise NotImplementedError()


def aten_mv(self: TensorType, vec: TensorType) -> TensorType:
    # mv(Tensor self, Tensor vec) -> Tensor

    raise NotImplementedError()


def aten_mvlgamma(self: TensorType, p: int) -> TensorType:
    # mvlgamma(Tensor self, int p) -> Tensor

    raise NotImplementedError()


def aten_nan_to_num(
    self: TensorType,
    nan: Optional[float] = None,
    posinf: Optional[float] = None,
    neginf: Optional[float] = None,
) -> TensorType:
    # nan_to_num(Tensor self, float? nan=None, float? posinf=None, float? neginf=None) -> Tensor

    raise NotImplementedError()


def aten_nanmean(
    self: TensorType,
    dim: Optional[int] = None,
    keepdim: bool = False,
    dtype: Optional[int] = None,
) -> TensorType:
    # nanmean(Tensor self, int[1]? dim=None, bool keepdim=False, *, ScalarType? dtype=None) -> Tensor

    raise NotImplementedError()


def aten_nanmedian(self: TensorType) -> TensorType:
    # nanmedian(Tensor self) -> Tensor

    raise NotImplementedError()


def aten_nanquantile(
    self: TensorType,
    q: TensorType,
    dim: Optional[int] = None,
    keepdim: bool = False,
    interpolation: str = "linear",
) -> TensorType:
    # nanquantile(Tensor self, Tensor q, int? dim=None, bool keepdim=False, *, str interpolation='linear') -> Tensor

    raise NotImplementedError()


def aten_nansum(
    self: TensorType,
    dim: Optional[int] = None,
    keepdim: bool = False,
    dtype: Optional[int] = None,
) -> TensorType:
    # nansum(Tensor self, int[1]? dim=None, bool keepdim=False, *, ScalarType? dtype=None) -> Tensor

    raise NotImplementedError()


def aten_narrow(self: TensorType, dim: int, start: INT64, length: INT64) -> TensorType:
    # narrow(Tensor(a) self, int dim, SymInt start, SymInt length) -> Tensor(a)

    raise NotImplementedError()


def aten_narrow_copy(self: TensorType, dim: int, start: INT64, length: INT64) -> TensorType:
    # narrow_copy(Tensor self, int dim, SymInt start, SymInt length) -> Tensor

    raise NotImplementedError()


def aten_native_batch_norm(
    input: TensorType,
    weight: Optional[TensorType],
    bias: Optional[TensorType],
    running_mean: Optional[TensorType],
    running_var: Optional[TensorType],
    training: bool,
    momentum: float,
    eps: float,
) -> tuple[TensorType, TensorType, TensorType]:
    # native_batch_norm(Tensor input, Tensor? weight, Tensor? bias, Tensor? running_mean, Tensor? running_var, bool training, float momentum, float eps) -> (Tensor, Tensor, Tensor)

    raise NotImplementedError()


def aten_native_batch_norm_backward(
    grad_out: TensorType,
    input: TensorType,
    weight: Optional[TensorType],
    running_mean: Optional[TensorType],
    running_var: Optional[TensorType],
    save_mean: Optional[TensorType],
    save_invstd: Optional[TensorType],
    train: bool,
    eps: float,
    output_mask: Sequence[bool],
) -> tuple[TensorType, TensorType, TensorType]:
    # native_batch_norm_backward(Tensor grad_out, Tensor input, Tensor? weight, Tensor? running_mean, Tensor? running_var, Tensor? save_mean, Tensor? save_invstd, bool train, float eps, bool[3] output_mask) -> (Tensor, Tensor, Tensor)

    raise NotImplementedError()


def aten_native_channel_shuffle(self: TensorType, groups: int) -> TensorType:
    # native_channel_shuffle(Tensor self, int groups) -> Tensor

    raise NotImplementedError()


def aten_native_dropout(
    input: TensorType, p: float, train: Optional[bool]
) -> tuple[TensorType, TensorType]:
    # native_dropout(Tensor input, float p, bool? train) -> (Tensor, Tensor)

    raise NotImplementedError()


def aten_native_dropout_backward(
    grad_output: TensorType, mask: TensorType, scale: float
) -> TensorType:
    # native_dropout_backward(Tensor grad_output, Tensor mask, float scale) -> Tensor

    raise NotImplementedError()


def aten_native_group_norm(
    input: TensorType,
    weight: Optional[TensorType],
    bias: Optional[TensorType],
    N: INT64,
    C: INT64,
    HxW: INT64,
    group: int,
    eps: float,
) -> tuple[TensorType, TensorType, TensorType]:
    # native_group_norm(Tensor input, Tensor? weight, Tensor? bias, SymInt N, SymInt C, SymInt HxW, int group, float eps) -> (Tensor, Tensor, Tensor)

    raise NotImplementedError()


def aten_native_group_norm_backward(
    grad_out: TensorType,
    input: TensorType,
    mean: TensorType,
    rstd: TensorType,
    weight: Optional[TensorType],
    N: INT64,
    C: INT64,
    HxW: INT64,
    group: int,
    output_mask: Sequence[bool],
) -> tuple[TensorType, TensorType, TensorType]:
    # native_group_norm_backward(Tensor grad_out, Tensor input, Tensor mean, Tensor rstd, Tensor? weight, SymInt N, SymInt C, SymInt HxW, int group, bool[3] output_mask) -> (Tensor, Tensor, Tensor)

    raise NotImplementedError()


def aten_native_layer_norm(
    input: TensorType,
    normalized_shape: INT64,
    weight: Optional[TensorType],
    bias: Optional[TensorType],
    eps: float,
) -> tuple[TensorType, TensorType, TensorType]:
    # native_layer_norm(Tensor input, SymInt[] normalized_shape, Tensor? weight, Tensor? bias, float eps) -> (Tensor, Tensor, Tensor)

    raise NotImplementedError()


def aten_native_layer_norm_backward(
    grad_out: TensorType,
    input: TensorType,
    normalized_shape: INT64,
    mean: TensorType,
    rstd: TensorType,
    weight: Optional[TensorType],
    bias: Optional[TensorType],
    output_mask: Sequence[bool],
) -> tuple[TensorType, TensorType, TensorType]:
    # native_layer_norm_backward(Tensor grad_out, Tensor input, SymInt[] normalized_shape, Tensor mean, Tensor rstd, Tensor? weight, Tensor? bias, bool[3] output_mask) -> (Tensor, Tensor, Tensor)

    raise NotImplementedError()


def aten_native_norm(self: TensorType, p: float = 2) -> TensorType:
    # native_norm(Tensor self, Scalar p=2) -> Tensor

    raise NotImplementedError()


@torch_op("aten::ne")
def aten_ne(self: TReal, other: TReal) -> BOOL:
    # ne.Tensor(Tensor self, Tensor other) -> Tensor

    return op.Not(op.Equal(self, other))


@torch_op("aten::neg")
def aten_neg(self: TReal) -> TReal:
    # neg(Tensor self) -> Tensor

    return op.Neg(self)


def aten_negative(self: TensorType) -> TensorType:
    # negative(Tensor self) -> Tensor

    raise NotImplementedError()


def aten_new_empty(self: TensorType, size: INT64) -> TensorType:
    # new_empty(Tensor self, SymInt[] size, *, ScalarType? dtype=None, Layout? layout=None, Device? device=None, bool? pin_memory=None) -> Tensor

    raise NotImplementedError()


def aten_new_empty_strided(self: TensorType, size: INT64, stride: INT64) -> TensorType:
    # new_empty_strided(Tensor self, SymInt[] size, SymInt[] stride, *, ScalarType? dtype=None, Layout? layout=None, Device? device=None, bool? pin_memory=None) -> Tensor

    raise NotImplementedError()


@torch_op("aten::new_full")
def aten_new_full(
    self, size: INT64, fill_value, dtype: int = FLOAT.dtype
):  # pylint: disable=unused-argument
    # new_full(Tensor self, SymInt[] size, Scalar fill_value, *, ScalarType? dtype=None, Layout? layout=None, Device? device=None, bool? pin_memory=None) -> Tensor

    fill_value = op.Cast(fill_value, to=dtype)

    return op.Expand(fill_value, size)


def aten_new_ones(self: TensorType, size: INT64) -> TensorType:
    # new_ones(Tensor self, SymInt[] size, *, ScalarType? dtype=None, Layout? layout=None, Device? device=None, bool? pin_memory=None) -> Tensor

    raise NotImplementedError()


def aten_new_zeros(self: TensorType, size: INT64) -> TensorType:
    # new_zeros(Tensor self, SymInt[] size, *, ScalarType? dtype=None, Layout? layout=None, Device? device=None, bool? pin_memory=None) -> Tensor

    raise NotImplementedError()


def aten_nextafter(self: TensorType, other: TensorType) -> TensorType:
    # nextafter(Tensor self, Tensor other) -> Tensor

    raise NotImplementedError()


@torch_op("aten::nonzero")
def aten_nonzero(self: TTensor) -> INT64:
    # nonzero(Tensor self) -> Tensor

    return op.NonZero(self)


def aten_nonzero_numpy(self: TensorType) -> TensorType:
    # nonzero_numpy(Tensor self) -> Tensor[]

    raise NotImplementedError()


def aten_norm_except_dim(v: TensorType, pow: int = 2, dim: int = 0) -> TensorType:
    # norm_except_dim(Tensor v, int pow=2, int dim=0) -> Tensor

    raise NotImplementedError()


def aten_normal(
    self: TensorType, mean: float = 0, std: float = 1, generator: Optional[str] = None
) -> TensorType:
    # normal_functional(Tensor self, float mean=0, float std=1, *, Generator? generator=None) -> Tensor

    raise NotImplementedError()


def aten_not_equal(self: TensorType, other: TensorType) -> TensorType:
    # not_equal.Tensor(Tensor self, Tensor other) -> Tensor

    raise NotImplementedError()


def aten_nuclear_norm(self: TensorType, keepdim: bool = False) -> TensorType:
    # nuclear_norm(Tensor self, bool keepdim=False) -> Tensor

    raise NotImplementedError()


@torch_op("aten::ones")
def aten_ones(size: INT64, dtype: int = -1):
    # ones(SymInt[] size, *, ScalarType? dtype=None, Layout? layout=None, Device? device=None, bool? pin_memory=None) -> Tensor

    one = op.Constant(value_float=1)
    if dtype != -1:
        one = op.Cast(one, to=dtype)
    return op.Expand(one, size)


@torch_op("aten::ones_like")
def aten_ones_like(self: TTensor, dtype: int = -1) -> TTensor:
    """ones_like.

    Note: dtype is an onnx enum. Users should convert torch dtype to onnx dtype
    before calling this function.
    """
    # ones_like(Tensor self, *, ScalarType? dtype=None, Layout? layout=None, Device? device=None, bool? pin_memory=None, MemoryFormat? memory_format=None) -> Tensor

    shape = op.Shape(self)
    print(shape)
    print(type(shape))
    if dtype == -1:
        one = op.CastLike(1, self)
    else:
<<<<<<< HEAD
        one = op.Cast(1, to=dtype)  # type: ignore[arg-type]
    print(shape)
=======
        one = op.Cast(1, to=dtype)
>>>>>>> b635d246
    return op.Expand(one, shape)


def aten_or(self: TensorType, other: TensorType) -> TensorType:
    # __or__.Tensor(Tensor self, Tensor other) -> Tensor

    raise NotImplementedError()


def aten_orgqr(self: TensorType, input2: TensorType) -> TensorType:
    # orgqr(Tensor self, Tensor input2) -> Tensor

    raise NotImplementedError()


def aten_ormqr(
    self: TensorType,
    input2: TensorType,
    input3: TensorType,
    left: bool = True,
    transpose: bool = False,
) -> TensorType:
    # ormqr(Tensor self, Tensor input2, Tensor input3, bool left=True, bool transpose=False) -> Tensor

    raise NotImplementedError()


def aten_outer(self: TensorType, vec2: TensorType) -> TensorType:
    # outer(Tensor self, Tensor vec2) -> Tensor

    raise NotImplementedError()


def aten_output_nr(self: TensorType) -> int:
    # output_nr(Tensor self) -> int

    raise NotImplementedError()


def aten_pairwise_distance(
    x1: TensorType, x2: TensorType, p: float = 2, eps: float = 1e-06, keepdim: bool = False
) -> TensorType:
    # pairwise_distance(Tensor x1, Tensor x2, float p=2, float eps=1e-06, bool keepdim=False) -> Tensor

    raise NotImplementedError()


def aten_pdist(self: TensorType, p: float = 2) -> TensorType:
    # pdist(Tensor self, float p=2) -> Tensor

    raise NotImplementedError()


def aten_permute(self: TensorType, dims: Sequence[int]) -> TensorType:
    # permute(Tensor(a) self, int[] dims) -> Tensor(a)

    raise NotImplementedError()


def aten_permute_copy(self: TensorType, dims: Sequence[int]) -> TensorType:
    # permute_copy(Tensor self, int[] dims) -> Tensor

    raise NotImplementedError()


def aten_pin_memory(self: TensorType, device: Optional[str] = None) -> TensorType:
    # pin_memory(Tensor(a) self, Device? device=None) -> Tensor(a)

    raise NotImplementedError()


def aten_pinverse(self: TensorType, rcond: float = 1e-15) -> TensorType:
    # pinverse(Tensor self, float rcond=1e-15) -> Tensor

    raise NotImplementedError()


def aten_pixel_shuffle(self: TensorType, upscale_factor: int) -> TensorType:
    # pixel_shuffle(Tensor self, int upscale_factor) -> Tensor

    raise NotImplementedError()


def aten_pixel_unshuffle(self: TensorType, downscale_factor: int) -> TensorType:
    # pixel_unshuffle(Tensor self, int downscale_factor) -> Tensor

    raise NotImplementedError()


def aten_poisson(self: TensorType, generator: Optional[str] = None) -> TensorType:
    # poisson(Tensor self, Generator? generator=None) -> Tensor

    raise NotImplementedError()


def aten_poisson_nll_loss(
    input: TensorType,
    target: TensorType,
    log_input: bool,
    full: bool,
    eps: float,
    reduction: int,
) -> TensorType:
    # poisson_nll_loss(Tensor input, Tensor target, bool log_input, bool full, float eps, int reduction) -> Tensor

    raise NotImplementedError()


def aten_polar(abs: TensorType, angle: TensorType) -> TensorType:
    # polar(Tensor abs, Tensor angle) -> Tensor

    raise NotImplementedError()


def aten_polygamma(n: int, self: TensorType) -> TensorType:
    # polygamma(int n, Tensor self) -> Tensor

    raise NotImplementedError()


def aten_positive(self: TensorType) -> TensorType:
    # positive(Tensor(a) self) -> Tensor(a)

    raise NotImplementedError()


def aten_prelu(self: TensorType, weight: TensorType) -> TensorType:
    # prelu(Tensor self, Tensor weight) -> Tensor

    raise NotImplementedError()


def aten_prelu_backward(
    grad_output: TensorType, self: TensorType, weight: TensorType
) -> tuple[TensorType, TensorType]:
    # prelu_backward(Tensor grad_output, Tensor self, Tensor weight) -> (Tensor, Tensor)

    raise NotImplementedError()


def aten_prod(self: TensorType, dtype: Optional[int] = None) -> TensorType:
    # prod(Tensor self, *, ScalarType? dtype=None) -> Tensor

    raise NotImplementedError()


def aten_promote_types(type1: int, type2: int) -> int:
    # promote_types(ScalarType type1, ScalarType type2) -> ScalarType

    raise NotImplementedError()


def aten_put(
    self: TensorType, index: TensorType, source: TensorType, accumulate: bool = False
) -> TensorType:
    # put(Tensor self, Tensor index, Tensor source, bool accumulate=False) -> Tensor

    raise NotImplementedError()


def aten_q_per_channel_axis(self: TensorType) -> int:
    # q_per_channel_axis(Tensor self) -> int

    raise NotImplementedError()


def aten_q_per_channel_scales(self: TensorType) -> TensorType:
    # q_per_channel_scales(Tensor self) -> Tensor

    raise NotImplementedError()


def aten_q_per_channel_zero_points(self: TensorType) -> TensorType:
    # q_per_channel_zero_points(Tensor self) -> Tensor

    raise NotImplementedError()


def aten_q_scale(self: TensorType) -> float:
    # q_scale(Tensor self) -> float

    raise NotImplementedError()


def aten_q_zero_point(self: TensorType) -> int:
    # q_zero_point(Tensor self) -> int

    raise NotImplementedError()


def aten_qr(self: TensorType, some: bool = True) -> tuple[TensorType, TensorType]:
    # qr(Tensor self, bool some=True) -> (Tensor Q, Tensor R)

    raise NotImplementedError()


def aten_qscheme(self: TensorType) -> str:
    # qscheme(Tensor self) -> QScheme

    raise NotImplementedError()


def aten_quantile(
    self: TensorType,
    q: TensorType,
    dim: Optional[int] = None,
    keepdim: bool = False,
    interpolation: str = "linear",
) -> TensorType:
    # quantile(Tensor self, Tensor q, int? dim=None, bool keepdim=False, *, str interpolation='linear') -> Tensor

    raise NotImplementedError()


def aten_quantize_per_channel(
    self: TensorType, scales: TensorType, zero_points: TensorType, axis: int, dtype: int
) -> TensorType:
    # quantize_per_channel(Tensor self, Tensor scales, Tensor zero_points, int axis, ScalarType dtype) -> Tensor

    raise NotImplementedError()


def aten_quantize_per_tensor(
    self: TensorType, scale: float, zero_point: int, dtype: int
) -> TensorType:
    # quantize_per_tensor(Tensor self, float scale, int zero_point, ScalarType dtype) -> Tensor

    raise NotImplementedError()


def aten_quantize_per_tensor_dynamic(
    self: TensorType, dtype: int, reduce_range: bool
) -> TensorType:
    # quantize_per_tensor_dynamic(Tensor self, ScalarType dtype, bool reduce_range) -> Tensor

    raise NotImplementedError()


def aten_quantized_batch_norm(
    input: TensorType,
    weight: Optional[TensorType],
    bias: Optional[TensorType],
    mean: TensorType,
    var: TensorType,
    eps: float,
    output_scale: float,
    output_zero_point: int,
) -> TensorType:
    # quantized_batch_norm(Tensor input, Tensor? weight, Tensor? bias, Tensor mean, Tensor var, float eps, float output_scale, int output_zero_point) -> Tensor

    raise NotImplementedError()


def aten_quantized_gru_cell(
    input: TensorType,
    hx: TensorType,
    w_ih: TensorType,
    w_hh: TensorType,
    b_ih: TensorType,
    b_hh: TensorType,
    packed_ih: TensorType,
    packed_hh: TensorType,
    col_offsets_ih: TensorType,
    col_offsets_hh: TensorType,
    scale_ih: float,
    scale_hh: float,
    zero_point_ih: float,
    zero_point_hh: float,
) -> TensorType:
    # quantized_gru_cell(Tensor input, Tensor hx, Tensor w_ih, Tensor w_hh, Tensor b_ih, Tensor b_hh, Tensor packed_ih, Tensor packed_hh, Tensor col_offsets_ih, Tensor col_offsets_hh, Scalar scale_ih, Scalar scale_hh, Scalar zero_point_ih, Scalar zero_point_hh) -> Tensor

    raise NotImplementedError()


def aten_quantized_lstm_cell(
    input: TensorType,
    hx: Sequence[TensorType],
    w_ih: TensorType,
    w_hh: TensorType,
    b_ih: TensorType,
    b_hh: TensorType,
    packed_ih: TensorType,
    packed_hh: TensorType,
    col_offsets_ih: TensorType,
    col_offsets_hh: TensorType,
    scale_ih: float,
    scale_hh: float,
    zero_point_ih: float,
    zero_point_hh: float,
) -> tuple[TensorType, TensorType]:
    # quantized_lstm_cell(Tensor input, Tensor[] hx, Tensor w_ih, Tensor w_hh, Tensor b_ih, Tensor b_hh, Tensor packed_ih, Tensor packed_hh, Tensor col_offsets_ih, Tensor col_offsets_hh, Scalar scale_ih, Scalar scale_hh, Scalar zero_point_ih, Scalar zero_point_hh) -> (Tensor, Tensor)

    raise NotImplementedError()


def aten_quantized_max_pool1d(
    self: TensorType,
    kernel_size: Sequence[int],
    stride: Optional[Sequence[int]] = None,
    padding: Sequence[int] = (0,),
    dilation: Sequence[int] = (1,),
    ceil_mode: bool = False,
) -> TensorType:
    # quantized_max_pool1d(Tensor self, int[1] kernel_size, int[1] stride=[], int[1] padding=0, int[1] dilation=1, bool ceil_mode=False) -> Tensor

    raise NotImplementedError()


def aten_quantized_max_pool2d(
    self: TensorType,
    kernel_size: Sequence[int],
    stride: Optional[Sequence[int]] = None,
    padding: Sequence[int] = (0, 0),
    dilation: Sequence[int] = (1, 1),
    ceil_mode: bool = False,
) -> TensorType:
    # quantized_max_pool2d(Tensor self, int[2] kernel_size, int[2] stride=[], int[2] padding=0, int[2] dilation=1, bool ceil_mode=False) -> Tensor

    raise NotImplementedError()


def aten_quantized_rnn_relu_cell(
    input: TensorType,
    hx: TensorType,
    w_ih: TensorType,
    w_hh: TensorType,
    b_ih: TensorType,
    b_hh: TensorType,
    packed_ih: TensorType,
    packed_hh: TensorType,
    col_offsets_ih: TensorType,
    col_offsets_hh: TensorType,
    scale_ih: float,
    scale_hh: float,
    zero_point_ih: float,
    zero_point_hh: float,
) -> TensorType:
    # quantized_rnn_relu_cell(Tensor input, Tensor hx, Tensor w_ih, Tensor w_hh, Tensor b_ih, Tensor b_hh, Tensor packed_ih, Tensor packed_hh, Tensor col_offsets_ih, Tensor col_offsets_hh, Scalar scale_ih, Scalar scale_hh, Scalar zero_point_ih, Scalar zero_point_hh) -> Tensor

    raise NotImplementedError()


def aten_quantized_rnn_tanh_cell(
    input: TensorType,
    hx: TensorType,
    w_ih: TensorType,
    w_hh: TensorType,
    b_ih: TensorType,
    b_hh: TensorType,
    packed_ih: TensorType,
    packed_hh: TensorType,
    col_offsets_ih: TensorType,
    col_offsets_hh: TensorType,
    scale_ih: float,
    scale_hh: float,
    zero_point_ih: float,
    zero_point_hh: float,
) -> TensorType:
    # quantized_rnn_tanh_cell(Tensor input, Tensor hx, Tensor w_ih, Tensor w_hh, Tensor b_ih, Tensor b_hh, Tensor packed_ih, Tensor packed_hh, Tensor col_offsets_ih, Tensor col_offsets_hh, Scalar scale_ih, Scalar scale_hh, Scalar zero_point_ih, Scalar zero_point_hh) -> Tensor

    raise NotImplementedError()


def aten_rad2deg(self: TensorType) -> TensorType:
    # rad2deg(Tensor self) -> Tensor

    raise NotImplementedError()


def aten_rand(size: INT64) -> TensorType:
    # rand(SymInt[] size, *, ScalarType? dtype=None, Layout? layout=None, Device? device=None, bool? pin_memory=None) -> Tensor

    raise NotImplementedError()


def aten_rand_like(self: TensorType, memory_format: Optional[str] = None) -> TensorType:
    # rand_like(Tensor self, *, ScalarType? dtype=None, Layout? layout=None, Device? device=None, bool? pin_memory=None, MemoryFormat? memory_format=None) -> Tensor

    raise NotImplementedError()


def aten_randint(high: int, size: INT64) -> TensorType:
    # randint(int high, SymInt[] size, *, ScalarType? dtype=long, Layout? layout=None, Device? device=None, bool? pin_memory=None) -> Tensor

    raise NotImplementedError()


def aten_randint_like(
    self: TensorType, high: int, memory_format: Optional[str] = None
) -> TensorType:
    # randint_like(Tensor self, int high, *, ScalarType? dtype=None, Layout? layout=None, Device? device=None, bool? pin_memory=None, MemoryFormat? memory_format=None) -> Tensor

    raise NotImplementedError()


def aten_randn(size: INT64) -> TensorType:
    # randn(SymInt[] size, *, ScalarType? dtype=None, Layout? layout=None, Device? device=None, bool? pin_memory=None) -> Tensor

    raise NotImplementedError()


def aten_randn_like(self: TensorType, memory_format: Optional[str] = None) -> TensorType:
    # randn_like(Tensor self, *, ScalarType? dtype=None, Layout? layout=None, Device? device=None, bool? pin_memory=None, MemoryFormat? memory_format=None) -> Tensor

    raise NotImplementedError()


def aten_randperm(n: int) -> TensorType:
    # randperm(int n, *, ScalarType? dtype=long, Layout? layout=None, Device? device=None, bool? pin_memory=None) -> Tensor

    raise NotImplementedError()


def aten_range(start: float, end: float) -> TensorType:
    # range(Scalar start, Scalar end, *, ScalarType? dtype=None, Layout? layout=None, Device? device=None, bool? pin_memory=None) -> Tensor

    raise NotImplementedError()


def aten_ravel(self: TensorType) -> TensorType:
    # ravel(Tensor(a) self) -> Tensor(a)

    raise NotImplementedError()


def aten_real(self: TensorType) -> TensorType:
    # real(Tensor(a) self) -> Tensor(a)

    raise NotImplementedError()


@torch_op("aten::reciprocal")
def aten_reciprocal(self: TFloatOrBFloat16) -> TFloatOrBFloat16:
    # reciprocal(Tensor self) -> Tensor

    return op.Reciprocal(self)


def aten_record_stream(self: TensorType, s: str) -> Any:
    # record_stream(Tensor(a!) self, Stream s) -> ()

    raise NotImplementedError()


def aten_refine_names(self: TensorType, names: Sequence[str]) -> TensorType:
    # refine_names(Tensor(a) self, Dimname[] names) -> Tensor(a)

    raise NotImplementedError()


@torch_op("aten::remainder")
def aten_remainder(self: TFloatOrBFloat16, other: TFloatOrBFloat16) -> TFloatOrBFloat16:
    # remainder.Tensor(Tensor self, Tensor other) -> Tensor

    # a - a.div(b, rounding_mode="floor") * b
    rounded_quotient = op.Floor(op.Div(self, other))

    return op.Sub(self, op.Mul(rounded_quotient, other))


@torch_op("aten::remainder", overload=True)
def aten_remainder_int(self: TInt, other: TInt) -> TInt:
    # remainder.Tensor(Tensor self, Tensor other) -> Tensor

    return op.Mod(self, other)


def aten_rename(self: TensorType, names: Optional[str]) -> TensorType:
    # rename(Tensor(a) self, Dimname[]? names) -> Tensor(a)

    raise NotImplementedError()


def aten_renorm(self: TensorType, p: float, dim: int, maxnorm: float) -> TensorType:
    # renorm(Tensor self, Scalar p, int dim, Scalar maxnorm) -> Tensor

    raise NotImplementedError()


@torch_op("aten::repeat")
def aten_repeat(self: TTensor, repeats: INT64) -> TTensor:
    # repeat(Tensor self, SymInt[] repeats) -> Tensor

    if op.Size(repeats) == 0:
        result = self
    else:
        # TODO(justinchuby): Make ones_like a function when onnxscript supports it
        # shape = ones_like(repeats) := {
        one = op.Constant(value_int=1)
        repeats_shape = op.Shape(repeats)
        shape = op.Expand(one, repeats_shape)
        # }
        self_expanded = op.Expand(self, shape)
        result = op.Tile(self_expanded, repeats)
    return result


def aten_repeat_interleave(
    repeats: TensorType, output_size: Optional[int] = None
) -> TensorType:
    # repeat_interleave.Tensor(Tensor repeats, *, int? output_size=None) -> Tensor

    raise NotImplementedError()


@torch_op("aten::reshape")
def aten_reshape(self: TTensor, shape: INT64) -> TTensor:
    # reshape(Tensor(a) self, SymInt[] shape) -> Tensor(a)

    shape = op.Cast(shape, to=INT64.dtype)  # Reshape only support INT64 as 'shape'
    return op.Reshape(self, shape)


def aten_reshape_as(self: TensorType, other: TensorType) -> TensorType:
    # reshape_as(Tensor(a) self, Tensor other) -> Tensor(a)

    raise NotImplementedError()


def aten_resolve_conj(self: TensorType) -> TensorType:
    # resolve_conj(Tensor(a) self) -> Tensor(a)

    raise NotImplementedError()


def aten_resolve_neg(self: TensorType) -> TensorType:
    # resolve_neg(Tensor(a) self) -> Tensor(a)

    raise NotImplementedError()


def aten_result_type(tensor: TensorType, other: TensorType) -> int:
    # result_type.Tensor(Tensor tensor, Tensor other) -> ScalarType

    raise NotImplementedError()


def aten_retain_grad(self: TensorType) -> Any:
    # retain_grad(Tensor(a!) self) -> ()

    raise NotImplementedError()


def aten_retains_grad(self: TensorType) -> bool:
    # retains_grad(Tensor self) -> bool

    raise NotImplementedError()


def aten_rnn_relu_cell(
    input: TensorType,
    hx: TensorType,
    w_ih: TensorType,
    w_hh: TensorType,
    b_ih: Optional[TensorType] = None,
    b_hh: Optional[TensorType] = None,
) -> TensorType:
    # rnn_relu_cell(Tensor input, Tensor hx, Tensor w_ih, Tensor w_hh, Tensor? b_ih=None, Tensor? b_hh=None) -> Tensor

    raise NotImplementedError()


def aten_rnn_tanh_cell(
    input: TensorType,
    hx: TensorType,
    w_ih: TensorType,
    w_hh: TensorType,
    b_ih: Optional[TensorType] = None,
    b_hh: Optional[TensorType] = None,
) -> TensorType:
    # rnn_tanh_cell(Tensor input, Tensor hx, Tensor w_ih, Tensor w_hh, Tensor? b_ih=None, Tensor? b_hh=None) -> Tensor

    raise NotImplementedError()


def aten_roll(
    self: TensorType, shifts: Sequence[int], dims: Optional[Sequence[int]] = None
) -> TensorType:
    # roll(Tensor self, int[1] shifts, int[1] dims=[]) -> Tensor

    raise NotImplementedError()


def aten_rot90(self: TensorType, k: int = 1, dims: Sequence[int] = (0, 1)) -> TensorType:
    # rot90(Tensor self, int k=1, int[] dims=[0,1]) -> Tensor

    raise NotImplementedError()


@torch_op("aten::round")
def aten_round(self: TFloat) -> TFloat:
    # round(Tensor self) -> Tensor

    return op.Round(self)


def aten_row_indices(self: TensorType) -> TensorType:
    # row_indices(Tensor(a) self) -> Tensor(a)

    raise NotImplementedError()


def aten_row_indices_copy(self: TensorType) -> TensorType:
    # row_indices_copy(Tensor self) -> Tensor

    raise NotImplementedError()


def aten_row_stack(tensors: Sequence[TensorType]) -> TensorType:
    # row_stack(Tensor[] tensors) -> Tensor

    raise NotImplementedError()


def aten_rrelu(
    self: TensorType,
    lower: float = 0.125,
    upper: float = 0.3333333333333333,
    training: bool = False,
    generator: Optional[str] = None,
) -> TensorType:
    # rrelu(Tensor self, Scalar lower=0.125, Scalar upper=0.3333333333333333, bool training=False, Generator? generator=None) -> Tensor

    raise NotImplementedError()


def aten_rshift(self: TensorType, other: TensorType) -> TensorType:
    # __rshift__.Tensor(Tensor self, Tensor other) -> Tensor

    raise NotImplementedError()


@torch_op("aten::rsqrt")
def aten_rsqrt(self: TFloatOrBFloat16) -> TFloatOrBFloat16:
    # rsqrt(Tensor self) -> Tensor

    return op.Reciprocal(op.Sqrt(self))


@torch_op("aten::rsub")
def aten_rsub(self: TReal, other: TReal, alpha: float = 1.0) -> TReal:
    # rsub.Tensor(Tensor self, Tensor other, *, Scalar alpha=1) -> Tensor

    return op.Sub(other, op.Mul(self, alpha))


def aten_scalar_tensor(s: float) -> TensorType:
    # scalar_tensor(Scalar s, *, ScalarType? dtype=None, Layout? layout=None, Device? device=None, bool? pin_memory=None) -> Tensor

    raise NotImplementedError()


def aten_scatter_add(
    self: TensorType, dim: int, index: TensorType, src: TensorType
) -> TensorType:
    # scatter_add(Tensor self, int dim, Tensor index, Tensor src) -> Tensor

    raise NotImplementedError()


def aten_searchsorted(
    sorted_sequence: TensorType,
    self: TensorType,
    out_int32: bool = False,
    right: bool = False,
    side: Optional[str] = None,
    sorter: Optional[TensorType] = None,
) -> TensorType:
    # searchsorted.Tensor(Tensor sorted_sequence, Tensor self, *, bool out_int32=False, bool right=False, str? side=None, Tensor? sorter=None) -> Tensor

    raise NotImplementedError()


def aten_segment_reduce(
    data: TensorType,
    reduce: str,
    lengths: Optional[TensorType] = None,
    indices: Optional[TensorType] = None,
    offsets: Optional[TensorType] = None,
    axis: int = 0,
    unsafe: bool = False,
    initial: Optional[float] = None,
) -> TensorType:
    # segment_reduce(Tensor data, str reduce, *, Tensor? lengths=None, Tensor? indices=None, Tensor? offsets=None, int axis=0, bool unsafe=False, Scalar? initial=None) -> Tensor

    raise NotImplementedError()


def aten_select_backward(
    grad_output: TensorType, input_sizes: INT64, dim: int, index: int
) -> TensorType:
    # select_backward(Tensor grad_output, SymInt[] input_sizes, int dim, int index) -> Tensor

    raise NotImplementedError()


def aten_select_scatter(self: TensorType, src: TensorType, dim: int, index: int) -> TensorType:
    # select_scatter(Tensor self, Tensor src, int dim, int index) -> Tensor

    raise NotImplementedError()


@torch_op("aten::selu")
def aten_selu(self: TFloat) -> TFloat:
    # selu(Tensor self) -> Tensor

    return op.Selu(self)


def aten_set_data(self: TensorType, new_data: TensorType) -> Any:
    # set_data(Tensor(a!) self, Tensor new_data) -> ()

    raise NotImplementedError()


def aten_sgn(self: TensorType) -> TensorType:
    # sgn(Tensor self) -> Tensor

    raise NotImplementedError()


@torch_op("aten::sigmoid")
def aten_sigmoid(self: TFloatOrBFloat16) -> TFloatOrBFloat16:
    # sigmoid(Tensor self) -> Tensor

    return op.Sigmoid(self)


@torch_op("aten::sign")
def aten_sign(self: TReal) -> TReal:
    # sign(Tensor self) -> Tensor

    return op.Sign(self)


def aten_signbit(self: TensorType) -> TensorType:
    # signbit(Tensor self) -> Tensor

    raise NotImplementedError()


@torch_op("aten::sin")
def aten_sin(self: TFloat) -> TFloat:
    # sin(Tensor self) -> Tensor

    return op.Sin(self)


@torch_op("aten::sinh")
def aten_sinh(self: TFloat) -> TFloat:
    # sinh(Tensor self) -> Tensor

    return op.Sinh(self)


def aten_slice(
    self: TensorType,
    dim: int = 0,
    start: Optional[INT64] = None,
    end: Optional[INT64] = None,
    step: INT64 = 1,
) -> TensorType:
    # slice.Tensor(Tensor(a) self, int dim=0, SymInt? start=None, SymInt? end=None, SymInt step=1) -> Tensor(a)

    raise NotImplementedError()


def aten_slice_backward(
    grad_output: TensorType,
    input_sizes: INT64,
    dim: int,
    start: INT64,
    end: INT64,
    step: INT64,
) -> TensorType:
    # slice_backward(Tensor grad_output, SymInt[] input_sizes, int dim, SymInt start, SymInt end, SymInt step) -> Tensor

    raise NotImplementedError()


def aten_slice_copy(
    self: TensorType,
    dim: int = 0,
    start: Optional[INT64] = None,
    end: Optional[INT64] = None,
    step: INT64 = 1,
) -> TensorType:
    # slice_copy.Tensor(Tensor self, int dim=0, SymInt? start=None, SymInt? end=None, SymInt step=1) -> Tensor

    raise NotImplementedError()


def aten_slice_scatter(
    self: TensorType,
    src: TensorType,
    dim: int = 0,
    start: Optional[INT64] = None,
    end: Optional[INT64] = None,
    step: INT64 = 1,
) -> TensorType:
    # slice_scatter(Tensor self, Tensor src, int dim=0, SymInt? start=None, SymInt? end=None, SymInt step=1) -> Tensor

    raise NotImplementedError()


def aten_slogdet(self: TensorType) -> tuple[TensorType, TensorType]:
    # slogdet(Tensor self) -> (Tensor sign, Tensor logabsdet)

    raise NotImplementedError()


def aten_smm(self: TensorType, mat2: TensorType) -> TensorType:
    # smm(Tensor self, Tensor mat2) -> Tensor

    raise NotImplementedError()


def aten_sort(
    self: TensorType, dim: int = -1, descending: bool = False
) -> tuple[TensorType, TensorType]:
    # sort(Tensor self, int dim=-1, bool descending=False) -> (Tensor values, Tensor indices)

    raise NotImplementedError()


def aten_sparse_dim(self: TensorType) -> int:
    # sparse_dim(Tensor self) -> int

    raise NotImplementedError()


def aten_sparse_mask(self: TensorType, mask: TensorType) -> TensorType:
    # sparse_mask(Tensor self, Tensor mask) -> Tensor

    raise NotImplementedError()


def aten_split(self: TensorType, split_size: INT64, dim: int = 0) -> TensorType:
    # split.Tensor(Tensor(a -> *) self, SymInt split_size, int dim=0) -> Tensor(a)[]

    raise NotImplementedError()


def aten_split_copy(self: TensorType, split_size: INT64, dim: int = 0) -> TensorType:
    # split_copy.Tensor(Tensor self, SymInt split_size, int dim=0) -> Tensor[]

    raise NotImplementedError()


def aten_split_with_sizes(self: TensorType, split_sizes: INT64, dim: int = 0) -> TensorType:
    # split_with_sizes(Tensor(a -> *) self, SymInt[] split_sizes, int dim=0) -> Tensor(a)[]

    raise NotImplementedError()


def aten_split_with_sizes_copy(
    self: TensorType, split_sizes: INT64, dim: int = 0
) -> TensorType:
    # split_with_sizes_copy(Tensor self, SymInt[] split_sizes, int dim=0) -> Tensor[]

    raise NotImplementedError()


@torch_op("aten::sqrt")
def aten_sqrt(self: TFloatOrBFloat16) -> TFloatOrBFloat16:
    # sqrt(Tensor self) -> Tensor

    return op.Sqrt(self)


def aten_square(self: TensorType) -> TensorType:
    # square(Tensor self) -> Tensor

    raise NotImplementedError()


def aten_squeeze(self: TensorType) -> TensorType:
    # squeeze(Tensor(a) self) -> Tensor(a)

    raise NotImplementedError()


def aten_squeeze_copy(self: TensorType) -> TensorType:
    # squeeze_copy(Tensor self) -> Tensor

    raise NotImplementedError()


def aten_sspaddmm(
    self: TensorType, mat1: TensorType, mat2: TensorType, beta: float = 1, alpha: float = 1
) -> TensorType:
    # sspaddmm(Tensor self, Tensor mat1, Tensor mat2, *, Scalar beta=1, Scalar alpha=1) -> Tensor

    raise NotImplementedError()


def aten_stack(tensors: Sequence[TensorType], dim: int = 0) -> TensorType:
    # stack(Tensor[] tensors, int dim=0) -> Tensor

    raise NotImplementedError()


def aten_std(self: TensorType, unbiased: bool = True) -> TensorType:
    # std(Tensor self, bool unbiased=True) -> Tensor

    raise NotImplementedError()


def aten_std_mean(self: TensorType, unbiased: bool = True) -> tuple[TensorType, TensorType]:
    # std_mean(Tensor self, bool unbiased=True) -> (Tensor, Tensor)

    raise NotImplementedError()


def aten_stft(
    self: TensorType,
    n_fft: int,
    hop_length: Optional[int] = None,
    win_length: Optional[int] = None,
    window: Optional[TensorType] = None,
    normalized: bool = False,
    onesided: Optional[bool] = None,
    return_complex: Optional[bool] = None,
) -> TensorType:
    # stft(Tensor self, int n_fft, int? hop_length=None, int? win_length=None, Tensor? window=None, bool normalized=False, bool? onesided=None, bool? return_complex=None) -> Tensor

    raise NotImplementedError()


@torch_op("aten::sub")
def aten_sub(self: TReal, other: TReal, alpha: float = 1) -> TReal:
    # sub.Tensor(Tensor self, Tensor other, *, Scalar alpha=1) -> Tensor

    if alpha != 1:
        other = op.Mul(other, alpha)

    return op.Sub(self, other)


def aten_subtract(self: TensorType, other: TensorType, alpha: float = 1) -> TensorType:
    # subtract.Tensor(Tensor self, Tensor other, *, Scalar alpha=1) -> Tensor

    raise NotImplementedError()


def aten_sum(
    self: TensorType, dim: Optional[int] = None, keepdim: bool = False, dtype: int = -1
) -> TensorType:
    # sum(Tensor self, *, ScalarType? dtype=None) -> Tensor

    raise NotImplementedError()


def aten_sum_to_size(self: TensorType, size: Sequence[int]) -> TensorType:
    # sum_to_size(Tensor self, int[] size) -> Tensor

    raise NotImplementedError()


def aten_svd(
    self: TensorType, some: bool = True, compute_uv: bool = True
) -> tuple[TensorType, TensorType, TensorType]:
    # svd(Tensor self, bool some=True, bool compute_uv=True) -> (Tensor U, Tensor S, Tensor V)

    raise NotImplementedError()


def aten_swapaxes(self: TensorType, axis0: int, axis1: int) -> TensorType:
    # swapaxes(Tensor(a) self, int axis0, int axis1) -> Tensor(a)

    raise NotImplementedError()


def aten_swapdims(self: TensorType, dim0: int, dim1: int) -> TensorType:
    # swapdims(Tensor(a) self, int dim0, int dim1) -> Tensor(a)

    raise NotImplementedError()


def aten_symeig(
    self: TensorType, eigenvectors: bool = False, upper: bool = True
) -> tuple[TensorType, TensorType]:
    # symeig(Tensor self, bool eigenvectors=False, bool upper=True) -> (Tensor eigenvalues, Tensor eigenvectors)

    raise NotImplementedError()


@torch_op("aten::t")
def aten_t(self: TTensor) -> TTensor:
    # t(Tensor(a) self) -> Tensor(a)

    # TODO(justinchuby): Make rank a function
    rank = op.Size(op.Shape(self))
    if rank == 0 or rank == 1:  # pylint: disable=consider-using-in
        result = self
    else:
        result = op.Transpose(self, perm=[1, 0])
    return result


def aten_t_copy(self: TensorType) -> TensorType:
    # t_copy(Tensor self) -> Tensor

    raise NotImplementedError()


def aten_take(self: TensorType, index: TensorType) -> TensorType:
    # take(Tensor self, Tensor index) -> Tensor

    raise NotImplementedError()


def aten_take_along_dim(
    self: TensorType, indices: TensorType, dim: Optional[int] = None
) -> TensorType:
    # take_along_dim(Tensor self, Tensor indices, int? dim=None) -> Tensor

    raise NotImplementedError()


@torch_op("aten::tan")
def aten_tan(self: TFloat) -> TFloat:
    # tan(Tensor self) -> Tensor

    return op.Tan(self)


@torch_op("aten::tanh")
def aten_tanh(self: TFloat) -> TFloat:
    # tanh(Tensor self) -> Tensor

    return op.Tanh(self)


def aten_tensordot(
    self: TensorType, other: TensorType, dims_self: Sequence[int], dims_other: Sequence[int]
) -> TensorType:
    # tensordot(Tensor self, Tensor other, int[] dims_self, int[] dims_other) -> Tensor

    raise NotImplementedError()


def aten_threshold(self: TensorType, threshold: float, value: float) -> TensorType:
    # threshold(Tensor self, Scalar threshold, Scalar value) -> Tensor

    raise NotImplementedError()


def aten_threshold_backward(
    grad_output: TensorType, self: TensorType, threshold: float
) -> TensorType:
    # threshold_backward(Tensor grad_output, Tensor self, Scalar threshold) -> Tensor

    raise NotImplementedError()


def aten_tile(self: TensorType, dims: Sequence[int]) -> TensorType:
    # tile(Tensor self, int[] dims) -> Tensor

    raise NotImplementedError()


def aten_to_dense(self, dtype: Optional[int] = None):
    # to_dense(Tensor self, ScalarType? dtype=None) -> Tensor
    # list_values = [0] * self.dims[0] * self.dims[1]
    # index_length = len(self.indices)
    # for i in range(index_length):
    #     p = self.indices[i]
    #     v = self.values.float_data[i]
    #     list_values[p] = v  # this doesn't work
    # data = op.Constant(value=list_values)
    # shape = op.Constant(value=self.dims)
    # return op.Reshape(data, shape)

    raise NotImplementedError()


def aten_to_dense_backward(grad: TensorType, input: TensorType) -> TensorType:
    # to_dense_backward(Tensor grad, Tensor input) -> Tensor

    raise NotImplementedError()


def aten_to_mkldnn(self: TensorType, dtype: Optional[int] = None) -> TensorType:
    # to_mkldnn(Tensor self, ScalarType? dtype=None) -> Tensor

    raise NotImplementedError()


def aten_to_mkldnn_backward(grad: TensorType, input: TensorType) -> TensorType:
    # to_mkldnn_backward(Tensor grad, Tensor input) -> Tensor

    raise NotImplementedError()


def aten_to_padded_tensor(
    self: TensorType, padding: float, output_size: Optional[INT64] = None
) -> TensorType:
    # to_padded_tensor(Tensor self, float padding, SymInt[]? output_size=None) -> Tensor

    raise NotImplementedError()


def aten_to_sparse(self: TensorType) -> TensorType:
    # to_sparse(Tensor self) -> Tensor

    raise NotImplementedError()


def aten_to_sparse_bsc(self: TensorType, blocksize: Sequence[int]) -> TensorType:
    # to_sparse_bsc(Tensor self, int[2] blocksize) -> Tensor

    raise NotImplementedError()


def aten_to_sparse_bsr(self: TensorType, blocksize: Sequence[int]) -> TensorType:
    # to_sparse_bsr(Tensor self, int[2] blocksize) -> Tensor

    raise NotImplementedError()


def aten_to_sparse_csc(self: TensorType) -> TensorType:
    # to_sparse_csc(Tensor self) -> Tensor

    raise NotImplementedError()


def aten_to_sparse_csr(self: TensorType) -> TensorType:
    # to_sparse_csr(Tensor self) -> Tensor

    raise NotImplementedError()


def aten_topk(
    self: TensorType, k: int, dim: int = -1, largest: bool = True, sorted: bool = True
) -> tuple[TensorType, TensorType]:
    # topk(Tensor self, int k, int dim=-1, bool largest=True, bool sorted=True) -> (Tensor values, Tensor indices)

    raise NotImplementedError()


def aten_trace(self: TensorType) -> TensorType:
    # trace(Tensor self) -> Tensor

    raise NotImplementedError()


def aten_trace_backward(grad: TensorType, sizes: INT64) -> TensorType:
    # trace_backward(Tensor grad, SymInt[] sizes) -> Tensor

    raise NotImplementedError()


@torch_op("aten::transpose", trace_only=True)
def aten_transpose(self, dim0: int, dim1: int):
    # transpose.int(Tensor(a) self, int dim0, int dim1) -> Tensor(a)

    # FIXME(justinchuby): onnxscript raises Unsupported expression type
    # Script the function when this is fixed
    self_rank = op.Size(op.Shape(self))

    if self_rank == 0:
        result = self
    else:
        # Python code, change when onnxscript supports this
        self_rank_val = self_rank.value  # type: ignore[attr-defined]
        dims = list(range(self_rank_val))
        dims[dim0], dims[dim1] = dims[dim1], dims[dim0]
        # Python code ends

        result = op.Transpose(self, perm=dims)

    return result


def aten_triangular_solve(
    self: TensorType,
    A: TensorType,
    upper: bool = True,
    transpose: bool = False,
    unitriangular: bool = False,
) -> tuple[TensorType, TensorType]:
    # triangular_solve(Tensor self, Tensor A, bool upper=True, bool transpose=False, bool unitriangular=False) -> (Tensor solution, Tensor cloned_coefficient)

    raise NotImplementedError()


def aten_tril(self: TensorType, diagonal: int = 0) -> TensorType:
    # tril(Tensor self, int diagonal=0) -> Tensor

    raise NotImplementedError()


def aten_tril_indices(row: int, col: int, offset: int = 0) -> TensorType:
    # tril_indices(int row, int col, int offset=0, *, ScalarType? dtype=long, Layout? layout=None, Device? device=None, bool? pin_memory=None) -> Tensor

    raise NotImplementedError()


def aten_triplet_margin_loss(
    anchor: TensorType,
    positive: TensorType,
    negative: TensorType,
    margin: float = 1.0,
    p: float = 2,
    eps: float = 1e-06,
    swap: bool = False,
    reduction: int = 1,
) -> TensorType:
    # triplet_margin_loss(Tensor anchor, Tensor positive, Tensor negative, float margin=1.0, float p=2, float eps=1e-06, bool swap=False, int reduction=Mean) -> Tensor

    raise NotImplementedError()


def aten_triu(self: TensorType, diagonal: int = 0) -> TensorType:
    # triu(Tensor self, int diagonal=0) -> Tensor

    raise NotImplementedError()


def aten_triu_indices(row: int, col: int, offset: int = 0) -> TensorType:
    # triu_indices(int row, int col, int offset=0, *, ScalarType? dtype=long, Layout? layout=None, Device? device=None, bool? pin_memory=None) -> Tensor

    raise NotImplementedError()


def aten_true_divide(self: TensorType, other: TensorType) -> TensorType:
    # true_divide.Tensor(Tensor self, Tensor other) -> Tensor

    raise NotImplementedError()


def aten_trunc(self: TensorType) -> TensorType:
    # trunc(Tensor self) -> Tensor

    raise NotImplementedError()


def aten_type_as(self: TensorType, other: TensorType) -> TensorType:
    # type_as(Tensor self, Tensor other) -> Tensor

    raise NotImplementedError()


def aten_unfold(self: TensorType, dimension: int, size: int, step: int) -> TensorType:
    # unfold(Tensor(a) self, int dimension, int size, int step) -> Tensor(a)

    raise NotImplementedError()


def aten_unfold_backward(
    grad_in: TensorType, input_sizes: INT64, dim: int, size: int, step: int
) -> TensorType:
    # unfold_backward(Tensor grad_in, SymInt[] input_sizes, int dim, int size, int step) -> Tensor

    raise NotImplementedError()


def aten_unfold_copy(self: TensorType, dimension: int, size: int, step: int) -> TensorType:
    # unfold_copy(Tensor self, int dimension, int size, int step) -> Tensor

    raise NotImplementedError()


def aten_unique_consecutive(
    self: TensorType,
    return_inverse: bool = False,
    return_counts: bool = False,
    dim: Optional[int] = None,
) -> tuple[TensorType, TensorType, TensorType]:
    # unique_consecutive(Tensor self, bool return_inverse=False, bool return_counts=False, int? dim=None) -> (Tensor, Tensor, Tensor)

    raise NotImplementedError()


def aten_unique_dim(
    self: TensorType,
    dim: int,
    sorted: bool = True,
    return_inverse: bool = False,
    return_counts: bool = False,
) -> tuple[TensorType, TensorType, TensorType]:
    # unique_dim(Tensor self, int dim, bool sorted=True, bool return_inverse=False, bool return_counts=False) -> (Tensor, Tensor, Tensor)

    raise NotImplementedError()


def aten_unique_dim_consecutive(
    self: TensorType, dim: int, return_inverse: bool = False, return_counts: bool = False
) -> tuple[TensorType, TensorType, TensorType]:
    # unique_dim_consecutive(Tensor self, int dim, bool return_inverse=False, bool return_counts=False) -> (Tensor, Tensor, Tensor)

    raise NotImplementedError()


def aten_unsafe_chunk(self: TensorType, chunks: int, dim: int = 0) -> TensorType:
    # unsafe_chunk(Tensor self, int chunks, int dim=0) -> Tensor[]

    raise NotImplementedError()


def aten_unsafe_split(self: TensorType, split_size: INT64, dim: int = 0) -> TensorType:
    # unsafe_split.Tensor(Tensor self, SymInt split_size, int dim=0) -> Tensor[]

    raise NotImplementedError()


def aten_unsafe_split_with_sizes(
    self: TensorType, split_sizes: INT64, dim: int = 0
) -> TensorType:
    # unsafe_split_with_sizes(Tensor self, SymInt[] split_sizes, int dim=0) -> Tensor[]

    raise NotImplementedError()


@torch_op("aten::unsqueeze")
def aten_unsqueeze(self: TTensor, dim: int) -> TTensor:
    # unsqueeze(Tensor(a) self, int dim) -> Tensor(a)

    dim = op.Cast(dim, to=INT64.dtype)
    return op.Unsqueeze(self, dim)


def aten_unsqueeze_copy(self: TensorType, dim: int) -> TensorType:
    # unsqueeze_copy(Tensor self, int dim) -> Tensor

    raise NotImplementedError()


def aten_value_selecting_reduction_backward(
    grad: TensorType, dim: int, indices: TensorType, sizes: INT64, keepdim: bool
) -> TensorType:
    # value_selecting_reduction_backward(Tensor grad, int dim, Tensor indices, SymInt[] sizes, bool keepdim) -> Tensor

    raise NotImplementedError()


def aten_values(self: TensorType) -> TensorType:
    # values(Tensor(a) self) -> Tensor(a)

    raise NotImplementedError()


def aten_values_copy(self: TensorType) -> TensorType:
    # values_copy(Tensor self) -> Tensor

    raise NotImplementedError()


def aten_vander(
    x: TensorType, N: Optional[int] = None, increasing: bool = False
) -> TensorType:
    # vander(Tensor x, int? N=None, bool increasing=False) -> Tensor

    raise NotImplementedError()


def aten_var(self: TensorType, unbiased: bool = True) -> TensorType:
    # var(Tensor self, bool unbiased=True) -> Tensor

    raise NotImplementedError()


def aten_var_mean(self: TensorType, unbiased: bool = True) -> tuple[TensorType, TensorType]:
    # var_mean(Tensor self, bool unbiased=True) -> (Tensor, Tensor)

    raise NotImplementedError()


def aten_vdot(self: TensorType, other: TensorType) -> TensorType:
    # vdot(Tensor self, Tensor other) -> Tensor

    raise NotImplementedError()


@torch_op("aten::view")
def aten_view(self: TTensor, size: INT64) -> TTensor:
    # view(Tensor(a) self, SymInt[] size) -> Tensor(a)

    size = op.Cast(size, to=INT64.dtype)  # Reshape only support INT64 as second input
    return op.Reshape(self, size)


def aten_view_as(self: TensorType, other: TensorType) -> TensorType:
    # view_as(Tensor(a) self, Tensor other) -> Tensor(a)

    raise NotImplementedError()


def aten_view_as_complex(self: TensorType) -> TensorType:
    # view_as_complex(Tensor(a) self) -> Tensor(a)

    raise NotImplementedError()


def aten_view_as_complex_copy(self: TensorType) -> TensorType:
    # view_as_complex_copy(Tensor self) -> Tensor

    raise NotImplementedError()


def aten_view_as_real(self: TensorType) -> TensorType:
    # view_as_real(Tensor(a) self) -> Tensor(a)

    raise NotImplementedError()


def aten_view_as_real_copy(self: TensorType) -> TensorType:
    # view_as_real_copy(Tensor self) -> Tensor

    raise NotImplementedError()


def aten_view_copy(self: TensorType, size: INT64) -> TensorType:
    # view_copy(Tensor self, SymInt[] size) -> Tensor

    raise NotImplementedError()


def aten_vstack(tensors: Sequence[TensorType]) -> TensorType:
    # vstack(Tensor[] tensors) -> Tensor

    raise NotImplementedError()


@torch_op("aten::where")
def aten_where(self: TTensor, condition: BOOL, other: TTensor) -> TTensor:
    # where.self(Tensor condition, Tensor self, Tensor other) -> Tensor

    return op.Where(condition, self, other)


def aten_xlogy(self: TensorType, other: TensorType) -> TensorType:
    # xlogy.Tensor(Tensor self, Tensor other) -> Tensor

    raise NotImplementedError()


def aten_xor(self: TensorType, other: TensorType) -> TensorType:
    # __xor__.Tensor(Tensor self, Tensor other) -> Tensor

    raise NotImplementedError()


@torch_op("aten::zeros")
def aten_zeros(size: INT64, dtype: int = -1):
    # zeros(SymInt[] size, *, ScalarType? dtype=None, Layout? layout=None, Device? device=None, bool? pin_memory=None) -> Tensor

    zero = op.Constant(value_float=0)
    if dtype != -1:
        zero = op.Cast(zero, to=dtype)

    return op.Expand(zero, size)


@torch_op("aten::zeros_like")
def aten_zeros_like(self: TTensor, dtype: int = -1) -> TTensor:
    # zeros_like(Tensor self, *, ScalarType? dtype=None, Layout? layout=None, Device? device=None, bool? pin_memory=None, MemoryFormat? memory_format=None) -> Tensor

    shape = op.Shape(self)
    if dtype == -1:
        zero = op.CastLike(0, self)
    else:
        zero = op.Cast(0, to=dtype)

    return op.Expand(zero, shape)<|MERGE_RESOLUTION|>--- conflicted
+++ resolved
@@ -3565,12 +3565,7 @@
     if dtype == -1:
         one = op.CastLike(1, self)
     else:
-<<<<<<< HEAD
-        one = op.Cast(1, to=dtype)  # type: ignore[arg-type]
-    print(shape)
-=======
         one = op.Cast(1, to=dtype)
->>>>>>> b635d246
     return op.Expand(one, shape)
 
 
