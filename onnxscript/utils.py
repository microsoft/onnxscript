--- conflicted
+++ resolved
@@ -41,14 +41,9 @@
             # Edge-case. Cannot determine a suitable ONNX type for an empty list.
             # Should be using a typed-value instead.
             # Treated as a sequence of tensors of float-type.
-<<<<<<< HEAD
             return make_sequence_type_proto(
                 make_tensor_type_proto(TensorProto.FLOAT, None)
             )
-    else:
-        raise ValueError(f"Cannot convert a {type(val)} to TypeProto")
-=======
-            return make_sequence_type_proto(make_tensor_type_proto(TensorProto.FLOAT, None))
     if isinstance(val, numbers.Number):
         nparray = np.array(val)
         elem_type = onnx.mapping.NP_TYPE_TO_TENSOR_TYPE[nparray.dtype]
@@ -56,7 +51,6 @@
     else:
         raise ValueError(
             f"Value of type {type(val)} is invalid as an ONNX input/output.")
->>>>>>> 4ea094d5
 
 
 def values_to_value_infos(names, values):
