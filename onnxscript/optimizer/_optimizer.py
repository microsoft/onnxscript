--- conflicted
+++ resolved
@@ -4,15 +4,10 @@
 
 import logging
 
-<<<<<<< HEAD
-import onnx_ir
-
-import onnxscript.ir.passes.common
-=======
+import onnx_ir as ir
 import onnx_ir.passes.common as common_passes
 
->>>>>>> ff0a1328
-from onnxscript import ir, rewriter
+from onnxscript import rewriter
 from onnxscript.optimizer import _constant_folding
 
 logger = logging.getLogger(__name__)
@@ -57,18 +52,10 @@
             steps=num_iterations,
             early_stop=stop_if_no_change,
         ),
-<<<<<<< HEAD
-        onnxscript.ir.passes.common.RemoveUnusedNodesPass(),
-        onnxscript.ir.passes.common.CommonSubexpressionEliminationPass(),
-        onnxscript.ir.passes.common.LiftConstantsToInitializersPass(),
-        onnxscript.ir.passes.common.LiftSubgraphInitializersToMainGraphPass(),
-        onnx_ir.passes.common.DeduplicateInitializersPass(),
-=======
         common_passes.RemoveUnusedNodesPass(),
         common_passes.CommonSubexpressionEliminationPass(),
         common_passes.LiftConstantsToInitializersPass(),
         common_passes.LiftSubgraphInitializersToMainGraphPass(),
->>>>>>> ff0a1328
     ]
     if inline:
         # Inline all functions first before optimizing
