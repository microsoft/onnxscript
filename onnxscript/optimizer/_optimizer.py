--- conflicted
+++ resolved
@@ -51,21 +51,6 @@
         stop_if_no_change: Not supported currently (has no effect). Meant to stop the
             outer optimization loop if no change is detected in one iteration.
     """
-<<<<<<< HEAD
-    del stop_if_no_change  # Looks like rewriter doesn't support this yet.
-    # TODO(justinchuby): Update this to use a pass manager
-    _inliner.inline(model)
-    for _ in range(num_iterations):
-        _constant_folding.fold_constants(
-            model,
-            onnx_shape_inference=onnx_shape_inference,
-            input_size_limit=input_size_limit,
-            output_size_limit=output_size_limit,
-        )
-        rewriter.rewrite(model, pattern_rewrite_rules=_DEFAULT_REWRITE_RULES)
-    onnxscript.optimizer.remove_unused_nodes(model)
-    ir.passes.common.lift_constants_to_initializers.LiftConstantsToInitializersPass()(model)
-=======
     optimizer_pass = ir.passes.Sequential(
         _inliner.InlinePass(),
         ir.passes.PassManager(
@@ -85,8 +70,8 @@
             early_stop=stop_if_no_change,
         ),
         onnxscript.ir.passes.common.unused_removal.RemoveUnusedNodesPass(),
+        onnxscript.ir.passes.common.lift_constants_to_initializers.LiftConstantsToInitializersPass(),
     )
     assert optimizer_pass.in_place
     result = optimizer_pass(model)
-    assert result.model is model
->>>>>>> 2962a09e
+    assert result.model is model