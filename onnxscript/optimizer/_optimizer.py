# Copyright (c) Microsoft Corporation.
# Licensed under the MIT License.
from __future__ import annotations

import logging

import onnxscript.ir.passes.common.constant_manipulation
import onnxscript.ir.passes.common.inliner
import onnxscript.ir.passes.common.unused_removal
from onnxscript import ir, rewriter
from onnxscript.optimizer import _constant_folding

logger = logging.getLogger(__name__)


def optimize_ir(
    model: ir.Model,
    num_iterations: int = 2,
    *,
    onnx_shape_inference: bool = True,
    stop_if_no_change: bool = True,
    input_size_limit: int = _constant_folding.DEFAULT_CONSTANT_FOLD_INPUT_SIZE_LIMIT,
    output_size_limit: int = _constant_folding.DEFAULT_CONSTANT_FOLD_OUTPUT_SIZE_LIMIT,
    inline: bool = True,
) -> None:
    """Optimizes a model.

    Args:
        model: The model to be optimized.
        num_iterations: Number of times the optimization loop is repeated.
        onnx_shape_inference: Applies node-level shape-inference as part of optimization
        input_size_limit: Will not apply constant folding to ops with any input of size
            greater than this. Does not apply to special ops like Shape() and Size().
        output_size_limit: Will not rewrite any foldable-op into a Constant op if the size
            of the output tensor is greater than this.
        stop_if_no_change: Stop the optimization loop if no change is detected in an iteration.
        inline: If True, inlines all functions in the model.
    """
<<<<<<< HEAD
    passes = [
=======
    optimizer_pass = ir.passes.Sequential(
        onnxscript.ir.passes.common.inliner.InlinePass(),
>>>>>>> d7955f45
        ir.passes.PassManager(
            [
                _constant_folding.FoldConstantsPass(
                    shape_inference=onnx_shape_inference,
                    input_size_limit=input_size_limit,
                    output_size_limit=output_size_limit,
                ),
                rewriter.RewritePass(rewriter._DEFAULT_REWRITE_RULES),
                onnxscript.ir.passes.common.unused_removal.RemoveUnusedNodesPass(),
                onnxscript.ir.passes.common.unused_removal.RemoveUnusedFunctionsPass(),
                onnxscript.ir.passes.common.unused_removal.RemoveUnusedOpsetsPass(),
            ],
            steps=num_iterations,
            early_stop=stop_if_no_change,
        ),
        onnxscript.ir.passes.common.unused_removal.RemoveUnusedNodesPass(),
        onnxscript.ir.passes.common.constant_manipulation.LiftConstantsToInitializersPass(),
    ]
    if inline:
        # Inline all functions first before optimizing
        passes = [_inliner.InlinePass(), *passes]
    optimizer_pass = ir.passes.Sequential(*passes)
    assert optimizer_pass.in_place
    result = optimizer_pass(model)
    assert result.model is model<|MERGE_RESOLUTION|>--- conflicted
+++ resolved
@@ -36,12 +36,7 @@
         stop_if_no_change: Stop the optimization loop if no change is detected in an iteration.
         inline: If True, inlines all functions in the model.
     """
-<<<<<<< HEAD
     passes = [
-=======
-    optimizer_pass = ir.passes.Sequential(
-        onnxscript.ir.passes.common.inliner.InlinePass(),
->>>>>>> d7955f45
         ir.passes.PassManager(
             [
                 _constant_folding.FoldConstantsPass(
@@ -62,7 +57,7 @@
     ]
     if inline:
         # Inline all functions first before optimizing
-        passes = [_inliner.InlinePass(), *passes]
+        passes = [onnxscript.ir.passes.common.inliner.InlinePass(), *passes]
     optimizer_pass = ir.passes.Sequential(*passes)
     assert optimizer_pass.in_place
     result = optimizer_pass(model)
