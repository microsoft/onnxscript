# Copyright (c) Microsoft Corporation.
# Licensed under the MIT License.
from __future__ import annotations

__all__ = [
    "fold_constants",
    "fold_constants_ir",
    "remove_unused_nodes",
    "optimize",
    "optimize_ir",
    "basic_constant_propagation",
]

import onnx

import onnxscript.optimizer._constant_folding as constant_folding
import onnxscript.optimizer._legacy._optimizer as legacy_optimizer
import onnxscript.optimizer._legacy.constant_folding as legacy_constant_folding
from onnxscript import ir
from onnxscript.optimizer._inliner import inline
from onnxscript.optimizer._optimizer import optimize_ir
from onnxscript.optimizer._remove_unused import remove_unused_nodes

basic_constant_propagation = constant_folding.basic_constant_propagation
fold_constants_ir = constant_folding.fold_constants


def optimize(model: ir.Model, *args, **kwargs) -> ir.Model:
    if isinstance(model, ir.Model):
        # In that case, this is done inplace.
        optimize_ir(model, *args, **kwargs)
        return model
    else:
        return legacy_optimizer.optimize(model, *args, **kwargs)


def fold_constants(model: ir.Model | onnx.ModelProto, *args, **kwargs) -> bool:
    if isinstance(model, ir.Model):
        return constant_folding.fold_constants(model, *args, **kwargs)
    else:
<<<<<<< HEAD
        return legacy_constant_folding.fold_constants(model, *args, **kwargs)


__all__ = [
    "fold_constants",
    "fold_constants_ir",
    "remove_unused_nodes",
    "optimize",
    "optimize_ir",
    "basic_constant_propagation",
    "inline",
]
=======
        return legacy_constant_folding.fold_constants(model, *args, **kwargs)
>>>>>>> b57345f9
<|MERGE_RESOLUTION|>--- conflicted
+++ resolved
@@ -9,6 +9,7 @@
     "optimize",
     "optimize_ir",
     "basic_constant_propagation",
+    "inline",
 ]
 
 import onnx
@@ -38,19 +39,4 @@
     if isinstance(model, ir.Model):
         return constant_folding.fold_constants(model, *args, **kwargs)
     else:
-<<<<<<< HEAD
-        return legacy_constant_folding.fold_constants(model, *args, **kwargs)
-
-
-__all__ = [
-    "fold_constants",
-    "fold_constants_ir",
-    "remove_unused_nodes",
-    "optimize",
-    "optimize_ir",
-    "basic_constant_propagation",
-    "inline",
-]
-=======
-        return legacy_constant_folding.fold_constants(model, *args, **kwargs)
->>>>>>> b57345f9
+        return legacy_constant_folding.fold_constants(model, *args, **kwargs)