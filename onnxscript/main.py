# -------------------------------------------------------------------------
# Copyright (c) Microsoft Corporation. All rights reserved.
# Licensed under the MIT License.
# --------------------------------------------------------------------------

import ast
import inspect
import textwrap

import onnx.helper

import onnxscript
from onnxscript import converter, values


def get_src_and_ast(f):
    try:
        src = inspect.getsource(f)
    except OSError as e:
        raise RuntimeError(
            f"Decorator script does not work on dynamically "
            f"compiled function {f.__name__}."
        ) from e
    src = textwrap.dedent(src)
    top_level_ast = ast.parse(src)
    assert isinstance(top_level_ast, ast.Module)
    assert len(top_level_ast.body) == 1
    f_ast = top_level_ast.body[0]
    assert isinstance(f_ast, ast.FunctionDef)
    return src, f_ast


def get_ast(f):
    _, ast = get_src_and_ast(f)  # pylint: disable=redefined-outer-name
    return ast


def script_check(f: ast.FunctionDef, opset, global_names, source, default_opset=None):
    """
    Check that a function falls into the ONNXScript subset of Python.
    """
    # See if conversion succeeds.
    # TODO: cleanup Converter interface/API, separating checker from
    # converter
    convert = converter.Converter(
        opset=opset,
        global_names=global_names,
        source=source,
        default_opset=default_opset,
    )
    return convert.top_level_stmt(f)


def script(opset=None, default_opset=None, **kwargs):
    """
    Main decorator. Declares a function as an onnx function.

    :param opset: opset the function belongs to (see :ref:`l-api-opsets`)
    :return: an instance of :class:`onnxscript.values.OnnxFunction`

    Example:

    ::

        @script()
        def log2(x):
            one = op.Constant(value=make_tensor('one', TensorProto.FLOAT, [1], [1]))
            return op.Div(op.Log(x), op.CastLike(op.Log(cst), x))

    Or:

    ::

        from onnxscript.onnx_opset import opset16

        @script(opset16)
        def log2(x):
            one = op.Constant(value=make_tensor('one', TensorProto.FLOAT, [1], [1]))
            return op.Div(op.Log(x), op.CastLike(op.Log(cst), x))
    """
    if opset is None:
        opset = values.Opset("this", 1)
    if not isinstance(opset, values.Opset):
        raise TypeError(
            "Script parameter must be an opset. Did you use @script instead of @script()?"
        )

    def transform(f):
        if inspect.isfunction(f):
<<<<<<< HEAD
            src, ast = get_src_and_ast(f)
            # The script should be compiled using the globals/locals at the definition site.
            # This allows the script to reference names defined outside the script,
            # which is used for a few different purposes.
            # The following is an approximate solution that works for normal use.
            module = inspect.getmodule(f)
            closure = inspect.getclosurevars(f)
            env = module.__dict__.copy()
            env.update(closure.nonlocals)
            result = script_check(ast, opset, env, src, default_opset=default_opset)
=======
            src, ast = get_src_and_ast(f)  # pylint: disable=redefined-outer-name
            module = inspect.getmodule(f)
            result = script_check(
                ast, opset, module.__dict__.copy(), src, default_opset=default_opset
            )
>>>>>>> 992f5541
            # TODO: add transformations.
            return onnxscript.OnnxFunction(opset, f, result, src, kwargs)
        raise TypeError("The ONNXScript decorator should be applied to functions only.")

    return transform


def is_converted_fun(f):
    """
    Return True if f is a function converted by onnx-script decorator.
    """
    return isinstance(f, onnxscript.OnnxFunction)


def export_onnx_lib(functions, filename: str) -> None:
    # Since we don't yet have LibProto defined, we use a ModelProto as a temporary
    # container for the list of functions exported as a library, with an empty graph
    # and dummy opset_imports.
    model = onnx.helper.make_model(
        onnx.GraphProto(),
        functions=[f.to_function_proto() for f in functions],
        producer_name="p2o",
        opset_imports=[onnx.helper.make_opsetid("", 15)],
    )

    onnx.save(model, filename)<|MERGE_RESOLUTION|>--- conflicted
+++ resolved
@@ -87,8 +87,7 @@
 
     def transform(f):
         if inspect.isfunction(f):
-<<<<<<< HEAD
-            src, ast = get_src_and_ast(f)
+            src, ast = get_src_and_ast(f)  # pylint: disable=redefined-outer-name
             # The script should be compiled using the globals/locals at the definition site.
             # This allows the script to reference names defined outside the script,
             # which is used for a few different purposes.
@@ -98,13 +97,6 @@
             env = module.__dict__.copy()
             env.update(closure.nonlocals)
             result = script_check(ast, opset, env, src, default_opset=default_opset)
-=======
-            src, ast = get_src_and_ast(f)  # pylint: disable=redefined-outer-name
-            module = inspect.getmodule(f)
-            result = script_check(
-                ast, opset, module.__dict__.copy(), src, default_opset=default_opset
-            )
->>>>>>> 992f5541
             # TODO: add transformations.
             return onnxscript.OnnxFunction(opset, f, result, src, kwargs)
         raise TypeError("The ONNXScript decorator should be applied to functions only.")
