--- conflicted
+++ resolved
@@ -27,11 +27,7 @@
 from collections.abc import Set as AbstractSet
 from typing import (
     Any,
-<<<<<<< HEAD
-=======
     Callable,
-    Collection,
->>>>>>> 8e0e86b7
     Generic,
     NamedTuple,
     SupportsInt,
