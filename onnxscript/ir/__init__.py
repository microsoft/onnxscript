--- conflicted
+++ resolved
@@ -81,13 +81,8 @@
     "save",
 ]
 
-<<<<<<< HEAD
 from onnxscript.ir import convenience, external_data, passes, serde, tape, traversal
-from onnxscript.ir._convenience import tensor
-=======
-from onnxscript.ir import convenience, external_data, passes, serde, traversal
 from onnxscript.ir._convenience._constructors import node, tensor
->>>>>>> e1dbca9d
 from onnxscript.ir._core import (
     Attr,
     AttrFloat32,
