--- conflicted
+++ resolved
@@ -75,12 +75,8 @@
     "traversal",
 ]
 
-<<<<<<< HEAD
 from onnxscript.ir import passes, serde, traversal
-=======
-from onnxscript.ir import passes, serde
 from onnxscript.ir._convenience import tensor
->>>>>>> a6843da5
 from onnxscript.ir._core import (
     Attr,
     AttrFloat32,
