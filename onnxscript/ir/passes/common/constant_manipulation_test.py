# Copyright (c) Microsoft Corporation.
# Licensed under the MIT License.
from __future__ import annotations

import unittest

import numpy as np
import parameterized

from onnxscript import ir
from onnxscript.ir.passes.common import constant_manipulation


class TestLiftConstantsToInitializersPass(unittest.TestCase):
    @parameterized.parameterized.expand(
        [
            (ir.DataType.FLOAT, True),
            (ir.DataType.FLOAT, False),
            (ir.DataType.INT64, True),
            (ir.DataType.INT64, False),
        ]
    )
    def test_pass_with_lifting_float_and_int_constants_to_initializers(
        self, ir_dtype: ir.DataType, lift_all_constants: bool
    ):
        inputs = [
            ir.Value(name="input_a", type=ir.TensorType(ir_dtype), shape=ir.Shape((2, 3))),
            ir.Value(
                name="input_b",
                type=ir.TensorType(ir_dtype),
                shape=ir.Shape((2, 3)),
            ),
        ]

        constant_tensor = ir.tensor(np.random.rand(2, 3).astype(ir_dtype.numpy()))
        const_node = ir.node(
            "Constant", inputs=[], attributes={"value": constant_tensor}, num_outputs=1
        )
        add_node = ir.node("Add", inputs=[inputs[0], const_node.outputs[0]])
        mul_node = ir.node("Mul", inputs=[add_node.outputs[0], inputs[1]])

        model = ir.Model(
            graph=ir.Graph(
                inputs=inputs,
                outputs=mul_node.outputs,
                nodes=[const_node, add_node, mul_node],
                opset_imports={"": 20},
            ),
            ir_version=10,
        )

        # Check that the initializer is not in the graph yet
        self.assertEqual(len(model.graph.initializers), 0)
        # And 1 constant node
        self.assertEqual(len([node for node in model.graph if node.op_type == "Constant"]), 1)

        # Perform lift constants to initializers
        result = constant_manipulation.LiftConstantsToInitializersPass(
            lift_all_constants=lift_all_constants, size_limit=0
        )(model)
        self.assertTrue(result.modified)
        # Check that the constant node is lifted to an initializer
        self.assertEqual(len(result.model.graph.initializers), 1)
        # Check the value
        self.assertEqual(
            result.model.graph.initializers[
                "val_0"
            ].const_value,  # name created by name_authority
            constant_tensor,
        )
        # And 0 constant node
        self.assertEqual(
            len([node for node in result.model.graph if node.op_type == "Constant"]), 0
        )

    @parameterized.parameterized.expand(
        [
            (True,),
            (False,),
        ]
    )
    def test_pass_with_lifting_constants_to_initializers_within_subgraph(
        self, lift_all_constants: bool
    ):
        input_value = ir.Value(
            name="input", type=ir.TensorType(ir.DataType.FLOAT), shape=ir.Shape((2, 3))
        )

        then_constant_tensor = ir.tensor(np.random.rand(2, 3).astype(np.float32))
        then_const_node = ir.node(
            "Constant", inputs=[], attributes={"value": then_constant_tensor}, num_outputs=1
        )
        # then branch adds the constant to the input
        # else branch multiplies the input by the constant
        add_node = ir.node("Add", inputs=[input_value, then_const_node.outputs[0]])
        then_graph = ir.Graph(
            inputs=[input_value],
            outputs=[add_node.outputs[0]],
            nodes=[then_const_node, add_node],
            opset_imports={"": 20},
        )
        else_constant_tensor = ir.tensor(np.random.rand(2, 3).astype(np.float32))
        else_const_node = ir.node(
            "Constant", inputs=[], attributes={"value": else_constant_tensor}, num_outputs=1
        )
        mul_node = ir.node("Mul", inputs=[input_value, else_const_node.outputs[0]])
        else_graph = ir.Graph(
            inputs=[input_value],
            outputs=[mul_node.outputs[0]],
            nodes=[else_const_node, mul_node],
            opset_imports={"": 20},
        )
        # create a conditional node that uses the then and else graphs
        cond_node = ir.node(
            "If",
            inputs=[input_value],
            attributes={"then_branch": then_graph, "else_branch": else_graph},
            num_outputs=1,
        )
        # construnct the model
        main_graph = ir.Graph(
            inputs=[input_value],
            outputs=cond_node.outputs,
            nodes=[cond_node],
            opset_imports={"": 20},
        )
        main_graph.sort()
        model = ir.Model(
            graph=main_graph,
            ir_version=10,
        )
        result = constant_manipulation.LiftConstantsToInitializersPass(
            lift_all_constants=lift_all_constants, size_limit=0
        )(model)
        self.assertTrue(result.modified)
        # Check that the constant node is lifted to the subgraph initializers
        for node in ir.traversal.RecursiveGraphIterator(result.model.graph):
            if node.op_type == "Constant":
                raise AssertionError(
                    f"Constant node '{node.name}' was not lifted to initializers"
                )
        self.assertEqual(len(else_graph.initializers), 1)
        self.assertEqual(len(then_graph.initializers), 1)
        self.assertIs(
            else_graph.initializers["val_0"].const_value,
            else_constant_tensor,
        )
        self.assertIs(
            then_graph.initializers["val_0"].const_value,
            then_constant_tensor,
        )

    @parameterized.parameterized.expand(
        [
            (1.0, "value_float", np.float32, True),
            (1.0, "value_float", np.float32, False),
            (1, "value_int", np.int64, True),
            (1, "value_int", np.int64, False),
            ("hello world!", "value_string", np.bytes_, True),
            ("hello world!", "value_string", np.bytes_, False),
            ([1.0, 2.0, 3.0], "value_floats", np.float32, True),
            ([1.0, 2.0, 3.0], "value_floats", np.float32, False),
            ([1, 2, 3], "value_ints", np.int64, True),
            ([1, 2, 3], "value_ints", np.int64, False),
            (["hello world!", "thank you."], "value_strings", np.bytes_, True),
            (["hello world!", "thank you."], "value_strings", np.bytes_, False),
        ]
    )
    def test_pass_with_lifting_constants_to_initializers_with_floats_ints_strings(
        self,
        value: float | int | str | list[float] | list[int] | list[str],
        constant_attribute: str,
        np_dtype: type[np.dtype],
        lift_all_constants: bool,
    ):
        input_value = ir.Value(
            name="input", type=ir.TensorType(ir.DataType.FLOAT), shape=ir.Shape((2, 3))
        )

        constant_value = value
        const_node = ir.node(
            "Constant",
            inputs=[],
            attributes={constant_attribute: constant_value},
            num_outputs=1,
        )
        identity_node_constant = ir.node(
            "Identity", inputs=[const_node.outputs[0]], num_outputs=1
        )
        identity_node_input = ir.node("Identity", inputs=[input_value], num_outputs=1)

        model = ir.Model(
            graph=ir.Graph(
                inputs=[input_value],
                outputs=[identity_node_input.outputs[0], identity_node_constant.outputs[0]],
                nodes=[identity_node_input, const_node, identity_node_constant],
                opset_imports={"": 20},
            ),
            ir_version=10,
        )

        # Check that the initializer is not in the graph yet
        self.assertEqual(len(model.graph.initializers), 0)
        # And 1 constant node
        self.assertEqual(len([node for node in model.graph if node.op_type == "Constant"]), 1)

        # Perform lift constants to initializers
        result = constant_manipulation.LiftConstantsToInitializersPass(
            lift_all_constants=lift_all_constants, size_limit=0
        )(model)
        if lift_all_constants:
            self.assertTrue(result.modified)
            # Check that the constant node is lifted to an initializer
            self.assertEqual(len(result.model.graph.initializers), 1)
            np.testing.assert_array_equal(
                result.model.graph.initializers["val_1"].const_value.numpy(),
                np.array(constant_value, dtype=np_dtype),
            )
        else:
            self.assertFalse(result.modified)
            # Check that the constant node is not lifted to an initializer
            self.assertEqual(len(result.model.graph.initializers), 0)

    def test_not_lifting_constants_to_initializers_when_it_is_output(self):
        input_value = ir.Value(
            name="input", type=ir.TensorType(ir.DataType.FLOAT), shape=ir.Shape((2, 3))
        )
        identity_node_input = ir.node("Identity", inputs=[input_value], num_outputs=1)

        constant_value = ir.tensor(np.random.rand(2, 3).astype(np.float32))
        const_node = ir.node(
            "Constant",
            inputs=[],
            attributes={"value": constant_value},
            num_outputs=1,
        )

        model = ir.Model(
            graph=ir.Graph(
                inputs=[input_value],
                outputs=[identity_node_input.outputs[0], const_node.outputs[0]],
                nodes=[identity_node_input, const_node],
                opset_imports={"": 20},
            ),
            ir_version=10,
        )

        result = constant_manipulation.LiftConstantsToInitializersPass()(model)
        self.assertFalse(result.modified)
        # Check that the constant node is not lifted to an initializer
        self.assertEqual(len(result.model.graph.initializers), 0)


<<<<<<< HEAD
class TestRemoveInitializersFromInputsPass(unittest.TestCase):
    def test_remove_initializers_from_inputs(self):
        input_value = ir.Value(
            name="input", type=ir.TensorType(ir.DataType.FLOAT), shape=ir.Shape((2, 3))
        )
        initializer_value = ir.Value(
            name="initializer",
            type=ir.TensorType(ir.DataType.FLOAT),
            shape=ir.Shape((2, 3)),
            const_value=ir.tensor(np.random.rand(2, 3).astype(np.float32)),
        )
        identity_node = ir.node("Identity", inputs=[input_value], num_outputs=1)

        model = ir.Model(
            graph=ir.Graph(
                inputs=[input_value, initializer_value],
                outputs=identity_node.outputs,
                nodes=[identity_node],
                initializers=[initializer_value],
                opset_imports={"": 20},
            ),
            ir_version=10,
        )

        # Check that the initializer is in the graph inputs
        self.assertIn(initializer_value, model.graph.inputs)

        # Perform remove initializers from inputs
        result = constant_manipulation.RemoveInitializersFromInputsPass()(model)
        self.assertTrue(result.modified)
        # Check that the initializer is removed from the graph inputs
        self.assertNotIn(initializer_value, result.model.graph.inputs)

    def test_remove_initializers_from_inputs_with_no_initializers(self):
        input_value = ir.Value(
            name="input", type=ir.TensorType(ir.DataType.FLOAT), shape=ir.Shape((2, 3))
        )
        identity_node = ir.node("Identity", inputs=[input_value], num_outputs=1)

        model = ir.Model(
            graph=ir.Graph(
                inputs=[input_value],
                outputs=identity_node.outputs,
                nodes=[identity_node],
                opset_imports={"": 20},
            ),
            ir_version=10,
        )

        # Perform remove initializers from inputs
        result = constant_manipulation.RemoveInitializersFromInputsPass()(model)
        self.assertFalse(result.modified)
        # Check that the graph inputs remain unchanged
        self.assertEqual(result.model.graph.inputs, [input_value])


class TestAddInitializersToInputsPass(unittest.TestCase):
    def test_add_initializers_to_inputs(self):
        input_value = ir.Value(
            name="input", type=ir.TensorType(ir.DataType.FLOAT), shape=ir.Shape((2, 3))
        )
        initializer_value = ir.Value(
            name="initializer",
            type=ir.TensorType(ir.DataType.FLOAT),
            shape=ir.Shape((2, 3)),
            const_value=ir.tensor(np.random.rand(2, 3).astype(np.float32)),
        )
        identity_node = ir.node("Identity", inputs=[input_value], num_outputs=1)

        model = ir.Model(
            graph=ir.Graph(
                inputs=[input_value],
                outputs=identity_node.outputs,
                nodes=[identity_node],
                initializers=[initializer_value],
                opset_imports={"": 20},
            ),
            ir_version=10,
        )

        # Check that the initializer is not in the graph inputs
        self.assertNotIn(initializer_value, model.graph.inputs)

        # Perform add initializers to inputs
        result = constant_manipulation.AddInitializersToInputsPass()(model)
        self.assertTrue(result.modified)
        # Check that the initializer is added to the graph inputs
        self.assertIn(initializer_value, result.model.graph.inputs)

    def test_add_initializers_to_inputs_with_no_initializers(self):
        input_value = ir.Value(
            name="input", type=ir.TensorType(ir.DataType.FLOAT), shape=ir.Shape((2, 3))
        )
        identity_node = ir.node("Identity", inputs=[input_value], num_outputs=1)

        model = ir.Model(
            graph=ir.Graph(
                inputs=[input_value],
                outputs=identity_node.outputs,
                nodes=[identity_node],
                opset_imports={"": 20},
            ),
            ir_version=10,
        )

        # Perform add initializers to inputs
        result = constant_manipulation.AddInitializersToInputsPass()(model)
        self.assertFalse(result.modified)
        # Check that the graph inputs remain unchanged
        self.assertEqual(result.model.graph.inputs, [input_value])
=======
class TestLiftSubgraphInitializersToMainGraphPass(unittest.TestCase):
    @parameterized.parameterized.expand(
        [
            ("then_initializer", "else_initializer"),
            ("initializer", "initializer"),
        ]
    )
    def test_pass_with_lifting_constants_to_initializers_within_subgraph(
        self, then_initializer_name, else_initializer_name
    ):
        input_value = ir.Value(
            name="input", type=ir.TensorType(ir.DataType.FLOAT), shape=ir.Shape((2, 3))
        )

        then_initializer_tensor = ir.tensor(np.random.rand(2, 3).astype(np.float32))
        then_initializer_value = ir.Value(
            name=then_initializer_name,
            shape=then_initializer_tensor.shape,
            type=ir.TensorType(ir.DataType.FLOAT),
            const_value=then_initializer_tensor,
        )

        # then branch adds the constant to the input
        # else branch multiplies the input by the constant
        add_node = ir.node("Add", inputs=[input_value, then_initializer_value])
        then_graph = ir.Graph(
            inputs=[input_value, then_initializer_value],
            outputs=[add_node.outputs[0]],
            nodes=[add_node],
            opset_imports={"": 20},
            initializers=[then_initializer_value],
        )
        else_initializer_tensor = ir.tensor(np.random.rand(2, 3).astype(np.float32))
        else_initializer_value = ir.Value(
            name=else_initializer_name,
            shape=else_initializer_tensor.shape,
            type=ir.TensorType(ir.DataType.FLOAT),
            const_value=else_initializer_tensor,
        )
        mul_node = ir.node("Mul", inputs=[input_value, else_initializer_value])
        else_graph = ir.Graph(
            inputs=[input_value],
            outputs=[mul_node.outputs[0]],
            nodes=[mul_node],
            opset_imports={"": 20},
            initializers=[else_initializer_value],
        )
        # create a conditional node that uses the then and else graphs
        cond_node = ir.node(
            "If",
            inputs=[input_value],
            attributes={"then_branch": then_graph, "else_branch": else_graph},
            num_outputs=1,
        )
        # construnct the model
        main_graph = ir.Graph(
            inputs=[input_value],
            outputs=cond_node.outputs,
            nodes=[cond_node],
            opset_imports={"": 20},
        )
        main_graph.sort()
        model = ir.Model(
            graph=main_graph,
            ir_version=10,
        )
        result = constant_manipulation.LiftSubgraphInitializersToMainGraphPass()(model)
        self.assertTrue(result.modified)

        self.assertEqual(len(else_graph.initializers), 0)
        self.assertEqual(len(then_graph.initializers), 0)
        self.assertEqual(len(main_graph.initializers), 2)
        for value, tensor in zip(
            main_graph.initializers.values(),
            [then_initializer_tensor, else_initializer_tensor],
        ):
            self.assertIs(
                value.const_value,
                tensor,
            )
>>>>>>> 89ef16c5


if __name__ == "__main__":
    unittest.main()<|MERGE_RESOLUTION|>--- conflicted
+++ resolved
@@ -251,118 +251,6 @@
         self.assertEqual(len(result.model.graph.initializers), 0)
 
 
-<<<<<<< HEAD
-class TestRemoveInitializersFromInputsPass(unittest.TestCase):
-    def test_remove_initializers_from_inputs(self):
-        input_value = ir.Value(
-            name="input", type=ir.TensorType(ir.DataType.FLOAT), shape=ir.Shape((2, 3))
-        )
-        initializer_value = ir.Value(
-            name="initializer",
-            type=ir.TensorType(ir.DataType.FLOAT),
-            shape=ir.Shape((2, 3)),
-            const_value=ir.tensor(np.random.rand(2, 3).astype(np.float32)),
-        )
-        identity_node = ir.node("Identity", inputs=[input_value], num_outputs=1)
-
-        model = ir.Model(
-            graph=ir.Graph(
-                inputs=[input_value, initializer_value],
-                outputs=identity_node.outputs,
-                nodes=[identity_node],
-                initializers=[initializer_value],
-                opset_imports={"": 20},
-            ),
-            ir_version=10,
-        )
-
-        # Check that the initializer is in the graph inputs
-        self.assertIn(initializer_value, model.graph.inputs)
-
-        # Perform remove initializers from inputs
-        result = constant_manipulation.RemoveInitializersFromInputsPass()(model)
-        self.assertTrue(result.modified)
-        # Check that the initializer is removed from the graph inputs
-        self.assertNotIn(initializer_value, result.model.graph.inputs)
-
-    def test_remove_initializers_from_inputs_with_no_initializers(self):
-        input_value = ir.Value(
-            name="input", type=ir.TensorType(ir.DataType.FLOAT), shape=ir.Shape((2, 3))
-        )
-        identity_node = ir.node("Identity", inputs=[input_value], num_outputs=1)
-
-        model = ir.Model(
-            graph=ir.Graph(
-                inputs=[input_value],
-                outputs=identity_node.outputs,
-                nodes=[identity_node],
-                opset_imports={"": 20},
-            ),
-            ir_version=10,
-        )
-
-        # Perform remove initializers from inputs
-        result = constant_manipulation.RemoveInitializersFromInputsPass()(model)
-        self.assertFalse(result.modified)
-        # Check that the graph inputs remain unchanged
-        self.assertEqual(result.model.graph.inputs, [input_value])
-
-
-class TestAddInitializersToInputsPass(unittest.TestCase):
-    def test_add_initializers_to_inputs(self):
-        input_value = ir.Value(
-            name="input", type=ir.TensorType(ir.DataType.FLOAT), shape=ir.Shape((2, 3))
-        )
-        initializer_value = ir.Value(
-            name="initializer",
-            type=ir.TensorType(ir.DataType.FLOAT),
-            shape=ir.Shape((2, 3)),
-            const_value=ir.tensor(np.random.rand(2, 3).astype(np.float32)),
-        )
-        identity_node = ir.node("Identity", inputs=[input_value], num_outputs=1)
-
-        model = ir.Model(
-            graph=ir.Graph(
-                inputs=[input_value],
-                outputs=identity_node.outputs,
-                nodes=[identity_node],
-                initializers=[initializer_value],
-                opset_imports={"": 20},
-            ),
-            ir_version=10,
-        )
-
-        # Check that the initializer is not in the graph inputs
-        self.assertNotIn(initializer_value, model.graph.inputs)
-
-        # Perform add initializers to inputs
-        result = constant_manipulation.AddInitializersToInputsPass()(model)
-        self.assertTrue(result.modified)
-        # Check that the initializer is added to the graph inputs
-        self.assertIn(initializer_value, result.model.graph.inputs)
-
-    def test_add_initializers_to_inputs_with_no_initializers(self):
-        input_value = ir.Value(
-            name="input", type=ir.TensorType(ir.DataType.FLOAT), shape=ir.Shape((2, 3))
-        )
-        identity_node = ir.node("Identity", inputs=[input_value], num_outputs=1)
-
-        model = ir.Model(
-            graph=ir.Graph(
-                inputs=[input_value],
-                outputs=identity_node.outputs,
-                nodes=[identity_node],
-                opset_imports={"": 20},
-            ),
-            ir_version=10,
-        )
-
-        # Perform add initializers to inputs
-        result = constant_manipulation.AddInitializersToInputsPass()(model)
-        self.assertFalse(result.modified)
-        # Check that the graph inputs remain unchanged
-        self.assertEqual(result.model.graph.inputs, [input_value])
-=======
 class TestLiftSubgraphInitializersToMainGraphPass(unittest.TestCase):
     @parameterized.parameterized.expand(
         [
@@ -443,7 +331,118 @@
                 value.const_value,
                 tensor,
             )
->>>>>>> 89ef16c5
+
+
+class TestRemoveInitializersFromInputsPass(unittest.TestCase):
+    def test_remove_initializers_from_inputs(self):
+        input_value = ir.Value(
+            name="input", type=ir.TensorType(ir.DataType.FLOAT), shape=ir.Shape((2, 3))
+        )
+        initializer_value = ir.Value(
+            name="initializer",
+            type=ir.TensorType(ir.DataType.FLOAT),
+            shape=ir.Shape((2, 3)),
+            const_value=ir.tensor(np.random.rand(2, 3).astype(np.float32)),
+        )
+        identity_node = ir.node("Identity", inputs=[input_value], num_outputs=1)
+
+        model = ir.Model(
+            graph=ir.Graph(
+                inputs=[input_value, initializer_value],
+                outputs=identity_node.outputs,
+                nodes=[identity_node],
+                initializers=[initializer_value],
+                opset_imports={"": 20},
+            ),
+            ir_version=10,
+        )
+
+        # Check that the initializer is in the graph inputs
+        self.assertIn(initializer_value, model.graph.inputs)
+
+        # Perform remove initializers from inputs
+        result = constant_manipulation.RemoveInitializersFromInputsPass()(model)
+        self.assertTrue(result.modified)
+        # Check that the initializer is removed from the graph inputs
+        self.assertNotIn(initializer_value, result.model.graph.inputs)
+
+    def test_remove_initializers_from_inputs_with_no_initializers(self):
+        input_value = ir.Value(
+            name="input", type=ir.TensorType(ir.DataType.FLOAT), shape=ir.Shape((2, 3))
+        )
+        identity_node = ir.node("Identity", inputs=[input_value], num_outputs=1)
+
+        model = ir.Model(
+            graph=ir.Graph(
+                inputs=[input_value],
+                outputs=identity_node.outputs,
+                nodes=[identity_node],
+                opset_imports={"": 20},
+            ),
+            ir_version=10,
+        )
+
+        # Perform remove initializers from inputs
+        result = constant_manipulation.RemoveInitializersFromInputsPass()(model)
+        self.assertFalse(result.modified)
+        # Check that the graph inputs remain unchanged
+        self.assertEqual(result.model.graph.inputs, [input_value])
+
+
+class TestAddInitializersToInputsPass(unittest.TestCase):
+    def test_add_initializers_to_inputs(self):
+        input_value = ir.Value(
+            name="input", type=ir.TensorType(ir.DataType.FLOAT), shape=ir.Shape((2, 3))
+        )
+        initializer_value = ir.Value(
+            name="initializer",
+            type=ir.TensorType(ir.DataType.FLOAT),
+            shape=ir.Shape((2, 3)),
+            const_value=ir.tensor(np.random.rand(2, 3).astype(np.float32)),
+        )
+        identity_node = ir.node("Identity", inputs=[input_value], num_outputs=1)
+
+        model = ir.Model(
+            graph=ir.Graph(
+                inputs=[input_value],
+                outputs=identity_node.outputs,
+                nodes=[identity_node],
+                initializers=[initializer_value],
+                opset_imports={"": 20},
+            ),
+            ir_version=10,
+        )
+
+        # Check that the initializer is not in the graph inputs
+        self.assertNotIn(initializer_value, model.graph.inputs)
+
+        # Perform add initializers to inputs
+        result = constant_manipulation.AddInitializersToInputsPass()(model)
+        self.assertTrue(result.modified)
+        # Check that the initializer is added to the graph inputs
+        self.assertIn(initializer_value, result.model.graph.inputs)
+
+    def test_add_initializers_to_inputs_with_no_initializers(self):
+        input_value = ir.Value(
+            name="input", type=ir.TensorType(ir.DataType.FLOAT), shape=ir.Shape((2, 3))
+        )
+        identity_node = ir.node("Identity", inputs=[input_value], num_outputs=1)
+
+        model = ir.Model(
+            graph=ir.Graph(
+                inputs=[input_value],
+                outputs=identity_node.outputs,
+                nodes=[identity_node],
+                opset_imports={"": 20},
+            ),
+            ir_version=10,
+        )
+
+        # Perform add initializers to inputs
+        result = constant_manipulation.AddInitializersToInputsPass()(model)
+        self.assertFalse(result.modified)
+        # Check that the graph inputs remain unchanged
+        self.assertEqual(result.model.graph.inputs, [input_value])
 
 
 if __name__ == "__main__":
