--- conflicted
+++ resolved
@@ -71,15 +71,6 @@
 class PassBase(abc.ABC):
     """Base class for all passes.
 
-<<<<<<< HEAD
-    Class attributes:
-        in_place: Whether the pass modifies the model in place.
-        destructive: Whether the pass will destroy the input model when ``in_place=False``.
-    """
-
-    in_place: bool = True
-    destructive: bool = False
-=======
 
     ``in_place`` and ``changes_input`` properties and what they mean:
 
@@ -116,7 +107,6 @@
         A pass is destructive if it is not in place and it modifies the input model.
         """
         return not self.in_place and self.changes_input
->>>>>>> 7d800b60
 
     def __call__(self, model: ir.Model) -> PassResult:
         # Check preconditions
@@ -125,13 +115,9 @@
         except PreconditionError:
             raise
         except Exception as e:
-<<<<<<< HEAD
-            raise PreconditionError("Pre-condition failed") from e
-=======
             raise PreconditionError(
                 f"Pre-condition for pass '{self.__class__.__name__}' failed"
             ) from e
->>>>>>> 7d800b60
 
         result = self.call(model)
 
@@ -141,9 +127,6 @@
         except PostconditionError:
             raise
         except Exception as e:
-<<<<<<< HEAD
-            raise PostconditionError("Post-condition failed") from e
-=======
             raise PostconditionError(
                 f"Post-condition for pass '{self.__class__.__name__}' failed"
             ) from e
@@ -153,7 +136,6 @@
                 f"The result of the pass '{self.__class__.__name__}' should be type PassResult. "
                 "Please create one with ir.passes.PassResult()."
             )
->>>>>>> 7d800b60
         return result
 
     @abc.abstractmethod
@@ -258,11 +240,7 @@
         early_stop: bool = True,
     ):
         # TODO(justinchuby): Implement constraints
-<<<<<<< HEAD
-        self.passes = list(passes)
-=======
         super().__init__(*passes)
->>>>>>> 7d800b60
         self.steps = steps
         self.early_stop = early_stop
 
@@ -281,33 +259,4 @@
             if not modified and self.early_stop:
                 logger.info("PassManager: No more graph changes detected after step %s", step)
                 break
-<<<<<<< HEAD
-        return PassResult(model, overall_modified)
-
-    def _run_one_step(self, model: ir.Model, step: int) -> PassResult:
-        modified = False
-        for i, pass_ in enumerate(self.passes):
-            logger.debug("Running the %s-th pass '%s', (step %s)", i, pass_, step)
-            try:
-                pass_result = pass_(model)
-            except (PreconditionError, PostconditionError):
-                raise
-            except Exception as e:
-                prev_pass_names = [str(p) for p in self.passes[:i]]
-                raise PassError(
-                    f"An error occurred when running the '{pass_}' pass after the "
-                    f"following passes: {prev_pass_names} during step {step}"
-                ) from e
-            if not isinstance(pass_result, PassResult):
-                raise TypeError(
-                    f"The result of the pass {pass_} should be type PassResult."
-                    "Please create one with ir.passes.PassResult()."
-                )
-
-            model = pass_result.model
-            modified = modified or pass_result.modified
-
-        return PassResult(model, modified)
-=======
-        return PassResult(model, overall_modified)
->>>>>>> 7d800b60
+        return PassResult(model, overall_modified)