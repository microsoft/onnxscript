# Copyright (c) Microsoft Corporation.
# Licensed under the MIT License.
#
# This module implements some APIs described in
# https://pytorch.org/executorch/stable/compiler-custom-compiler-passes.html
# for the ONNX IR.
# The classes {PassResult and PassManager} are derived from
# https://github.com/pytorch/pytorch/blob/1e47c7b11b312b47a621efd547f5c90081f0d9cb/torch/fx/passes/infra/pass_base.py#L12
# and
# https://github.com/pytorch/pytorch/blob/1e47c7b11b312b47a621efd547f5c90081f0d9cb/torch/fx/passes/infra/pass_manager.py#L147
# The original code is licensed under the PyTorch License https://github.com/pytorch/pytorch/blob/main/LICENSE

"""Passes infrastructure for the IR."""

from __future__ import annotations

import dataclasses
import logging
<<<<<<< HEAD
from collections.abc import Sequence
=======
from typing import Literal, Sequence, final
>>>>>>> 1d7aea3c

__all__ = [
    "PassBase",
    "Sequential",
    "InPlacePass",
    "FunctionalPass",
    "PassManager",
    "PassResult",
    # Errors
    "InvariantError",
    "PreconditionError",
    "PostconditionError",
    "PassError",
]

import abc

from onnxscript import ir

logger = logging.getLogger(__name__)


class InvariantError(Exception):
    """Raised when an invariant is violated."""


class PreconditionError(InvariantError):
    """Raised when a precondition is violated."""


class PostconditionError(InvariantError):
    """Raised when a postcondition is violated."""


class PassError(RuntimeError):
    """Raised when an error occurs during a pass."""


@dataclasses.dataclass
class PassResult:
    """Result of a pass.

    Attributes:
        model: The transformed model.
        modified: Whether the resulting model is different from the input model.
    """

    model: ir.Model
    modified: bool


class PassBase(abc.ABC):
    """Base class for all passes.


    ``in_place`` and ``changes_input`` properties and what they mean:

    +------------+------------------+----------------------------+
    |            | changes_inputs   | not changes_inputs         |
    +------------+------------------+----------------------------+
    | in_place   | in place         | Side-effect-only pass      |
    +------------+------------------+----------------------------+
    | not        | destructive      | functional                 |
    | in_place   |                  |                            |
    +------------+------------------+----------------------------+
    """

    @property
    @abc.abstractmethod
    def in_place(self) -> bool:
        """Whether the pass modifies the model in place and returns it.

        If True, the pass will return the same model object that was passed in.
        If False, the pass will return a new model object.
        """
        raise NotImplementedError

    @property
    @abc.abstractmethod
    def changes_input(self) -> bool:
        """Whether the pass modifies input model."""
        raise NotImplementedError

    @property
    def destructive(self) -> bool:
        """Whether the pass will destroy the input model when ``in_place=False``.

        A pass is destructive if it is not in place and it modifies the input model.
        """
        return not self.in_place and self.changes_input

    def __call__(self, model_or_result: ir.Model | PassResult, /) -> PassResult:
        if isinstance(model_or_result, PassResult):
            model = model_or_result.model
        else:
            model = model_or_result
        # Check preconditions
        try:
            self.requires(model)
        except PreconditionError:
            raise
        except Exception as e:
            raise PreconditionError(
                f"Pre-condition for pass '{self.__class__.__name__}' failed"
            ) from e

        result = self.call(model)

        # Check postconditions
        try:
            self.ensures(model)
        except PostconditionError:
            raise
        except Exception as e:
            raise PostconditionError(
                f"Post-condition for pass '{self.__class__.__name__}' failed"
            ) from e

        if not isinstance(result, PassResult):
            raise TypeError(
                f"The result of the pass '{self.__class__.__name__}' should be type PassResult. "
                "Please create one with ir.passes.PassResult()."
            )

        # Checks that the declared in-place property is respected
        if self.in_place and result.model is not model:
            raise PassError(
                f"The pass '{self.__class__.__name__}' is declared in-place, "
                "but the model returned is *not* the same object as the input model. "
                "Pass developer: Pass should return the same model object or the in_place property should return False."
            )
        if not self.in_place and result.model is model:
            raise PassError(
                f"The pass '{self.__class__.__name__}' is declared not in-place, "
                "but the model returned *is* the same object as the input model. "
                "Pass developer: Pass should return a new model object or the in_place property should return True."
            )
        return result

    @abc.abstractmethod
    def call(self, model: ir.Model) -> PassResult:
        """The main entry point for the pass."""
        ...

    def requires(self, model: ir.Model) -> None:
        """Pre-conditions for the pass.

        This is optional to implement, will be called before call() if run by a pass manager.
        """
        del model  # Unused

    def ensures(self, model: ir.Model) -> None:
        """Post-conditions for the pass.

        This is optional to implement, will be called after call() if run by a pass manager.
        """
        del model  # Unused


class InPlacePass(PassBase):
    """A pass that modifies the input model in place and returns it."""

    @property
    @final
    def in_place(self) -> Literal[True]:
        """An in-place pass is in place."""
        return True

    @property
    @final
    def changes_input(self) -> Literal[True]:
        """An in-place pass changes the input model."""
        return True


class FunctionalPass(PassBase):
    """A pass that returns a new model but does not modify the input model."""

    @property
    @final
    def in_place(self) -> Literal[False]:
        """A functional pass is not in place."""
        return False

    @property
    @final
    def changes_input(self) -> Literal[False]:
        """A functional pass does not change the input model."""
        return False


class Sequential(PassBase):
    """Run a sequence of passes in order."""

    def __init__(self, *passes: PassBase):
        if not passes:
            raise ValueError("Sequential must take at least one pass")
        self.passes = passes
        self._in_place = all(pass_.in_place for pass_ in passes)
        # The reason changes_inputs is decided by the first pass is that if the first pass is either in-place,
        # or if it is not designed to be in-place but somehow changes the input (destructive),
        # this pass sequence will change inputs.
        self._changes_input = self.passes[0].changes_input or self.passes[0].in_place

    @property
    def in_place(self) -> bool:
        return self._in_place

    @property
    def changes_input(self) -> bool:
        return self._changes_input

    def call(self, model: ir.Model) -> PassResult:
        modified = False
        for i, pass_ in enumerate(self.passes):
            logger.debug("Running the %s-th pass '%s'", i, pass_)
            try:
                pass_result = pass_(model)
            except Exception as e:
                prev_pass_names = [str(p) for p in self.passes[:i]]
                raise PassError(
                    f"An error occurred when running the '{pass_}' pass after the "
                    f"following passes: {prev_pass_names}"
                ) from e

            model = pass_result.model
            modified = modified or pass_result.modified

        return PassResult(model, modified)


class PassManager(Sequential):
    """Pass manager for the IR.

    The PassManager is a Pass that runs a sequence of passes on a model.

    Attributes:
        passes: The passes to run.
        steps: The number of times to run the passes.
        early_stop: Whether to stop running the passes if the graph stops changing.
    """

    def __init__(
        self,
        passes: Sequence[PassBase],
        steps: int = 1,
        early_stop: bool = True,
    ):
        # TODO(justinchuby): Implement constraints
        super().__init__(*passes)
        self.steps = steps
        self.early_stop = early_stop

    def call(self, model: ir.Model) -> PassResult:
        """Run the set of passes `steps` number of times or until the graph stops changing."""
        overall_modified = False
        for step in range(self.steps):
            try:
                # Call the call method of Sequential
                step_result = super().call(model)
            except Exception as e:
                raise PassError(f"An error occurred at step {step}") from e
            model = step_result.model
            modified = step_result.modified
            overall_modified = overall_modified or modified
            # If the graph no longer changes, then we can stop running these passes
            if not modified and self.early_stop:
                logger.info("PassManager: No more graph changes detected after step %s", step)
                break
        return PassResult(model, overall_modified)<|MERGE_RESOLUTION|>--- conflicted
+++ resolved
@@ -16,11 +16,8 @@
 
 import dataclasses
 import logging
-<<<<<<< HEAD
 from collections.abc import Sequence
-=======
-from typing import Literal, Sequence, final
->>>>>>> 1d7aea3c
+from typing import Literal, final
 
 __all__ = [
     "PassBase",
