# -------------------------------------------------------------------------
# Copyright (c) Microsoft Corporation. All rights reserved.
# Licensed under the MIT License.
# --------------------------------------------------------------------------
"""Serialize and deserialize the intermediate representation to/from ONNX protos."""

# NOTES for developers:
# NOTE: Do not import pathlib in the IR. It is slow. Use os.path methods instead.
#
# NOTE: Protobuf serialization
#     Initializing a protobuf message with initialized protobuf messages incurs
#     a copy and is slow. Instead, use proto.add() to add to a repeated field.
#     or initialize the message first and then set the fields if the fields are
#     plain Python objects.

from __future__ import annotations

__all__ = [
    # Tensors
    "TensorProtoTensor",
    # Deserialization
    "deserialize_attribute",
    "deserialize_function",
    "deserialize_graph",
    "deserialize_model",
    "deserialize_node",
    "deserialize_opset_import",
    "deserialize_tensor",
    "deserialize_type_proto_for_shape",
    "deserialize_type_proto_for_type",
    "deserialize_value_info_proto",
    # Serialization
    "serialize_attribute_into",
    "serialize_attribute",
    "serialize_dimension_into",
    "serialize_function_into",
    "serialize_function",
    "serialize_graph_into",
    "serialize_graph",
    "serialize_model_into",
    "serialize_model",
    "serialize_node_into",
    "serialize_node",
    "serialize_shape_into",
    "serialize_reference_attribute_into",
    "serialize_tensor_into",
    "serialize_tensor",
    "serialize_type_into",
    "serialize_value_into",
    "serialize_value",
]

import collections
import logging
import os
import typing
from typing import Any, List, Mapping, Sequence

import numpy as np
import onnx
import onnx.external_data_helper

from onnxscript.ir import _core, _enums, _metadata, _protocols, _type_casting

if typing.TYPE_CHECKING:
    import google.protobuf.internal.containers as proto_containers
    import numpy.typing as npt

logger = logging.getLogger(__name__)

_FUNCTION_VALUE_INFO_SUPPORTED_VERSION = (
    10  # ONNX IR version where value info in functions was introduced
)


def _little_endian_dtype(dtype) -> np.dtype:
    """Create a small endian dtype on all platforms.

    This is useful because ONNX always stores raw_data in small endian. On big
    endian platforms, we still need to interpret the raw_data in small endian.
    """
    return np.dtype(dtype).newbyteorder("<")


def _unflatten_complex(
    array: npt.NDArray[np.float32 | np.float64],
) -> npt.NDArray[np.complex64 | np.complex128]:
    """Convert the real representation of a complex dtype to the complex dtype."""
    return array[::2] + 1j * array[1::2]


<<<<<<< HEAD
def from_proto(
    proto: onnx.ModelProto
    | onnx.GraphProto
    | onnx.NodeProto
    | onnx.TensorProto
    | onnx.AttributeProto,
) -> Any:
    """Deserialize an ONNX proto message to an IR object."""
    if isinstance(proto, onnx.ModelProto):
        return deserialize_model(proto)
    if isinstance(proto, onnx.GraphProto):
        return deserialize_graph(proto)
    if isinstance(proto, onnx.NodeProto):
        return deserialize_node(proto)
    if isinstance(proto, onnx.TensorProto):
        return deserialize_tensor(proto)
    if isinstance(proto, onnx.AttributeProto):
        return deserialize_attribute(proto)
    raise NotImplementedError(
        f"Deserialization of {type(proto)} in from_proto is not implemented. "
        "Use the specific deserialize* function instead."
    )


def to_proto(
    ir_object: _protocols.ModelProtocol
    | _protocols.GraphProtocol
    | _protocols.NodeProtocol
    | _protocols.ValueProtocol
    | _protocols.AttributeProtocol
    | _protocols.ReferenceAttributeProtocol
    | _protocols.TensorProtocol
    | _protocols.GraphViewProtocol,
) -> Any:
    """Serialize an IR object to a proto."""
    if isinstance(ir_object, _protocols.ModelProtocol):
        return serialize_model(ir_object)
    if isinstance(ir_object, _protocols.GraphProtocol):
        return serialize_graph(ir_object)
    if isinstance(ir_object, _protocols.NodeProtocol):
        return serialize_node(ir_object)
    if isinstance(ir_object, _protocols.TensorProtocol):
        return serialize_tensor(ir_object)
    if isinstance(ir_object, _protocols.ValueProtocol):
        return serialize_value(ir_object)
    if isinstance(ir_object, _protocols.AttributeProtocol):
        return serialize_attribute(ir_object)
    if isinstance(ir_object, _protocols.ReferenceAttributeProtocol):
        return serialize_reference_attribute_into(onnx.AttributeProto(), ir_object)
    if isinstance(ir_object, _protocols.GraphViewProtocol):
        return serialize_graph(ir_object)
    raise NotImplementedError(
        f"Serialization of {type(ir_object)} in to_proto is not implemented. "
        "Use the specific serialize* function instead."
    )


class TensorProtoTensor(_core.TensorBase):  # pylint: disable=too-many-ancestors
=======
class TensorProtoTensor(_core.TensorBase):
>>>>>>> d43f9387
    """A tensor initialized from a tensor proto."""

    def __init__(self, proto: onnx.TensorProto) -> None:
        self._proto = proto
        self._metadata_props: dict[str, str] | None = deserialize_metadata_props(
            proto.metadata_props
        )
        self._metadata: _metadata.MetadataStore | None = None

    @property
    def name(self) -> str:
        return self._proto.name

    @property
    def shape(self) -> _core.Shape:
        return _core.Shape(self._proto.dims, frozen=True)

    @property
    def dtype(self) -> _enums.DataType:
        return _enums.DataType(self._proto.data_type)

    @property
    def doc_string(self) -> str:
        return self._proto.doc_string

    @property
    def raw(self) -> onnx.TensorProto:
        return self._proto

    def __repr__(self) -> str:
        # It is a little hard to display the content when there can be types
        # unsupported by numpy
        # Preferably we should display some content when the tensor is small
        return f"{self._repr_base()}(name={self.name!r})"

    def __array__(self, dtype: Any = None) -> np.ndarray:
        """Return the tensor as a numpy array, compatible with np.array."""
        return self.numpy().__array__(dtype)

    def __dlpack__(self, *, stream: Any = None) -> Any:
        return self.numpy().__dlpack__(stream=stream)

    def __dlpack_device__(self) -> tuple[int, int]:
        return self.numpy().__dlpack_device__()

    def numpy(self) -> np.ndarray:
        """Return the tensor as a numpy array.

        This is an improved version of onnx.numpy_helper.to_array.
        It first reads the data using the dtype corresponding to the tensor
        proto data field, then converts it to the correct dtype and shape.
        Special cases are bfloat16, complex and int4 where we need to
        reinterpret the data. Other types can simply be casted.

        When the data type is not supported by numpy, the value is the bit representation
        of the dtype:

        - ``int8`` for int4, with the sign bit extended to 8 bits.
        - ``uint8`` for uint4.
        - ``uint8`` for 8-bit data types like float8.
        - ``uint16`` for bfloat16.

        When the data type is a string, this method returns a numpy array
        of bytes instead of a numpy array of strings, to follow the ONNX
        specification.

        External tensors are not supported by this class. Use
        :class:`onnxscript.ir.ExternalTensor` instead.

        Raises:
            ValueError: If the data type is UNDEFINED.
        """
        dtype = self.dtype
        if dtype == _enums.DataType.UNDEFINED:
            raise ValueError("Cannot convert UNDEFINED tensor to numpy array.")
        if self._proto.data_location == onnx.TensorProto.EXTERNAL:
            raise ValueError(
                "Cannot convert external tensor to numpy array. "
                "Use ir.ExternalTensor instead."
            )

        if self._proto.HasField("raw_data"):
            array = np.frombuffer(self._proto.raw_data, dtype=dtype.numpy().newbyteorder("<"))
            # Cannot return now, because we may need to unpack 4bit tensors
        elif dtype == _enums.DataType.STRING:
            return np.array(self._proto.string_data).reshape(self._proto.dims)
        elif self._proto.int32_data:
            array = np.array(self._proto.int32_data, dtype=_little_endian_dtype(np.int32))
            if dtype == _enums.DataType.FLOAT16:
                # Reinterpret the int32 as float16; bfloat16 is handled on the last line
                array = array.astype(np.uint16).view(np.float16)
        elif self._proto.int64_data:
            array = np.array(self._proto.int64_data, dtype=_little_endian_dtype(np.int64))
        elif self._proto.uint64_data:
            array = np.array(self._proto.uint64_data, dtype=_little_endian_dtype(np.uint64))
        elif self._proto.float_data:
            array = np.array(self._proto.float_data, dtype=_little_endian_dtype(np.float32))
            if dtype == _enums.DataType.COMPLEX64:
                array = _unflatten_complex(array)
        elif self._proto.double_data:
            array = np.array(self._proto.double_data, dtype=_little_endian_dtype(np.float64))
            if dtype == _enums.DataType.COMPLEX128:
                array = _unflatten_complex(array)
        else:
            # Empty tensor
            if not self._proto.dims:
                # When dims not precent and there is no data, we return an empty array
                return np.array([], dtype=dtype.numpy())
            else:
                # Otherwise we return a size 0 array with the correct shape
                return np.zeros(self._proto.dims, dtype=dtype.numpy())

        if dtype == _enums.DataType.INT4:
            return _type_casting.unpack_int4(array.astype(np.uint8), self._proto.dims)
        elif dtype == _enums.DataType.UINT4:
            return _type_casting.unpack_uint4(array.astype(np.uint8), self._proto.dims)
        else:
            # Otherwise convert to the correct dtype and reshape
            # Note we cannot use view() here because the storage dtype may not be the same size as the target
            return array.astype(dtype.numpy()).reshape(self._proto.dims)

    def tobytes(self) -> bytes:
        """Return the tensor as a byte string conformed to the ONNX specification, in little endian.

        Raises:
            ValueError: If the tensor is a string tensor or an external tensor.
            ValueError: If the tensor is of UNDEFINED data type.
        """
        if self._proto.data_location == onnx.TensorProto.EXTERNAL:
            raise ValueError(
                "Cannot convert external tensor to bytes. Use ir.ExternalTensor instead."
            )
        if self.dtype == _enums.DataType.STRING:
            raise ValueError("Cannot convert string tensor to bytes.")
        if self.dtype == _enums.DataType.UNDEFINED:
            raise ValueError("Cannot convert UNDEFINED tensor to bytes.")

        if self._proto.HasField("raw_data"):
            return self._proto.raw_data
        if self._proto.float_data:
            return np.array(
                self._proto.float_data, dtype=_little_endian_dtype(np.float32)
            ).tobytes()
        if self._proto.int32_data:
            array = np.array(self._proto.int32_data, dtype=np.int32)
            if self.dtype in {
                _enums.DataType.INT16,
                _enums.DataType.UINT16,
                _enums.DataType.FLOAT16,
                _enums.DataType.BFLOAT16,
            }:
                return array.astype(_little_endian_dtype(np.uint16)).tobytes()
            if self.dtype in {
                _enums.DataType.INT8,
                _enums.DataType.UINT8,
                _enums.DataType.BOOL,
                _enums.DataType.FLOAT8E4M3FN,
                _enums.DataType.FLOAT8E4M3FNUZ,
                _enums.DataType.FLOAT8E5M2,
                _enums.DataType.FLOAT8E5M2FNUZ,
                _enums.DataType.INT4,
                _enums.DataType.UINT4,
            }:
                # uint4 and int4 values are already packed, even when stored as int32
                # so we don't need to pack them again
                return array.astype(_little_endian_dtype(np.uint8)).tobytes()
            assert self.dtype == _enums.DataType.INT32
            return array.tobytes()
        if self._proto.int64_data:
            return np.array(
                self._proto.int64_data, dtype=_little_endian_dtype(np.int64)
            ).tobytes()
        if self._proto.double_data:
            return np.array(
                self._proto.double_data, dtype=_little_endian_dtype(np.float64)
            ).tobytes()
        if self._proto.uint64_data:
            array = np.array(self._proto.uint64_data, dtype=_little_endian_dtype(np.uint64))
            if self.dtype == _enums.DataType.UINT32:
                return array.astype(_little_endian_dtype(np.uint32)).tobytes()
            assert self.dtype == _enums.DataType.UINT64
            return array.tobytes()
        # The repeating fields can be empty and still valid.
        # For example, int32_data can be empty and still be a valid tensor.
        return b""

    @property
    def meta(self) -> _metadata.MetadataStore:
        """The metadata store for intermediate analysis.

        Write to the :attribute:`metadata_props` if you would like the metadata to be serialized
        to the ONNX proto.
        """
        if self._metadata is None:
            self._metadata = _metadata.MetadataStore()
        return self._metadata

    @property
    def metadata_props(self) -> dict[str, str]:
        if self._metadata_props is None:
            self._metadata_props = {}
        return self._metadata_props


def _get_field(proto: Any, field: str) -> Any:
    if proto.HasField(field):
        return getattr(proto, field)
    return None


# Deserialization


def deserialize_opset_import(
    protos: Sequence[onnx.OperatorSetIdProto],
) -> dict[str, int]:
    return {opset.domain: opset.version for opset in protos}


def _parse_experimental_function_value_info_name(
    name: str,
) -> tuple[str, str, str] | None:
    """Get the function domain, name and value name if the value info is for a function.

    The experimental format is:
    {function_domain}::{function_name}/{value_name}

    Args:
        name: The name stored in the value info.

    Returns:
        A tuple of the function domain, function name and value name if the value info is for a function.
        None otherwise.
    """
    parts = name.split("/")
    expected_parts = 2
    if len(parts) != expected_parts:
        return None
    function, value_name = parts
    parts = function.split("::")
    if len(parts) != expected_parts:
        return None
    # NOTE: There will not be overload because overloads are introduced in ONNX IR v10, which also
    # introduces the ValueInfoProto for functions
    function_domain, function_name = parts
    return function_domain, function_name, value_name


def deserialize_model(proto: onnx.ModelProto) -> _core.Model:
    graph = _deserialize_graph(proto.graph, [])
    graph.opset_imports.update(deserialize_opset_import(proto.opset_import))

    functions = []
    for func in proto.functions:
        functions.append(deserialize_function(func))

    model = _core.Model(
        graph,
        ir_version=proto.ir_version,
        producer_name=_get_field(proto, "producer_name"),
        producer_version=_get_field(proto, "producer_version"),
        domain=_get_field(proto, "domain"),
        model_version=_get_field(proto, "model_version"),
        doc_string=_get_field(proto, "doc_string"),
        functions=functions,
        meta_data_props=deserialize_metadata_props(proto.metadata_props),
    )

    # Handle experimental value info for functions created by the dynamo exporter in IR version 9
    if model.ir_version < _FUNCTION_VALUE_INFO_SUPPORTED_VERSION:
        _deserialized_experimental_value_info_for_function_ir9(
            model.functions, proto.graph.value_info
        )

    return model


def _deserialized_experimental_value_info_for_function_ir9(
    functions: Mapping[_protocols.OperatorIdentifier, _core.Function],
    value_info_protos: Sequence[onnx.ValueInfoProto],
) -> None:
    """Deserialize value info for functions when they are stored in an experimental format.

    The experimental format is:
    {function_domain}::{function_name}/{value_name}
    """
    # Parse value info for functions from the main graph
    function_value_value_info_mapping: collections.defaultdict[
        _protocols.OperatorIdentifier,
        dict[str, onnx.ValueInfoProto],
    ] = collections.defaultdict(dict)
    for value_info_proto in value_info_protos:
        if (
            parsed := _parse_experimental_function_value_info_name(value_info_proto.name)
        ) is None:
            continue
        function_domain, function_name, value_name = parsed
        function_overload = ""
        # TODO(justinchuby): Create a constructor for OperatorIdentifier so we don't create tuples manually
        function_id = (function_domain, function_name, function_overload)
        function = functions.get(function_id)
        if function is None:
            # Function not found
            logger.debug(
                "Function with ID '%s' not found in model functions. Value info '%s' will be ignored.",
                function_id,
                value_info_proto.name,
            )
            continue
        function_value_value_info_mapping[function_id][value_name] = value_info_proto
    for function_id, function in functions.items():
        for input in function.inputs:
            if input.name in function_value_value_info_mapping[function_id]:
                deserialize_value_info_proto(
                    function_value_value_info_mapping[function_id][input.name], input
                )
        for node in function:
            for output in node.outputs:
                if output.name in function_value_value_info_mapping[function_id]:
                    deserialize_value_info_proto(
                        function_value_value_info_mapping[function_id][output.name],
                        output,
                    )
            # The function outputs are handled as well because they are also node outputs


def deserialize_graph(proto: onnx.GraphProto) -> _core.Graph:
    return _deserialize_graph(proto, [])


def _deserialize_graph(
    proto: onnx.GraphProto, scoped_values: list[dict[str, _core.Value]]
) -> _core.Graph:
    """Deserialize a graph proto, recursively if needed.

    Args:
        proto: The graph proto to deserialize.
        scoped_values: A list of dictionaries mapping value names to their corresponding Value objects.
            Every time we enter a new graph, a new scope is created and appended to this list to include
            all values defined in the scope.
        scoped_value_info: A list of dictionaries mapping value names to their corresponding ValueInfoProto.
    """
    # Create values for initializers and inputs
    initializers = [deserialize_tensor(tensor) for tensor in proto.initializer]
    inputs = [_core.Input(info.name) for info in proto.input]
    for info, value in zip(proto.input, inputs):
        deserialize_value_info_proto(info, value)

    # Initialize the values dictionary for this graph scope with the inputs and initializers
    values: dict[str, _core.Value] = {v.name: v for v in inputs}  # type: ignore[misc]
    scoped_values.append(values)
    for initializer in initializers:
        if initializer.name in values:
            # The initializer is for an input
            values[initializer.name].const_value = initializer
        else:
            # The initializer is for some other value. Create this value first
            initializer_value = _core.Value(
                None,
                index=None,
                name=initializer.name,
                # TODO(justinchuby): Fix type hinting for shape and dtype
                shape=initializer.shape,  # type: ignore
                type=_core.TensorType(initializer.dtype),
                const_value=initializer,
            )
            values[initializer.name] = initializer_value

    # Add ValueInfos for this graph scope
    value_info = {info.name: info for info in proto.value_info}

    # Deserialize nodes with all known values
    nodes = [_deserialize_node(node, scoped_values, value_info) for node in proto.node]

    # Fill in values for graph outputs
    outputs = [deserialize_value_info_proto(info, values[info.name]) for info in proto.output]
    scoped_values.pop()
    return _core.Graph(
        inputs,
        outputs,
        nodes=nodes,
        # TODO(justinchuby): Attach the values associated with the initializers
        initializers=initializers,
        doc_string=_get_field(proto, "doc_string"),
        name=_get_field(proto, "name"),
        metadata_props=deserialize_metadata_props(proto.metadata_props),
    )


def deserialize_function(proto: onnx.FunctionProto) -> _core.Function:
    inputs = [_core.Input(name) for name in proto.input]
    values: dict[str, _core.Value] = {v.name: v for v in inputs}  # type: ignore[misc]
    value_info = {info.name: info for info in getattr(proto, "value_info", [])}

    # TODO(justinchuby): Handle unsorted nodes
    nodes = [_deserialize_node(node, [values], value_info=value_info) for node in proto.node]
    outputs = [values[name] for name in proto.output]
    graph = _core.Graph(
        inputs,
        outputs,
        nodes=nodes,
        initializers=(),
        doc_string=_get_field(proto, "doc_string"),
        opset_imports=deserialize_opset_import(proto.opset_import),
        name=(
            f"{proto.name}_{proto.domain}" + f"__{proto.overload}"
            if hasattr(proto, "overload") and proto.overload
            else ""
        ),
    )
    attributes = [_deserialize_attribute(attr, []) for attr in proto.attribute_proto]
    # Attributes without defaults
    attributes += [
        _core.Attr(name, _enums.AttributeType.UNDEFINED, None) for name in proto.attribute
    ]
    return _core.Function(
        domain=proto.domain,
        name=proto.name,
        overload=getattr(proto, "overload", ""),
        graph=graph,
        attributes=typing.cast(List[_core.Attr], attributes),
        metadata_props=deserialize_metadata_props(proto.metadata_props),
    )


def deserialize_value_info_proto(
    proto: onnx.ValueInfoProto, value: _core.Value | None
) -> _core.Value:
    if value is None:
        value = _core.Value(None, index=None, name=proto.name)
    value.shape = deserialize_type_proto_for_shape(proto.type)
    value.type = deserialize_type_proto_for_type(proto.type)
    metadata_props = deserialize_metadata_props(proto.metadata_props)
    if metadata_props is not None:
        value.metadata_props.update(metadata_props)
    value.doc_string = _get_field(proto, "doc_string")
    return value


def deserialize_type_proto_for_shape(proto: onnx.TypeProto) -> _core.Shape | None:
    if proto.HasField("tensor_type"):
        if (shape_proto := _get_field(proto.tensor_type, "shape")) is None:
            return None
        # This logic handles when the shape is [] as well
        dim_protos = shape_proto.dim
        deserialized_dim_denotations = [
            deserialize_dimension(dim_proto) for dim_proto in dim_protos
        ]
        dims = [dim for dim, _ in deserialized_dim_denotations]
        denotations = [denotation for _, denotation in deserialized_dim_denotations]
        return _core.Shape(dims, denotations=denotations, frozen=True)
    if proto.HasField("sparse_tensor_type"):
        if (shape_proto := _get_field(proto.sparse_tensor_type, "shape")) is None:
            return None
        dim_protos = shape_proto.dim
        deserialized_dim_denotations = [
            deserialize_dimension(dim_proto) for dim_proto in dim_protos
        ]
        dims = [dim for dim, _ in deserialized_dim_denotations]
        denotations = [denotation for _, denotation in deserialized_dim_denotations]
        return _core.Shape(dims, denotations=denotations, frozen=True)
    if proto.HasField("sequence_type"):
        if (elem_type := _get_field(proto.sequence_type, "elem_type")) is None:
            return None
        return deserialize_type_proto_for_shape(elem_type)
    if proto.HasField("optional_type"):
        if (elem_type := _get_field(proto.optional_type, "elem_type")) is None:
            return None
        return deserialize_type_proto_for_shape(elem_type)
    if proto.HasField("map_type"):
        # TODO(justinchuby): Do we need to support map types?
        raise NotImplementedError("Map types are not supported yet")

    return None


def deserialize_type_proto_for_type(
    proto: onnx.TypeProto,
) -> _protocols.TypeProtocol | None:
    denotation = _get_field(proto, "denotation")
    if proto.HasField("tensor_type"):
        if (elem_type := _get_field(proto.tensor_type, "elem_type")) is None:
            return None
        return _core.TensorType(_enums.DataType(elem_type), denotation=denotation)
    if proto.HasField("sparse_tensor_type"):
        if (elem_type := _get_field(proto.sparse_tensor_type, "elem_type")) is None:
            return None
        return _core.SparseTensorType(_enums.DataType(elem_type), denotation=denotation)
    if proto.HasField("sequence_type"):
        # FIXME(justinchuby): Allow nested types being None
        if (elem_type := _get_field(proto.sequence_type, "elem_type")) is None:
            raise ValueError(f"SequenceTypeProto must have elem_type set: {proto}")
        nested_type = deserialize_type_proto_for_type(elem_type)
        if nested_type is None:
            raise ValueError(f"SequenceType must have elem_type set: {proto}")
        return _core.SequenceType(nested_type, denotation=denotation)
    if proto.HasField("optional_type"):
        # FIXME(justinchuby): Allow nested types being None
        if (elem_type := _get_field(proto.optional_type, "elem_type")) is None:
            raise ValueError(f"SequenceTypeProto must have elem_type set: {proto}")
        nested_type = deserialize_type_proto_for_type(elem_type)
        if nested_type is None:
            raise ValueError(f"SequenceType must have elem_type set: {proto}")
        return _core.OptionalType(nested_type, denotation=denotation)
    if proto.HasField("map_type"):
        # TODO(justinchuby): Do we need to support map types?
        raise NotImplementedError("Map types are not supported yet")

    return None


def deserialize_dimension(
    proto: onnx.TensorShapeProto.Dimension,
) -> tuple[int | _core.SymbolicDim, str | None]:
    """Deserialize a dimension proto into (dimension, denotation).

    Args:
        proto: The dimension proto to deserialize.

    Returns:
        A tuple of the dimension and its denotation.
    """
    value_field = proto.WhichOneof("value")
    denotation = _get_field(proto, "denotation")
    if value_field is not None:
        value = getattr(proto, value_field)
        if value_field == "dim_value":
            return value, denotation
        if value_field == "dim_param":
            return _core.SymbolicDim(value), denotation
    return _core.SymbolicDim(None), denotation


def deserialize_tensor(
    proto: onnx.TensorProto, base_path: str | os.PathLike = ""
) -> _protocols.TensorProtocol:
    # TODO: Sanitize base_path
    if proto.data_location == onnx.TensorProto.EXTERNAL:
        external_info = onnx.external_data_helper.ExternalDataInfo(proto)
        return _core.ExternalTensor(
            path=os.path.join(base_path, external_info.location),
            offset=external_info.offset,
            length=external_info.length,
            dtype=_enums.DataType(proto.data_type),
            name=proto.name,
            shape=_core.Shape(proto.dims),
            doc_string=proto.doc_string,
            metadata_props=deserialize_metadata_props(proto.metadata_props),
        )
    if proto.data_type == _enums.DataType.STRING:
        name = _get_field(proto, "name")
        doc_string = _get_field(proto, "doc_string")
        metadata_props = deserialize_metadata_props(proto.metadata_props)
        return _core.StringTensor(
            proto.string_data,
            shape=_core.Shape(proto.dims),
            name=name,
            doc_string=doc_string,
            metadata_props=metadata_props,
        )
    return TensorProtoTensor(proto)


def deserialize_metadata_props(
    proto: Sequence[onnx.StringStringEntryProto],
) -> dict[str, str] | None:
    if len(proto) == 0:
        # Avoid creating an empty dictionary to save memory
        return None
    return {entry.key: entry.value for entry in proto}


def deserialize_attribute(proto: onnx.AttributeProto) -> _core.Attr | _core.RefAttr:
    return _deserialize_attribute(proto, [])


def _deserialize_attribute(
    proto: onnx.AttributeProto, scoped_values: list[dict[str, _core.Value]]
) -> _core.Attr | _core.RefAttr:
    name = proto.name
    doc_string = _get_field(proto, "doc_string")
    type_ = _enums.AttributeType(proto.type)
    ref_attr_name = _get_field(proto, "ref_attr_name")
    if ref_attr_name:
        return _core.RefAttr(name, ref_attr_name, type_, doc_string=doc_string)

    if type_ == _enums.AttributeType.INT:
        return _core.AttrInt64(name, proto.i, doc_string=doc_string)
    if type_ == _enums.AttributeType.FLOAT:
        return _core.AttrFloat32(name, proto.f, doc_string=doc_string)
    if type_ == _enums.AttributeType.STRING:
        return _core.AttrString(name, proto.s.decode("utf-8"), doc_string=doc_string)
    if type_ == _enums.AttributeType.INTS:
        return _core.AttrInt64s(name, proto.ints, doc_string=doc_string)
    if type_ == _enums.AttributeType.FLOATS:
        return _core.AttrFloat32s(name, proto.floats, doc_string=doc_string)
    if type_ == _enums.AttributeType.STRINGS:
        return _core.AttrStrings(
            name, [s.decode("utf-8") for s in proto.strings], doc_string=doc_string
        )
    if type_ == _enums.AttributeType.TENSOR:
        return _core.AttrTensor(name, deserialize_tensor(proto.t), doc_string=doc_string)
    if type_ == _enums.AttributeType.GRAPH:
        return _core.AttrGraph(
            name, _deserialize_graph(proto.g, scoped_values), doc_string=doc_string
        )
    if type_ == _enums.AttributeType.TENSORS:
        return _core.AttrTensors(
            name,
            [deserialize_tensor(t) for t in proto.tensors],
            doc_string=doc_string,
        )
    if type_ == _enums.AttributeType.GRAPHS:
        return _core.AttrGraphs(
            name,
            [_deserialize_graph(g, scoped_values) for g in proto.graphs],
            doc_string=doc_string,
        )
    if type_ == _enums.AttributeType.SPARSE_TENSOR:
        raise NotImplementedError("Sparse tensors are not supported yet")
    if type_ == _enums.AttributeType.SPARSE_TENSORS:
        raise NotImplementedError("Sparse tensors are not supported yet")
    if type_ == _enums.AttributeType.TYPE_PROTO:
        ir_type = deserialize_type_proto_for_type(proto.tp)
        shape = deserialize_type_proto_for_shape(proto.tp)
        return _core.AttrTypeProto(
            name, _core.TypeAndShape(ir_type, shape), doc_string=doc_string
        )
    if type_ == _enums.AttributeType.TYPE_PROTOS:
        type_and_shapes = []
        for type_proto in proto.type_protos:
            ir_type = deserialize_type_proto_for_type(type_proto)
            shape = deserialize_type_proto_for_shape(type_proto)
            type_and_shapes.append(_core.TypeAndShape(ir_type, shape))
        return _core.AttrTypeProtos(name, type_and_shapes, doc_string=doc_string)
    if type_ == _enums.AttributeType.UNDEFINED:
        return _core.Attr(name, type_, None, doc_string=doc_string)
    raise ValueError(f"Unsupported attribute type: '{type_}'")


def deserialize_node(proto: onnx.NodeProto) -> _core.Node:
    return _deserialize_node(proto, scoped_values=[], value_info={})


def _deserialize_node(
    proto: onnx.NodeProto,
    scoped_values: list[dict[str, _core.Value]],
    value_info: dict[str, onnx.ValueInfoProto],
) -> _core.Node:
    node_inputs: list[_core.Value | None] = []
    for input_name in proto.input:
        if input_name == "":
            # Empty input
            node_inputs.append(None)
            continue

        # Find the input in all value scopes
        found = False
        for values in reversed(scoped_values):
            if input_name not in values:
                continue
            node_inputs.append(values[input_name])
            found = True
            del values  # Remove the reference so it is not used by mistake
            break
        if not found:
            # If the input is not found, we know the graph may be unsorted and
            # the input may be a supposed-to-be initializer or an output of a node that comes later.
            # Here we create the value with the name and add it to the current scope.
            # Nodes need to check the value pool for potentially initialized outputs
            logger.warning(
                "Input '%s' of node '%s(%s::%s:%s)' not found in any scope. "
                "The graph may be unsorted. Creating a new input (current depth: %s) .",
                input_name,
                proto.name,
                proto.domain,
                proto.op_type,
                getattr(proto, "overload", ""),
                len(scoped_values),
            )
            if len(scoped_values) > 1:
                logger.warning(
                    "Caveat: The value is created in the subgraph. If "
                    "the node is referencing a value that is not in the current graph, "
                    "it is impossible to create it in the correct scope.",
                )
            value = _core.Value(None, index=None, name=input_name)
            # Fill in shape/type information if they exist
            if input_name in value_info:
                deserialize_value_info_proto(value_info[input_name], value)
            node_inputs.append(value)
            # We can only create the value in the current scope. If the subgraph is
            # referencing a value that is not in the current scope, it is impossible
            # to create it in the correct scope.
            scoped_values[-1][input_name] = value

    # Build the output values for the node.
    node_outputs: list[_core.Value] = []
    for output_name in proto.output:
        if output_name == "":
            # Empty output
            node_outputs.append(_core.Value(None, index=None, name=""))
            continue

        # 1. When the graph is unsorted, we may be able to find the output already created
        # as an input to some other nodes in the current scope.
        # Note that a value is always owned by the producing node. Even though a value
        # can be created when parsing inputs of other nodes, the new node created here
        # that produces the value will assume ownership. It is then impossible to transfer
        # the ownership to any other node.

        # The output can only be found in the current scope. It is impossible for
        # a node to produce an output that is not in its own scope.
        current_scope = scoped_values[-1]
        if output_name in current_scope:
            value = current_scope[output_name]
        else:
            # 2. Common scenario: the graph is sorted and this is the first time we see the output.
            # Create the value and add it to the current scope.
            value = _core.Value(None, index=None, name=output_name)
            current_scope[output_name] = value
        # Fill in shape/type information if they exist
        if output_name in value_info:
            deserialize_value_info_proto(value_info[output_name], value)
        else:
            logger.debug(
                "ValueInfoProto not found for output '%s' in node '%s' of type '%s'",
                output_name,
                proto.name,
                proto.op_type,
            )
        node_outputs.append(value)
    return _core.Node(
        proto.domain,
        proto.op_type,
        node_inputs,
        [_deserialize_attribute(a, scoped_values) for a in proto.attribute],
        overload=getattr(proto, "overload", ""),
        outputs=node_outputs,
        name=proto.name,
        doc_string=_get_field(proto, "doc_string"),
        metadata_props=deserialize_metadata_props(proto.metadata_props),
    )


# Serialization


def serialize_model(model: _protocols.ModelProtocol) -> onnx.ModelProto:
    return serialize_model_into(onnx.ModelProto(), from_=model)


def serialize_model_into(
    model_proto: onnx.ModelProto, from_: _protocols.ModelProtocol
) -> onnx.ModelProto:
    """Serialize an IR model to an ONNX model proto."""
    model_proto.ir_version = from_.ir_version
    if from_.producer_name:
        model_proto.producer_name = from_.producer_name
    if from_.producer_version:
        model_proto.producer_version = from_.producer_version
    if from_.domain:
        model_proto.domain = from_.domain
    if from_.model_version:
        model_proto.model_version = from_.model_version
    if from_.doc_string:
        model_proto.doc_string = from_.doc_string
    # Sort names for deterministic serialization
    _serialize_opset_imports_into(model_proto.opset_import, from_.opset_imports)
    if from_.metadata_props:
        _serialize_metadata_props_into(model_proto.metadata_props, from_.metadata_props)
    serialize_graph_into(model_proto.graph, from_.graph)

    create_value_info_in_functions = from_.ir_version >= _FUNCTION_VALUE_INFO_SUPPORTED_VERSION
    for func in from_.functions.values():
        serialize_function_into(
            model_proto.functions.add(),
            from_=func,
            create_value_info=create_value_info_in_functions,
        )
        if not create_value_info_in_functions:
            # Create them in the main graph instead
            _serialize_experimental_value_info_for_function_ir9_into(model_proto.graph, func)
    return model_proto


def _should_create_value_info_for_value(value: _protocols.ValueProtocol) -> bool:
    """Check if value info should be created for a value.

    Args:
        value: The value to check.

    Returns:
        True if value info should be created for the value.
    """
    # No need to serialize value info if it is not set
    return not (value.shape is None and value.type is None)


def _serialize_experimental_value_info_for_function_ir9_into(
    graph_proto: onnx.GraphProto, function: _protocols.FunctionProtocol
) -> None:
    """Serialize value info for functions in an experimental format for IR version 9.

    Because IRv9 and older does not have ValueInfoProto for functions, we give the value info
    special names and store them in the main graph instead.

    The experimental format is:
    {function_domain}::{function_name}/{value_name}

    Args:
        graph_proto: The graph proto to create ValueInfoProto in.
        function: The function to serialize.
    """
    # TODO(justinchuby): In the future, we can decide if it is a good idea to simply iterate over
    # all values in the function and call serialize_value_into instead.
    function_qualified_name = f"{function.domain}::{function.name}"

    def format_name(value_name: str) -> str:
        return f"{function_qualified_name}/{value_name}"

    for input in function.inputs:
        if not input.name:
            logging.warning(
                "Function '%s': Value name not set for function input: %s",
                function_qualified_name,
                input,
            )
            continue
        if not _should_create_value_info_for_value(input):
            # No need to serialize value info if it is not set
            continue
        serialize_value_into(graph_proto.value_info.add(), input, name=format_name(input.name))
    for node in function:
        for node_output in node.outputs:
            if not node_output.name:
                logging.warning(
                    "Function '%s': Value name not set for node output: %s",
                    function_qualified_name,
                    node_output,
                )
                continue
            if not _should_create_value_info_for_value(node_output):
                # No need to serialize value info if it is not set
                continue
            serialize_value_into(
                graph_proto.value_info.add(),
                node_output,
                name=format_name(node_output.name),
            )


def _serialize_opset_imports_into(
    opset_ids: proto_containers.RepeatedCompositeFieldContainer[onnx.OperatorSetIdProto],
    from_: Mapping[str, int],
) -> None:
    """Serialize opset imports into a repeated field of OperatorSetId protos.

    Args:
        opset_ids: The repeated field to serialize into.
        from_: The mapping of opset domains to versions to serialize.
    """
    # Sort names for deterministic serialization
    for domain, version in from_.items():
        opset_ids.add(domain=domain, version=version)


def _serialize_metadata_props_into(
    string_string_entries: proto_containers.RepeatedCompositeFieldContainer[
        onnx.StringStringEntryProto
    ],
    from_: Mapping[str, str],
) -> None:
    """Serialize metadata properties into a repeated field of string-string entries.

    Args:
        string_string_entries: The repeated field to serialize into.
        from_: The mapping of metadata properties to serialize.
    """
    # Sort names for deterministic serialization
    for key in sorted(from_):
        string_string_entries.add(key=key, value=from_[key])


def serialize_graph(
    graph: _protocols.GraphProtocol | _protocols.GraphViewProtocol,
) -> onnx.GraphProto:
    graph_proto = onnx.GraphProto()
    serialize_graph_into(graph_proto, from_=graph)
    return graph_proto


def serialize_graph_into(
    graph_proto: onnx.GraphProto,
    from_: _protocols.GraphProtocol | _protocols.GraphViewProtocol,
) -> None:
    if from_.name:
        graph_proto.name = from_.name
    if from_.doc_string:
        graph_proto.doc_string = from_.doc_string
    for input_ in from_.inputs:
        serialize_value_into(graph_proto.input.add(), input_)
    # TODO(justinchuby): Support sparse_initializer
    for initializer in from_.initializers.values():
        serialize_tensor_into(graph_proto.initializer.add(), from_=initializer)
    for node in from_:
        serialize_node_into(graph_proto.node.add(), from_=node)
        for node_output in node.outputs:
            if not _should_create_value_info_for_value(node_output):
                # No need to serialize value info if it is not set
                continue
            if node_output.is_graph_output():
                # No need to serialize value info for these outputs because they are also graph outputs
                continue
            serialize_value_into(graph_proto.value_info.add(), node_output)
    for output in from_.outputs:
        serialize_value_into(graph_proto.output.add(), from_=output)
    if from_.metadata_props:
        _serialize_metadata_props_into(graph_proto.metadata_props, from_.metadata_props)


def serialize_function(
    function: _protocols.FunctionProtocol, *, create_value_info: bool = True
) -> onnx.FunctionProto:
    """Serialize an IR function as a FunctionProto.

    Args:
        function: The function to serialize.
        create_value_info: Whether to create ValueInfoProto for nodes in the function. This is supported
            starting from ONNX IR version 10.
    """
    function_proto = onnx.FunctionProto()
    serialize_function_into(
        function_proto, from_=function, create_value_info=create_value_info
    )
    return function_proto


def serialize_function_into(
    function_proto: onnx.FunctionProto,
    from_: _protocols.FunctionProtocol,
    *,
    create_value_info: bool = True,
) -> None:
    """Serialize an IR function into a FunctionProto.

    Args:
        function_proto: The proto to serialize into.
        from_: The function to serialize.
        create_value_info: Whether to create ValueInfoProto for nodes in the function. This is supported
            starting from ONNX IR version 10.
    """
    if from_.domain:
        function_proto.domain = from_.domain
    if from_.name:
        function_proto.name = from_.name
    if from_.overload:
        function_proto.overload = from_.overload
    if from_.doc_string:
        function_proto.doc_string = from_.doc_string
    if from_.opset_imports:
        # A valid ONNX graph should have at least one opset import, that is
        # the default ONNX opset.
        # Here we check for emptiness before serializing to keep the logic consistent
        _serialize_opset_imports_into(function_proto.opset_import, from_.opset_imports)
    if from_.metadata_props:
        _serialize_metadata_props_into(function_proto.metadata_props, from_.metadata_props)
    for input_ in from_.inputs:
        function_proto.input.append(input_.name)
        if not _should_create_value_info_for_value(input_):
            # No need to serialize value info if it is not set
            continue
        if not create_value_info:
            continue
        serialize_value_into(function_proto.value_info.add(), input_)
    for attr in from_.attributes.values():
        if attr.value is not None:
            serialize_attribute_into(function_proto.attribute_proto.add(), from_=attr)
        else:
            # ONNX does not record type information if the attribute does not have a default
            function_proto.attribute.append(attr.name)
    for func_output in from_.outputs:
        function_proto.output.append(func_output.name)
        # No need to serialize value info for function outputs because they are
        # also node outputs
    for node in from_:
        serialize_node_into(function_proto.node.add(), from_=node)
        # Record value info for outputs
        for node_output in node.outputs:
            if not _should_create_value_info_for_value(node_output):
                # No need to serialize value info if it is not set
                continue
            if not create_value_info:
                continue
            serialize_value_into(function_proto.value_info.add(), node_output)


def serialize_node(node: _protocols.NodeProtocol) -> onnx.NodeProto:
    node_proto = onnx.NodeProto()
    serialize_node_into(node_proto, from_=node)
    return node_proto


def serialize_node_into(node_proto: onnx.NodeProto, from_: _protocols.NodeProtocol) -> None:
    node_proto.op_type = from_.op_type
    if from_.domain:
        # If the domain is "", we can assume the default domain and not set it
        node_proto.domain = from_.domain
    if from_.name:
        node_proto.name = from_.name
    if from_.overload:
        node_proto.overload = from_.overload
    if from_.doc_string:
        node_proto.doc_string = from_.doc_string
    if from_.metadata_props:
        _serialize_metadata_props_into(node_proto.metadata_props, from_.metadata_props)
    for input_ in from_.inputs:
        if input_ is None:
            node_proto.input.append("")
        else:
            node_proto.input.append(input_.name)
    for output in from_.outputs:
        node_proto.output.append(output.name)
    for attr in from_.attributes.values():
        if isinstance(attr, _core.Attr):
            serialize_attribute_into(node_proto.attribute.add(), from_=attr)
        elif isinstance(attr, _core.RefAttr):
            serialize_reference_attribute_into(node_proto.attribute.add(), from_=attr)
        # Handle protocol attributes for completeness. We do not check them first because
        # calling isinstance on a protocol can be slow.
        # Most of the time, we will have Attr or RefAttr so the two branches below
        # will not be taken.
        elif isinstance(attr, _protocols.AttributeProtocol):
            serialize_attribute_into(node_proto.attribute.add(), from_=attr)
        elif isinstance(attr, _protocols.ReferenceAttributeProtocol):
            serialize_reference_attribute_into(node_proto.attribute.add(), from_=attr)
        else:
            raise TypeError(f"Unsupported attribute type: {type(attr)}")


def serialize_tensor(tensor: _protocols.TensorProtocol) -> onnx.TensorProto:
    tensor_proto = onnx.TensorProto()
    serialize_tensor_into(tensor_proto, from_=tensor)
    return tensor_proto


def serialize_tensor_into(
    tensor_proto: onnx.TensorProto, from_: _protocols.TensorProtocol
) -> None:
    if isinstance(from_, TensorProtoTensor):
        # Directly copy from the tensor proto if it is available
        tensor_proto.CopyFrom(from_.raw)
        if from_.metadata_props:
            _serialize_metadata_props_into(tensor_proto.metadata_props, from_.metadata_props)
        return

    tensor_proto.name = from_.name
    if from_.doc_string:
        tensor_proto.doc_string = from_.doc_string
    tensor_proto.data_type = from_.dtype.value
    tensor_proto.dims.extend(from_.shape.numpy())
    if isinstance(from_, _core.ExternalTensor):
        # Store external tensors as is
        tensor_proto.data_location = onnx.TensorProto.EXTERNAL
        for k, v in {
            "location": os.fspath(from_.path),
            "offset": from_.offset,
            "length": from_.length,
        }.items():
            if v is not None:
                entry = tensor_proto.external_data.add()
                entry.key = k
                entry.value = str(v)
    elif isinstance(from_, _core.StringTensor):
        tensor_proto.string_data.extend(from_.string_data())
    else:
        tensor_proto.raw_data = from_.tobytes()
    _serialize_metadata_props_into(tensor_proto.metadata_props, from_.metadata_props)


def serialize_attribute(attribute: _protocols.AttributeProtocol) -> onnx.AttributeProto:
    attribute_proto = onnx.AttributeProto()
    serialize_attribute_into(attribute_proto, from_=attribute)
    return attribute_proto


def serialize_attribute_into(
    attribute_proto: onnx.AttributeProto, from_: _protocols.AttributeProtocol
) -> None:
    attribute_proto.name = from_.name
    if from_.doc_string:
        attribute_proto.doc_string = from_.doc_string
    _fill_in_value_for_attribute(attribute_proto, from_.type, from_.value)


def _fill_in_value_for_attribute(
    attribute_proto: onnx.AttributeProto, type_: _enums.AttributeType, value: Any
) -> None:
    if type_ == _enums.AttributeType.INT:
        # value: int
        attribute_proto.i = value
        attribute_proto.type = onnx.AttributeProto.INT
    elif type_ == _enums.AttributeType.FLOAT:
        # value: float
        attribute_proto.f = value
        attribute_proto.type = onnx.AttributeProto.FLOAT
    elif type_ == _enums.AttributeType.STRING:
        # value: str
        attribute_proto.s = value.encode("utf-8")
        attribute_proto.type = onnx.AttributeProto.STRING
    elif type_ == _enums.AttributeType.INTS:
        # value: Sequence[int]
        attribute_proto.ints.extend(value)
        attribute_proto.type = onnx.AttributeProto.INTS
    elif type_ == _enums.AttributeType.FLOATS:
        # value: Sequence[float]
        attribute_proto.floats.extend(value)
        attribute_proto.type = onnx.AttributeProto.FLOATS
    elif type_ == _enums.AttributeType.STRINGS:
        # value: Sequence[str]
        attribute_proto.strings.extend([s.encode("utf-8") for s in value])
        attribute_proto.type = onnx.AttributeProto.STRINGS
    elif type_ == _enums.AttributeType.TENSOR:
        # value: _protocols.TensorProtocol
        serialize_tensor_into(attribute_proto.t, value)
        attribute_proto.type = onnx.AttributeProto.TENSOR
    elif type_ == _enums.AttributeType.GRAPH:
        # value: _protocols.GraphProtocol
        serialize_graph_into(attribute_proto.g, value)
        attribute_proto.type = onnx.AttributeProto.GRAPH
    elif type_ == _enums.AttributeType.TENSORS:
        # value: Sequence[_protocols.TensorProtocol]
        for tensor in value:
            serialize_tensor_into(attribute_proto.tensors.add(), tensor)
        attribute_proto.type = onnx.AttributeProto.TENSORS
    elif type_ == _enums.AttributeType.GRAPHS:
        # value: Sequence[_protocols.GraphProtocol]
        for graph in value:
            serialize_graph_into(attribute_proto.graphs.add(), graph)
        attribute_proto.type = onnx.AttributeProto.GRAPHS
    elif type_ == _enums.AttributeType.SPARSE_TENSOR:
        raise NotImplementedError("Sparse tensors are not supported yet")
    elif type_ == _enums.AttributeType.SPARSE_TENSORS:
        raise NotImplementedError("Sparse tensors are not supported yet")
    elif type_ == _enums.AttributeType.TYPE_PROTO:
        # value: _core.TypeAndShape
        if value.type is not None:
            serialize_type_into(attribute_proto.tp, value.type)
        # Need to create the type _before_ writing the shape
        if value.shape is not None:
            serialize_shape_into(attribute_proto.tp, value.shape)
        attribute_proto.type = onnx.AttributeProto.TYPE_PROTO
    elif type_ == _enums.AttributeType.TYPE_PROTOS:
        for ir_type in value:
            # ir_type: _core.TypeAndShape
            type_proto = attribute_proto.type_protos.add()
            if ir_type.type is not None:
                serialize_type_into(type_proto, ir_type.type)
            # Need to create the type _before_ writing the shape so that the shape can be written to the leaf type proto
            if ir_type.shape is not None:
                serialize_shape_into(type_proto, ir_type.shape)
        attribute_proto.type = onnx.AttributeProto.TYPE_PROTOS
    else:
        raise TypeError(f"Unsupported attribute type: {type_}")


def serialize_reference_attribute_into(
    attribute_proto: onnx.AttributeProto, from_: _protocols.ReferenceAttributeProtocol
) -> None:
    attribute_proto.name = from_.name
    attribute_proto.ref_attr_name = from_.ref_attr_name
    if from_.doc_string:
        attribute_proto.doc_string = from_.doc_string
    attribute_proto.type = typing.cast(onnx.AttributeProto.AttributeType, from_.type.value)


def serialize_value(value: _protocols.ValueProtocol, *, name: str = "") -> onnx.ValueInfoProto:
    """Serialize a value into a ValueInfoProto.

    Args:
        value: The proto to serialize into.
        from_: The value to serialize.
        name: A custom name to set for the value info. If not provided, the name from the value will be used.
    """
    value_info_proto = onnx.ValueInfoProto()
    serialize_value_into(value_info_proto, value, name=name)
    return value_info_proto


def serialize_value_into(
    value_info_proto: onnx.ValueInfoProto,
    from_: _protocols.ValueProtocol,
    *,
    name: str = "",
) -> None:
    """Serialize a value into a ValueInfoProto.

    Args:
        value_info_proto: The proto to serialize into.
        from_: The value to serialize.
        name: A custom name to set for the value info. If not provided, the name from the value will be used.
    """
    if name:
        value_info_proto.name = name
    else:
        value_info_proto.name = from_.name
    if from_.metadata_props:
        _serialize_metadata_props_into(value_info_proto.metadata_props, from_.metadata_props)
    if from_.type is not None:
        serialize_type_into(value_info_proto.type, from_.type)
    # Need to create the type _before_ writing the shape so that the shape can be written to the leaf type proto
    if from_.shape is not None:
        serialize_shape_into(value_info_proto.type, from_.shape)
    if from_.doc_string:
        value_info_proto.doc_string = from_.doc_string


def serialize_type_into(type_proto: onnx.TypeProto, from_: _protocols.TypeProtocol) -> None:
    if from_.denotation:
        type_proto.denotation = from_.denotation
    if isinstance(from_, _core.TensorType):
        tensor_type_proto = type_proto.tensor_type
        tensor_type_proto.elem_type = from_.dtype.value
    elif isinstance(from_, _core.SparseTensorType):
        sparse_tensor_type_proto = type_proto.sparse_tensor_type
        sparse_tensor_type_proto.elem_type = from_.dtype.value
    elif isinstance(from_, _core.SequenceType):
        sequence_type_proto = type_proto.sequence_type
        serialize_type_into(sequence_type_proto.elem_type, from_.elem_type)
    elif isinstance(from_, _core.OptionalType):
        optional_type_proto = type_proto.optional_type
        serialize_type_into(optional_type_proto.elem_type, from_.elem_type)
    else:
        raise TypeError(f"Unsupported type: {from_}")


def serialize_shape_into(type_proto: onnx.TypeProto, from_: _protocols.ShapeProtocol) -> None:
    value_field = type_proto.WhichOneof("value")
    tensor_type = getattr(type_proto, value_field)
    while not isinstance(tensor_type.elem_type, int):
        # Find the leaf type that has the shape field
        type_proto = tensor_type.elem_type
        value_field = type_proto.WhichOneof("value")
        tensor_type = getattr(type_proto, value_field)
    # When from is empty, we still need to set the shape field to an empty list by touching it
    tensor_type.shape.ClearField("dim")
    for i, dim in enumerate(from_):
        denotation = from_.get_denotation(i)
        serialize_dimension_into(tensor_type.shape.dim.add(), dim, denotation)


def serialize_dimension_into(
    dim_proto: onnx.TensorShapeProto.Dimension,
    dim: int | _protocols.SymbolicDimProtocol,
    denotation: str | None = None,
) -> None:
    if denotation:
        dim_proto.denotation = denotation
    if isinstance(dim, int):
        dim_proto.dim_value = dim
    elif isinstance(dim, (_core.SymbolicDim, _protocols.SymbolicDimProtocol)):
        if dim.value is not None:
            # TODO(justinchuby): None is probably not a valid value for dim_param
            dim_proto.dim_param = str(dim.value)<|MERGE_RESOLUTION|>--- conflicted
+++ resolved
@@ -89,68 +89,7 @@
     return array[::2] + 1j * array[1::2]
 
 
-<<<<<<< HEAD
-def from_proto(
-    proto: onnx.ModelProto
-    | onnx.GraphProto
-    | onnx.NodeProto
-    | onnx.TensorProto
-    | onnx.AttributeProto,
-) -> Any:
-    """Deserialize an ONNX proto message to an IR object."""
-    if isinstance(proto, onnx.ModelProto):
-        return deserialize_model(proto)
-    if isinstance(proto, onnx.GraphProto):
-        return deserialize_graph(proto)
-    if isinstance(proto, onnx.NodeProto):
-        return deserialize_node(proto)
-    if isinstance(proto, onnx.TensorProto):
-        return deserialize_tensor(proto)
-    if isinstance(proto, onnx.AttributeProto):
-        return deserialize_attribute(proto)
-    raise NotImplementedError(
-        f"Deserialization of {type(proto)} in from_proto is not implemented. "
-        "Use the specific deserialize* function instead."
-    )
-
-
-def to_proto(
-    ir_object: _protocols.ModelProtocol
-    | _protocols.GraphProtocol
-    | _protocols.NodeProtocol
-    | _protocols.ValueProtocol
-    | _protocols.AttributeProtocol
-    | _protocols.ReferenceAttributeProtocol
-    | _protocols.TensorProtocol
-    | _protocols.GraphViewProtocol,
-) -> Any:
-    """Serialize an IR object to a proto."""
-    if isinstance(ir_object, _protocols.ModelProtocol):
-        return serialize_model(ir_object)
-    if isinstance(ir_object, _protocols.GraphProtocol):
-        return serialize_graph(ir_object)
-    if isinstance(ir_object, _protocols.NodeProtocol):
-        return serialize_node(ir_object)
-    if isinstance(ir_object, _protocols.TensorProtocol):
-        return serialize_tensor(ir_object)
-    if isinstance(ir_object, _protocols.ValueProtocol):
-        return serialize_value(ir_object)
-    if isinstance(ir_object, _protocols.AttributeProtocol):
-        return serialize_attribute(ir_object)
-    if isinstance(ir_object, _protocols.ReferenceAttributeProtocol):
-        return serialize_reference_attribute_into(onnx.AttributeProto(), ir_object)
-    if isinstance(ir_object, _protocols.GraphViewProtocol):
-        return serialize_graph(ir_object)
-    raise NotImplementedError(
-        f"Serialization of {type(ir_object)} in to_proto is not implemented. "
-        "Use the specific serialize* function instead."
-    )
-
-
 class TensorProtoTensor(_core.TensorBase):  # pylint: disable=too-many-ancestors
-=======
-class TensorProtoTensor(_core.TensorBase):
->>>>>>> d43f9387
     """A tensor initialized from a tensor proto."""
 
     def __init__(self, proto: onnx.TensorProto) -> None:
