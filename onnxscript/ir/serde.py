--- conflicted
+++ resolved
@@ -621,14 +621,12 @@
     for info, value in zip(proto.input, inputs):
         deserialize_value_info_proto(info, value)
 
-<<<<<<< HEAD
-    # Build the value info dictionary to allow for quick lookup for this graph scope
-    value_info = {info.name: info for info in proto.value_info}
-=======
         # Add TensorAnnotation for inputs if they exist
         if value.name in quantization_annotations:
             _deserialize_quantization_annotation(quantization_annotations[value.name], value)
->>>>>>> a36ec86d
+
+    # Build the value info dictionary to allow for quick lookup for this graph scope
+    value_info = {info.name: info for info in proto.value_info}
 
     # Initialize the values dictionary for this graph scope with the inputs and initializers
     values: dict[str, _core.Value] = {v.name: v for v in inputs}  # type: ignore[misc]
@@ -661,18 +659,14 @@
                 # deserialization step
                 const_value=tensor,
             )
-<<<<<<< HEAD
             if initializer_name in value_info:
                 # This is where we fill in the shape and type information for the initializer
                 deserialize_value_info_proto(value_info[initializer_name], initializer_value)
             values[initializer_name] = initializer_value  # type: ignore[index]
-=======
             if initializer_value.name in quantization_annotations:
                 _deserialize_quantization_annotation(
                     quantization_annotations[initializer_value.name], initializer_value
                 )
-            values[tensor.name] = initializer_value  # type: ignore[index]
->>>>>>> a36ec86d
         initializer_values.append(initializer_value)
 
     # Deserialize nodes with all known values
@@ -1302,26 +1296,20 @@
         graph_proto.doc_string = from_.doc_string
     for input_ in from_.inputs:
         serialize_value_into(graph_proto.input.add(), input_)
-<<<<<<< HEAD
+        if input_.name not in from_.initializers:
+            # Annotations for initializers will be added below to avoid double adding
+            # TODO(justinchuby): We should add a method is_initializer() on Value when
+            # the initializer list is tracked
+            _maybe_add_quantization_annotation(graph_proto, input_)
     input_names = {input_.name for input_ in from_.inputs}
     # TODO(justinchuby): Support sparse_initializer
     for value in from_.initializers.values():
+        _maybe_add_quantization_annotation(graph_proto, value)
         if _should_create_value_info_for_value(value) and value.name not in input_names:
             # Serialize information about all initializers into value_info,
             # except for those that are also graph inputs
             serialize_value_into(graph_proto.value_info.add(), value)
         if value.const_value is None:
-=======
-        if input_.name not in from_.initializers:
-            # Annotations for initializers will be added below to avoid double adding
-            # TODO(justinchuby): We should add a method is_initializer() on Value when
-            # the initializer list is tracked
-            _maybe_add_quantization_annotation(graph_proto, input_)
-    # TODO(justinchuby): Support sparse_initializer
-    for initializer in from_.initializers.values():
-        _maybe_add_quantization_annotation(graph_proto, initializer)
-        if initializer.const_value is None:
->>>>>>> a36ec86d
             # Skip initializers without constant values
             logger.warning("Initializer '%s' does not have a constant value set.", value.name)
             continue
