# Byte-compiled / optimized / DLL files
__pycache__/
*.py[cod]
*$py.class

# C extensions
*.so

# Distribution / packaging
.Python
build/
develop-eggs/
dist/
downloads/
eggs/
.eggs/
lib/
lib64/
parts/
sdist/
var/
wheels/
share/python-wheels/
*.egg-info/
.installed.cfg
*.egg
MANIFEST

# Unit test / coverage reports
htmlcov/
.tox/
.nox/
.coverage
.coverage.*
.cache
nosetests.xml
coverage.xml
*.cover
*.py,cover
.hypothesis/
.pytest_cache/
cover/
test-output.xml
<<<<<<< HEAD
dump_*/*
=======
*.sarif
>>>>>>> be003390

# Sphinx documentation
docs/_build/

# Jupyter Notebook
.ipynb_checkpoints

# IPython
profile_default/
ipython_config.py

# Lock files from package managers
.python-version
Pipfile.lock
poetry.lock

# Environments
.env
.venv
env/
venv/
ENV/
env.bak/
venv.bak/
_venv/

# PEP 582; used by e.g. github.com/David-OConnor/pyflow and github.com/pdm-project/pdm
__pypackages__/

# mkdocs documentation
/site

# mypy
.mypy_cache/
.dmypy.json
dmypy.json

# Pyre type checker
.pyre/

# pytype static type analyzer
.pytype/

# Pycharm
.idea/

# VSCode
.vscode/
!.vscode/extensions.json

# Generated files
*.onnx
*.csv
*.xlsx
!testdata/**/*.onnx
*.onnxlib
**/onnx_backend_test_code/**
docs/auto_examples/*
tests/export/*
tests/models/testoutputs/*
tests/mylib.onnxlib
**/serde_test_profiles/*
tools/ort_rewriter_profiling/.logs/*
tools/ort_rewriter_profiling/onnx_models/*<|MERGE_RESOLUTION|>--- conflicted
+++ resolved
@@ -41,11 +41,8 @@
 .pytest_cache/
 cover/
 test-output.xml
-<<<<<<< HEAD
 dump_*/*
-=======
 *.sarif
->>>>>>> be003390
 
 # Sphinx documentation
 docs/_build/
