--- conflicted
+++ resolved
@@ -196,13 +196,10 @@
 
 [tool.ruff.per-file-ignores]
 "__init__.py" = ["TID252"] # Allow relative imports in init files
-<<<<<<< HEAD
+"**/{examples,tests,docs,tools,utils}/*" = ["TID251"] # pathlib is allowed in supporting code
+"**/*_test.py" = ["TID251"] # pathlib is allowed in tests
 "**/generic_pattern.py" = ["FBT003", "UP037"]  # inline ignoring fails
 "**/generic_pattern_test.py" = ["ARG001", "ARG002", "PLR2004"]
-=======
-"**/{examples,tests,docs,tools,utils}/*" = ["TID251"] # pathlib is allowed in supporting code
-"**/*_test.py" = ["TID251"] # pathlib is allowed in tests
->>>>>>> 9641ac65
 
 [tool.ruff.flake8-tidy-imports]
 # Disallow all relative imports.
