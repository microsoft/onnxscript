# SPDX-License-Identifier: Apache-2.0

[build-system]
requires = ["setuptools", "wheel"]
build-backend = "setuptools.build_meta"

[project]
name = "onnx-script"
version = "0.1"
description = "Authoring ONNX functions in Python"
authors = [{ name = "Microsoft Corporation", email = "onnx@microsoft.com" }]
# TODO: put url/longer description into here
# Get rid of longer description seems to require Poetry
readme = "README.md"
requires-python = ">=3.7"
license = { text = 'Apache License v2.0' }
classifiers = [
  "Development Status :: 4 - Beta",
  "Environment :: Console",
  "Intended Audience :: Developers",
  "Operating System :: MacOS :: MacOS X",
  "Operating System :: Microsoft :: Windows",
  "Programming Language :: Python :: 3.7",
  "Programming Language :: Python :: 3.8",
  "Programming Language :: Python :: 3.9",
  "Programming Language :: Python :: 3.10",
  "License :: OSI Approved :: Apache Software License",
]
# NOTE: replace requirements.txt
dependencies = ["numpy>=1.21.5", "protobuf<4", "onnx"]

[project.optional-dependencies]
test = ["flake8", "mypy", "black", "isort[colors]", "pylint"]

[tool.distutils.bdist_wheel]
universal = true

[tool.pytest.ini_options]
filterwarnings = ["ignore::UserWarning", "ignore::DeprecationWarning"]

[tool.mypy]
strict_optional = true
warn_return_any = true
warn_no_return = true
# TODO warn_unused_ignores = true
warn_redundant_casts = true
warn_incomplete_stub = true
# TODO disallow_untyped_calls = true
check_untyped_defs = true
disallow_any_generics = true
no_implicit_optional = true
# TODO disallow_incomplete_defs = true
# TODO disallow_subclassing_any = true
disallow_untyped_decorators = true
warn_unused_configs = true
show_error_codes = true
show_column_numbers = true


[[tool.mypy.overrides]]
module = "tools.*"
disallow_untyped_defs = true

# Ignore errors in test
[[tool.mypy.overrides]]
module = [
  "setup",
  "onnxscript.test.models.*",
  "onnxscript.test.onnx_backend_test_code.*",
]
ignore_errors = true

[tool.black]
target-version = ["py37", "py38", "py39", "py310"]
# Black's extend-exclude needs to be a regex string
extend-exclude = "/onnxscript/test/models|/onnxscript/test/onnx_backend_test_code"
line-length = 95

[tool.isort]
profile = "black"
extend_skip_glob = [
  "onnxscript/test/onnx_backend_test_code/*.py",
]

[tool.pylint.master]
ignore-paths = [
  "^onnxscript/test/models/",
  "^onnxscript/test/onnx_backend_test_code/",
]

[tool.pylint.messages_control]
disable = [
<<<<<<< HEAD
  "attribute-defined-outside-init", # TODO: mostly in onnxscript/converter.py
  "cyclic-import",
  "duplicate-code",
  "fixme",
=======
>>>>>>> 7ea4dda1
  "format",
  "import-error",
  "invalid-name",                   # TODO: Add naming guidance and enable this check.
  "line-too-long",
  "missing-docstring",
<<<<<<< HEAD
  "no-member",
  "no-name-in-module",
  "redefined-builtin",              # TODO: should we avoid redefined-builtin?
  "too-few-public-methods",
  "too-many-arguments",
  "too-many-branches",
  "too-many-function-args",
  "too-many-instance-attributes",
  "too-many-lines",
  "too-many-locals",
  "too-many-public-methods",
  "too-many-return-statements",
  "too-many-statements",            # TODO: we should work on these: too-many-xxx series
=======
>>>>>>> 7ea4dda1
]

[tool.pydocstyle]
convention = "google"
# D1 is for missing docstrings, which is not yet enforced.
# D202 Too strict. "No blank lines allowed after function docstring"
# D205 Too strict. "1 blank line required between summary line and description"
# D415 Not yet enforced. "First line should end with a period, question mark, or exclamation point"
add-ignore = ["D1", "D202", "D205", "D415"]<|MERGE_RESOLUTION|>--- conflicted
+++ resolved
@@ -82,42 +82,12 @@
   "onnxscript/test/onnx_backend_test_code/*.py",
 ]
 
-[tool.pylint.master]
-ignore-paths = [
-  "^onnxscript/test/models/",
-  "^onnxscript/test/onnx_backend_test_code/",
-]
-
 [tool.pylint.messages_control]
+# This list is for vscode. Add new disables in pyproject_pylint.toml for lintrunner
 disable = [
-<<<<<<< HEAD
-  "attribute-defined-outside-init", # TODO: mostly in onnxscript/converter.py
-  "cyclic-import",
-  "duplicate-code",
-  "fixme",
-=======
->>>>>>> 7ea4dda1
   "format",
   "import-error",
-  "invalid-name",                   # TODO: Add naming guidance and enable this check.
   "line-too-long",
-  "missing-docstring",
-<<<<<<< HEAD
-  "no-member",
-  "no-name-in-module",
-  "redefined-builtin",              # TODO: should we avoid redefined-builtin?
-  "too-few-public-methods",
-  "too-many-arguments",
-  "too-many-branches",
-  "too-many-function-args",
-  "too-many-instance-attributes",
-  "too-many-lines",
-  "too-many-locals",
-  "too-many-public-methods",
-  "too-many-return-statements",
-  "too-many-statements",            # TODO: we should work on these: too-many-xxx series
-=======
->>>>>>> 7ea4dda1
 ]
 
 [tool.pydocstyle]
